--- conflicted
+++ resolved
@@ -136,31 +136,31 @@
 
 type TargetMenuPanelProps =
 	| {
-			variant: "display";
-			targets?: CaptureDisplayWithThumbnail[];
-			onSelect: (target: CaptureDisplayWithThumbnail) => void;
-	  }
+		variant: "display";
+		targets?: CaptureDisplayWithThumbnail[];
+		onSelect: (target: CaptureDisplayWithThumbnail) => void;
+	}
 	| {
-			variant: "window";
-			targets?: CaptureWindowWithThumbnail[];
-			onSelect: (target: CaptureWindowWithThumbnail) => void;
-	  }
+		variant: "window";
+		targets?: CaptureWindowWithThumbnail[];
+		onSelect: (target: CaptureWindowWithThumbnail) => void;
+	}
 	| {
-			variant: "recording";
-			targets?: RecordingWithPath[];
-			onSelect: (target: RecordingWithPath) => void;
-			onViewAll: () => void;
-			uploadProgress?: Record<string, number>;
-			reuploadingPaths?: Set<string>;
-			onReupload?: (path: string) => void;
-			onRefetch?: () => void;
-	  }
+		variant: "recording";
+		targets?: RecordingWithPath[];
+		onSelect: (target: RecordingWithPath) => void;
+		onViewAll: () => void;
+		uploadProgress?: Record<string, number>;
+		reuploadingPaths?: Set<string>;
+		onReupload?: (path: string) => void;
+		onRefetch?: () => void;
+	}
 	| {
-			variant: "screenshot";
-			targets?: ScreenshotWithPath[];
-			onSelect: (target: ScreenshotWithPath) => void;
-			onViewAll: () => void;
-	  };
+		variant: "screenshot";
+		targets?: ScreenshotWithPath[];
+		onSelect: (target: ScreenshotWithPath) => void;
+		onViewAll: () => void;
+	};
 
 type SharedTargetMenuProps = {
 	isLoading: boolean;
@@ -466,7 +466,7 @@
 			await commands.uploadExportedVideo(
 				path,
 				"Reupload",
-				new Channel<UploadProgress>(() => {}),
+				new Channel<UploadProgress>(() => { }),
 				null,
 			);
 		} finally {
@@ -863,7 +863,7 @@
 						class={cx(
 							"flex flex-1 overflow-hidden rounded-lg bg-gray-3 ring-1 ring-transparent ring-offset-2 ring-offset-gray-1 transition focus-within:ring-blue-9 focus-within:ring-offset-2 focus-within:ring-offset-gray-1",
 							(rawOptions.targetMode === "display" || displayMenuOpen()) &&
-								"ring-blue-9",
+							"ring-blue-9",
 						)}
 					>
 						<TargetTypeButton
@@ -902,7 +902,7 @@
 						class={cx(
 							"flex flex-1 overflow-hidden rounded-lg bg-gray-3 ring-1 ring-transparent ring-offset-2 ring-offset-gray-1 transition focus-within:ring-blue-9 focus-within:ring-offset-2 focus-within:ring-offset-gray-1",
 							(rawOptions.targetMode === "window" || windowMenuOpen()) &&
-								"ring-blue-9",
+							"ring-blue-9",
 						)}
 					>
 						<TargetTypeButton
@@ -958,7 +958,7 @@
 			}
 		}
 
-		await signIn.mutateAsync(abort).catch(() => {});
+		await signIn.mutateAsync(abort).catch(() => { });
 
 		for (const win of await getAllWebviewWindows()) {
 			if (win.label.startsWith("target-select-overlay")) {
@@ -969,14 +969,10 @@
 	onCleanup(() => startSignInCleanup.then((cb) => cb()));
 
 	return (
-<<<<<<< HEAD
-		<div class="flex relative flex-col px-3 gap-2 h-full min-h-0 text-(--text-primary)">
-=======
 		<div
 			onMouseEnter={handleMouseEnter}
-			class="flex relative flex-col px-[13px] gap-2 pb-[8px] h-full min-h-0 text-[--text-primary]"
+			class="flex relative flex-col px-[13px] gap-2 pb-[8px] h-full min-h-0 text-(--text-primary)"
 		>
->>>>>>> 816cd3ca
 			<WindowChromeHeader hideMaximize>
 				<div
 					class={cx(
