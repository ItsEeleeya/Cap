import type { PolymorphicProps } from "@kobalte/core/polymorphic";
import { Polymorphic } from "@kobalte/core/polymorphic";
import { cx } from "cva";
import { splitProps, type ValidComponent } from "solid-js";
import IconCapChevronDown from "~icons/cap/chevron-down";

type TargetDropdownButtonProps<T extends ValidComponent> = PolymorphicProps<
	T,
	{
		class?: string;
		disabled?: boolean;
		expanded?: boolean;
	}
>;

export default function TargetDropdownButton<
	T extends ValidComponent = "button",
>(props: TargetDropdownButtonProps<T>) {
	const [local, rest] = splitProps(props, ["class", "expanded", "disabled"]);

	return (
		<Polymorphic
			as="button"
			type="button"
			{...rest}
			disabled={local.disabled}
			aria-expanded={local.expanded ? "true" : "false"}
			data-expanded={local.expanded ? "true" : "false"}
			class={cx(
<<<<<<< HEAD
				"flex h-15 w-5 shrink-0 items-center justify-center rounded-lg bg-gray-4 text-gray-12 transition-colors duration-150 focus-visible:outline-none focus-visible:ring-2 focus-visible:ring-blue-9 focus-visible:ring-offset-2 focus-visible:ring-offset-gray-1 hover:bg-gray-5",
=======
				"flex h-[4rem] w-5 shrink-0 items-center justify-center rounded-lg bg-gray-4 text-gray-12 transition-colors duration-150 focus-visible:outline-none focus-visible:ring-2 focus-visible:ring-blue-9 focus-visible:ring-offset-2 focus-visible:ring-offset-gray-1 hover:bg-gray-5",
>>>>>>> 25c4f89f
				local.expanded && "bg-gray-5",
				local.disabled && "pointer-events-none opacity-60",
				local.class,
			)}
		>
			<IconCapChevronDown
				class={cx(
					"size-4 text-gray-11 transition-transform duration-150",
					local.expanded && "rotate-180 text-gray-12",
				)}
			/>
		</Polymorphic>
	);
}<|MERGE_RESOLUTION|>--- conflicted
+++ resolved
@@ -27,11 +27,7 @@
 			aria-expanded={local.expanded ? "true" : "false"}
 			data-expanded={local.expanded ? "true" : "false"}
 			class={cx(
-<<<<<<< HEAD
-				"flex h-15 w-5 shrink-0 items-center justify-center rounded-lg bg-gray-4 text-gray-12 transition-colors duration-150 focus-visible:outline-none focus-visible:ring-2 focus-visible:ring-blue-9 focus-visible:ring-offset-2 focus-visible:ring-offset-gray-1 hover:bg-gray-5",
-=======
 				"flex h-[4rem] w-5 shrink-0 items-center justify-center rounded-lg bg-gray-4 text-gray-12 transition-colors duration-150 focus-visible:outline-none focus-visible:ring-2 focus-visible:ring-blue-9 focus-visible:ring-offset-2 focus-visible:ring-offset-gray-1 hover:bg-gray-5",
->>>>>>> 25c4f89f
 				local.expanded && "bg-gray-5",
 				local.disabled && "pointer-events-none opacity-60",
 				local.class,
