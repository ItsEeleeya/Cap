--- conflicted
+++ resolved
@@ -418,9 +418,11 @@
                       });
                     }}
                   >
-                      {
-                        isPermitted(permissions?.data?.camera) ? (options.data?.cameraLabel ? "On" : "Off") : "Request Permission"
-                      }
+                    {isPermitted(permissions?.data?.camera)
+                      ? options.data?.cameraLabel
+                        ? "On"
+                        : "Off"
+                      : "Request Permission"}
                   </button>
                 </KSelect.Trigger>
                 <KSelect.Portal>
@@ -500,13 +502,8 @@
                 e.stopPropagation();
                 if (permissions?.data?.microphone !== "granted") {
                   await requestPermission("microphone");
-<<<<<<< HEAD
                   if (isPermitted(permissions?.data?.microphone)) {
-                    commands.setRecordingOptions({
-=======
-                  if (permissions?.data?.microphone === "granted") {
                     setOptions({
->>>>>>> d85e5353
                       ...options.data!,
                       audioInputName: audioDevice().name,
                     });
@@ -520,7 +517,11 @@
                 }
               }}
             >
-              {isPermitted(permissions?.data?.microphone) ? (options.data?.audioInputName ? "On" : "Off") : "Request Permission"}
+              {isPermitted(permissions?.data?.microphone)
+                ? options.data?.audioInputName
+                  ? "On"
+                  : "Off"
+                : "Request Permission"}
             </button>
           </KSelect.Trigger>
           <KSelect.Portal>
