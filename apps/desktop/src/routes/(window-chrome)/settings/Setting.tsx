--- conflicted
+++ resolved
@@ -29,25 +29,6 @@
 	onChange(v: boolean): void;
 }) {
 	return (
-<<<<<<< HEAD
-		<Setting {...props}>
-			<div class="w-9 h-[1.25rem] p-[0.125rem]">
-				<input
-					type="checkbox"
-					class="p-[0.08rem]"
-					checked={props.value}
-					ref={(el) => {
-						el.setAttribute("switch", "true");
-					}}
-				/>
-			</div>
-			{/* <Toggle
-				size="sm"
-				checked={props.value}
-				onChange={(v) => props.onChange(v)}
-			/> */}
-		</Setting>
-=======
 		<SettingItem {...props}>
 			<Toggle
 				size="sm"
@@ -55,6 +36,5 @@
 				onChange={(v) => props.onChange(v)}
 			/>
 		</SettingItem>
->>>>>>> 3cb22ad6
 	);
 }