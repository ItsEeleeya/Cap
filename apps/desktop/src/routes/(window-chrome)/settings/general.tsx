--- conflicted
+++ resolved
@@ -260,155 +260,6 @@
 		}
 	};
 
-<<<<<<< HEAD
-	// Static settings groups structure to preserve component identity
-	const settingsGroups: SettingsGroup[] = [
-		{
-			title: "Cap Pro",
-			titleStyling:
-				"bg-blue-500 py-1.5 mb-4 text-white text-xs px-2 rounded-lg",
-			items: [
-				{
-					label: "Disable automatic link opening",
-					type: "toggle",
-					description:
-						"When enabled, Cap will not automatically open links in your browser (e.g. after creating a shareable link).",
-					get value() {
-						return !!settings.disableAutoOpenLinks;
-					},
-					onChange: (value: boolean) =>
-						handleChange("disableAutoOpenLinks", value),
-				},
-			],
-		},
-		{
-			title: "App",
-			os: "macos",
-			items: [
-				{
-					label: "Hide dock icon",
-					type: "toggle",
-					os: "macos",
-					description:
-						"The dock icon will be hidden when there are no windows available to close.",
-					get value() {
-						return !!settings.hideDockIcon;
-					},
-					onChange: (value: boolean) => handleChange("hideDockIcon", value),
-				},
-				{
-					label: "Enable system notifications",
-					type: "toggle",
-					os: "macos",
-					description:
-						"Show system notifications for events like copying to clipboard, saving files, and more. You may need to manually allow Cap access via your system's notification settings.",
-					get value() {
-						return !!settings.enableNotifications;
-					},
-					onChange: async (value: boolean) => {
-						if (value) {
-							// Check current permission state
-							console.log("Checking notification permission status");
-							const permissionGranted = await isPermissionGranted();
-							console.log(`Current permission status: ${permissionGranted}`);
-
-							if (!permissionGranted) {
-								// Request permission if not granted
-								console.log("Permission not granted, requesting permission");
-								const permission = await requestPermission();
-								console.log(`Permission request result: ${permission}`);
-								if (permission !== "granted") {
-									// If permission denied, don't enable the setting
-									console.log("Permission denied, aborting setting change");
-									return;
-								}
-							}
-						}
-						handleChange("enableNotifications", value);
-					},
-				},
-			],
-		},
-		{
-			title: "Recording",
-			items: [
-				{
-					label: "Recording countdown",
-					description: "Countdown before recording starts",
-					type: "select",
-					get value() {
-						return settings.recordingCountdown ?? 0;
-					},
-					onChange: (
-						value:
-							| MainWindowRecordingStartBehaviour
-							| PostStudioRecordingBehaviour
-							| PostDeletionBehaviour
-							| number,
-					) => handleChange("recordingCountdown", value as number),
-				},
-				{
-					label: "Main window recording start behaviour",
-					description: "The main window recording start behaviour",
-					type: "select",
-					get value() {
-						return settings.mainWindowRecordingStartBehaviour ?? "close";
-					},
-					onChange: (
-						value:
-							| MainWindowRecordingStartBehaviour
-							| PostStudioRecordingBehaviour
-							| PostDeletionBehaviour
-							| number,
-					) =>
-						handleChange(
-							"mainWindowRecordingStartBehaviour",
-							value as MainWindowRecordingStartBehaviour,
-						),
-				},
-				{
-					label: "Studio recording finish behaviour",
-					description: "The studio recording finish behaviour",
-					type: "select",
-					get value() {
-						return settings.postStudioRecordingBehaviour ?? "openEditor";
-					},
-					onChange: (
-						value:
-							| MainWindowRecordingStartBehaviour
-							| PostStudioRecordingBehaviour
-							| PostDeletionBehaviour
-							| number,
-					) =>
-						handleChange(
-							"postStudioRecordingBehaviour",
-							value as PostStudioRecordingBehaviour,
-						),
-				},
-				{
-					label: "After deleting recording behaviour",
-					description:
-						"Should Cap reopen after deleting an in progress recording?",
-					type: "select",
-					get value() {
-						return settings.postDeletionBehaviour ?? "doNothing";
-					},
-					onChange: (
-						value:
-							| MainWindowRecordingStartBehaviour
-							| PostStudioRecordingBehaviour
-							| PostDeletionBehaviour
-							| number,
-					) =>
-						handleChange(
-							"postDeletionBehaviour",
-							value as PostDeletionBehaviour,
-						),
-				},
-			],
-		},
-	];
-=======
 	const applyExcludedWindows = async (windows: WindowExclusion[]) => {
 		setSettings("excludedWindows", windows);
 		try {
@@ -446,7 +297,6 @@
 		const defaults = await commands.getDefaultExcludedWindows();
 		await applyExcludedWindows(defaults);
 	};
->>>>>>> 8a0b685b
 
 	// Helper function to render select dropdown for recording behaviors
 	const SelectSettingItem = <
