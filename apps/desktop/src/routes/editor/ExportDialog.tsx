import { Button } from "@cap/ui-solid";
import { Select as KSelect } from "@kobalte/core/select";
import { makePersisted } from "@solid-primitives/storage";
import {
  createMutation,
  createQuery,
  keepPreviousData,
} from "@tanstack/solid-query";
import { Channel } from "@tauri-apps/api/core";
import { CheckMenuItem, Menu } from "@tauri-apps/api/menu";
import { ask, save as saveDialog } from "@tauri-apps/plugin-dialog";
import { remove } from "@tauri-apps/plugin-fs";
import { cx } from "cva";
import {
<<<<<<< HEAD
  createEffect,
  createRoot,
  createSignal,
  For,
  type JSX,
  Match,
  on,
  Show,
  Switch,
  type ValidComponent,
=======
	createEffect,
	createRoot,
	createSignal,
	For,
	type JSX,
	Match,
	mergeProps,
	on,
	Show,
	Suspense,
	Switch,
	type ValidComponent,
>>>>>>> 3cb22ad6
} from "solid-js";
import { createStore, produce, reconcile } from "solid-js/store";
import toast from "solid-toast";
import { SignInButton } from "~/components/SignInButton";
import Tooltip from "~/components/Tooltip";
import { authStore } from "~/store";
import { trackEvent } from "~/utils/analytics";
import { createSignInMutation } from "~/utils/auth";
import { exportVideo } from "~/utils/export";
import { createOrganizationsQuery } from "~/utils/queries";
import {
<<<<<<< HEAD
  commands,
  type ExportCompression,
  type ExportSettings,
  events,
  type FramesRendered,
  type UploadProgress,
=======
	commands,
	type ExportCompression,
	type ExportSettings,
	type FramesRendered,
	type UploadProgress,
>>>>>>> 3cb22ad6
} from "~/utils/tauri";
import { type RenderState, useEditorContext } from "./context";
import { RESOLUTION_OPTIONS } from "./Header";
import {
  Dialog,
  DialogContent,
  MenuItem,
  MenuItemList,
  PopperContent,
  topSlideAnimateClasses,
} from "./ui";

class SilentError extends Error {}

export const COMPRESSION_OPTIONS: Array<{
  label: string;
  value: ExportCompression;
}> = [
  { label: "Minimal", value: "Minimal" },
  { label: "Social Media", value: "Social" },
  { label: "Web", value: "Web" },
  { label: "Potato", value: "Potato" },
];

export const FPS_OPTIONS = [
  { label: "15 FPS", value: 15 },
  { label: "30 FPS", value: 30 },
  { label: "60 FPS", value: 60 },
] satisfies Array<{ label: string; value: number }>;

export const GIF_FPS_OPTIONS = [
  { label: "10 FPS", value: 10 },
  { label: "15 FPS", value: 15 },
  { label: "20 FPS", value: 20 },
  { label: "25 FPS", value: 25 },
  { label: "30 FPS", value: 30 },
] satisfies Array<{ label: string; value: number }>;

export const EXPORT_TO_OPTIONS = [
  {
    label: "File",
    value: "file",
    icon: <IconCapFile class="text-gray-12 size-3.5" />,
  },
  {
    label: "Clipboard",
    value: "clipboard",
    icon: <IconCapCopy class="text-gray-12 size-3.5" />,
  },
  {
    label: "Shareable link",
    value: "link",
    icon: <IconCapLink class="text-gray-12 size-3.5" />,
  },
] as const;

type ExportFormat = ExportSettings["format"];

<<<<<<< HEAD
export const FORMAT_OPTIONS = [
  { label: "MP4", value: "Mp4" },
  { label: "GIF", value: "Gif" },
=======
const FORMAT_OPTIONS = [
	{ label: "MP4", value: "Mp4" },
	{ label: "GIF", value: "Gif" },
>>>>>>> 3cb22ad6
] as { label: string; value: ExportFormat; disabled?: boolean }[];

type ExportToOption = (typeof EXPORT_TO_OPTIONS)[number]["value"];

interface Settings {
<<<<<<< HEAD
  format: ExportFormat;
  fps: number;
  exportTo: ExportToOption;
  resolution: { label: string; value: string; width: number; height: number };
  compression: ExportCompression;
}
export function ExportDialog() {
  const {
    dialog,
    setDialog,
    editorInstance,
    setExportState,
    exportState,
    meta,
    refetchMeta,
  } = useEditorContext();

  const auth = authStore.createQuery();

  const [settings, setSettings] = makePersisted(
    createStore<Settings>({
      format: "Mp4",
      fps: 30,
      exportTo: "file",
      resolution: { label: "720p", value: "720p", width: 1280, height: 720 },
      compression: "Minimal",
    }),
    { name: "export_settings" },
  );

  if (!["Mp4", "Gif"].includes(settings.format)) setSettings("format", "Mp4");

  const exportWithSettings = (onProgress: (progress: FramesRendered) => void) =>
    exportVideo(
      projectPath,
      settings.format === "Mp4"
        ? {
            format: "Mp4",
            fps: settings.fps,
            resolution_base: {
              x: settings.resolution.width,
              y: settings.resolution.height,
            },
            compression: settings.compression,
          }
        : {
            format: "Gif",
            fps: settings.fps,
            resolution_base: {
              x: settings.resolution.width,
              y: settings.resolution.height,
            },
            quality: null,
          },
      onProgress,
    );

  const [outputPath, setOutputPath] = createSignal<string | null>(null);

  const selectedStyle = "bg-gray-7";

  const projectPath = editorInstance.path;

  const exportEstimates = createQuery(() => ({
    // prevents flicker when modifying settings
    placeholderData: keepPreviousData,
    queryKey: [
      "exportEstimates",
      {
        resolution: {
          x: settings.resolution.width,
          y: settings.resolution.height,
        },
        fps: settings.fps,
      },
    ] as const,
    queryFn: ({ queryKey: [_, { resolution, fps }] }) =>
      commands.getExportEstimates(projectPath, resolution, fps),
  }));

  const exportButtonIcon: Record<"file" | "clipboard" | "link", JSX.Element> = {
    file: <IconCapFile class="text-gray-1 size-3.5" />,
    clipboard: <IconCapCopy class="text-gray-1 size-3.5" />,
    link: <IconCapLink class="text-gray-1 size-3.5" />,
  };

  const copy = createMutation(() => ({
    mutationFn: async () => {
      if (exportState.type !== "idle") return;
      setExportState(reconcile({ action: "copy", type: "starting" }));

      const outputPath = await exportWithSettings((progress) => {
        setExportState({ type: "rendering", progress });
      });

      setExportState({ type: "copying" });

      await commands.copyVideoToClipboard(outputPath);
    },
    onError: (error) => {
      commands.globalMessageDialog(
        error instanceof Error ? error.message : "Failed to copy recording",
      );
      setExportState(reconcile({ type: "idle" }));
    },
    onSuccess() {
      setExportState({ type: "done" });

      if (dialog().open) {
        createRoot((dispose) => {
          createEffect(
            on(
              () => dialog().open,
              () => {
                dispose();
              },
              { defer: true },
            ),
          );
        });
      } else
        toast.success(
          `${
            settings.format === "Gif" ? "GIF" : "Recording"
          } exported to clipboard`,
        );
    },
  }));

  const save = createMutation(() => ({
    mutationFn: async () => {
      if (exportState.type !== "idle") return;

      const extension = settings.format === "Gif" ? "gif" : "mp4";
      const savePath = await saveDialog({
        filters: [
          {
            name: `${extension.toUpperCase()} filter`,
            extensions: [extension],
          },
        ],
        defaultPath: `~/Desktop/${meta().prettyName}.${extension}`,
      });
      if (!savePath) {
        setExportState(reconcile({ type: "idle" }));
        return;
      }

      setExportState(reconcile({ action: "save", type: "starting" }));

      setOutputPath(savePath);

      trackEvent("export_started", {
        resolution: settings.resolution,
        fps: settings.fps,
        path: savePath,
      });

      const videoPath = await exportWithSettings((progress) => {
        setExportState({ type: "rendering", progress });
      });

      setExportState({ type: "copying" });

      await commands.copyFileToPath(videoPath, savePath);

      setExportState({ type: "done" });
    },
    onError: (error) => {
      commands.globalMessageDialog(
        error instanceof Error
          ? error.message
          : `Failed to export recording: ${error}`,
      );
      setExportState({ type: "idle" });
    },
    onSuccess() {
      if (dialog().open) {
        createRoot((dispose) => {
          createEffect(
            on(
              () => dialog().open,
              () => {
                dispose();
              },
              { defer: true },
            ),
          );
        });
      } else
        toast.success(
          `${settings.format === "Gif" ? "GIF" : "Recording"} exported to file`,
        );
    },
  }));

  const upload = createMutation(() => ({
    mutationFn: async () => {
      if (exportState.type !== "idle") return;
      setExportState(reconcile({ action: "upload", type: "starting" }));

      // Check authentication first
      const existingAuth = await authStore.get();
      if (!existingAuth) createSignInMutation();
      trackEvent("create_shareable_link_clicked", {
        resolution: settings.resolution,
        fps: settings.fps,
        has_existing_auth: !!existingAuth,
      });

      const metadata = await commands.getVideoMetadata(projectPath);
      const plan = await commands.checkUpgradedAndUpdate();
      const canShare = {
        allowed: plan || metadata.duration < 300,
        reason: !plan && metadata.duration >= 300 ? "upgrade_required" : null,
      };

      if (!canShare.allowed) {
        if (canShare.reason === "upgrade_required") {
          await commands.showWindow("Upgrade");
          throw new Error(
            "Upgrade required to share recordings longer than 5 minutes",
          );
        }
      }

      const uploadChannel = new Channel<UploadProgress>((progress) => {
        console.log("Upload progress:", progress);
        setExportState(
          produce((state) => {
            if (state.type !== "uploading") return;

            state.progress = Math.round(progress.progress * 100);
          }),
        );
      });

      await exportWithSettings((progress) =>
        setExportState({ type: "rendering", progress }),
      );

      setExportState({ type: "uploading", progress: 0 });

      // Now proceed with upload
      const result = meta().sharing
        ? await commands.uploadExportedVideo(
            projectPath,
            "Reupload",
            uploadChannel,
          )
        : await commands.uploadExportedVideo(
            projectPath,
            {
              Initial: { pre_created_video: null },
            },
            uploadChannel,
          );

      if (result === "NotAuthenticated")
        throw new Error("You need to sign in to share recordings");
      else if (result === "PlanCheckFailed")
        throw new Error("Failed to verify your subscription status");
      else if (result === "UpgradeRequired")
        throw new Error("This feature requires an upgraded plan");
    },
    onSuccess: async () => {
      const d = dialog();
      if ("type" in d && d.type === "export") setDialog({ ...d, open: true });

      await refetchMeta();

      console.log(meta().sharing);

      setExportState({ type: "done" });
    },
    onError: (error) => {
      console.error(error);
      commands.globalMessageDialog(
        error instanceof Error ? error.message : "Failed to upload recording",
      );

      setExportState(reconcile({ type: "idle" }));
    },
  }));

  return (
    <>
      <Show when={exportState.type === "idle"}>
        <DialogContent
          title="Export Cap"
          confirm={
            settings.exportTo === "link" && !auth.data ? (
              <SignInButton>
                {exportButtonIcon[settings.exportTo]}
                <span class="ml-1.5">Sign in to share</span>
              </SignInButton>
            ) : (
              <Button
                class="flex gap-1.5 items-center"
                variant="dark"
                onClick={() => {
                  if (settings.exportTo === "file") save.mutate();
                  else if (settings.exportTo === "link") upload.mutate();
                  else copy.mutate();
                }}
              >
                Export to
                {exportButtonIcon[settings.exportTo]}
              </Button>
            )
          }
          leftFooterContent={
            <div>
              <Show when={exportEstimates.data}>
                {(est) => (
                  <div
                    class={cx(
                      "flex overflow-hidden z-40 justify-between items-center max-w-full text-xs font-medium transition-all pointer-events-none",
                    )}
                  >
                    <p class="flex gap-4 items-center">
                      <span class="flex items-center text-gray-12">
                        <IconCapCamera class="w-[14px] h-[14px] mr-1.5 text-gray-12" />
                        {(() => {
                          const totalSeconds = Math.round(
                            est().duration_seconds,
                          );
                          const hours = Math.floor(totalSeconds / 3600);
                          const minutes = Math.floor(
                            (totalSeconds % 3600) / 60,
                          );
                          const seconds = totalSeconds % 60;

                          if (hours > 0) {
                            return `${hours}:${minutes
                              .toString()
                              .padStart(2, "0")}:${seconds
                              .toString()
                              .padStart(2, "0")}`;
                          }
                          return `${minutes}:${seconds
                            .toString()
                            .padStart(2, "0")}`;
                        })()}
                      </span>
                      <span class="flex items-center text-gray-12">
                        <IconLucideMonitor class="w-[14px] h-[14px] mr-1.5 text-gray-12" />
                        {settings.resolution.width}×{settings.resolution.height}
                      </span>
                      <span class="flex items-center text-gray-12">
                        <IconLucideHardDrive class="w-[14px] h-[14px] mr-1.5 text-gray-12" />
                        {est().estimated_size_mb.toFixed(2)} MB
                      </span>
                      <span class="flex items-center text-gray-12">
                        <IconLucideClock class="w-[14px] h-[14px] mr-1.5 text-gray-12" />
                        {(() => {
                          const totalSeconds = Math.round(
                            est().estimated_time_seconds,
                          );
                          const hours = Math.floor(totalSeconds / 3600);
                          const minutes = Math.floor(
                            (totalSeconds % 3600) / 60,
                          );
                          const seconds = totalSeconds % 60;

                          if (hours > 0) {
                            return `~${hours}:${minutes
                              .toString()
                              .padStart(2, "0")}:${seconds
                              .toString()
                              .padStart(2, "0")}`;
                          }
                          return `~${minutes}:${seconds
                            .toString()
                            .padStart(2, "0")}`;
                        })()}
                      </span>
                    </p>
                  </div>
                )}
              </Show>
            </div>
          }
        >
          <div class="flex flex-wrap gap-3">
            {/* Export to */}
            <div class="flex-1 p-4 rounded-xl material-blur">
              <div class="flex flex-col gap-3">
                <h3 class="text-gray-12">Export to</h3>
                <div class="flex gap-2">
                  <For each={EXPORT_TO_OPTIONS}>
                    {(option) => (
                      <Button
                        onClick={() => setSettings("exportTo", option.value)}
                        data-selected={settings.exportTo === option.value}
                        class="flex flex-1 gap-2 items-center text-nowrap"
                        variant="gray"
                      >
                        {option.icon}
                        {option.label}
                      </Button>
                    )}
                  </For>
                </div>
              </div>
            </div>
            {/* Format */}
            <div class="p-4 rounded-xl material-blur">
              <div class="flex flex-col gap-3">
                <h3 class="text-gray-12">Format</h3>
                <div class="flex flex-row gap-2">
                  <For each={FORMAT_OPTIONS}>
                    {(option) => (
                      <Button
                        variant="gray"
                        onClick={() => {
                          setSettings(
                            produce((newSettings) => {
                              newSettings.format = option.value as ExportFormat;

                              if (
                                option.value === "Gif" &&
                                !(
                                  settings.resolution.value === "720p" ||
                                  settings.resolution.value === "1080p"
                                )
                              )
                                newSettings.resolution = {
                                  ...RESOLUTION_OPTIONS._720p,
                                };

                              if (
                                option.value === "Gif" &&
                                GIF_FPS_OPTIONS.every(
                                  (v) => v.value === settings.fps,
                                )
                              )
                                newSettings.fps = 15;

                              if (
                                option.value === "Mp4" &&
                                FPS_OPTIONS.every(
                                  (v) => v.value !== settings.fps,
                                )
                              )
                                newSettings.fps = 30;
                            }),
                          );
                        }}
                        autofocus={false}
                        data-selected={settings.format === option.value}
                      >
                        {option.label}
                      </Button>
                    )}
                  </For>
                </div>
              </div>
            </div>
            {/* Frame rate */}
            <div class="overflow-hidden relative p-4 rounded-xl material-blur">
              <div class="flex flex-col gap-3">
                <h3 class="text-gray-12">Frame rate</h3>
                <KSelect<{ label: string; value: number }>
                  options={
                    settings.format === "Gif" ? GIF_FPS_OPTIONS : FPS_OPTIONS
                  }
                  optionValue="value"
                  optionTextValue="label"
                  placeholder="Select FPS"
                  value={(settings.format === "Gif"
                    ? GIF_FPS_OPTIONS
                    : FPS_OPTIONS
                  ).find((opt) => opt.value === settings.fps)}
                  onChange={(option) => {
                    const value =
                      option?.value ?? (settings.format === "Gif" ? 10 : 30);
                    trackEvent("export_fps_changed", {
                      fps: value,
                    });
                    setSettings("fps", value);
                  }}
                  itemComponent={(props) => (
                    <MenuItem<typeof KSelect.Item>
                      as={KSelect.Item}
                      item={props.item}
                    >
                      <KSelect.ItemLabel class="flex-1">
                        {props.item.rawValue.label}
                      </KSelect.ItemLabel>
                    </MenuItem>
                  )}
                >
                  <KSelect.Trigger class="flex flex-row gap-2 items-center px-3 w-full h-10 rounded-xl transition-colors dark:bg-gray-3 bg-gray-4 disabled:text-gray-11">
                    <KSelect.Value<
                      (typeof FPS_OPTIONS)[number]
                    > class="flex-1 text-sm text-left truncate tabular-nums text-[--gray-500]">
                      {(state) => <span>{state.selectedOption()?.label}</span>}
                    </KSelect.Value>
                    <KSelect.Icon<ValidComponent>
                      as={(props) => (
                        <IconCapChevronDown
                          {...props}
                          class="size-4 shrink-0 transform transition-transform ui-expanded:rotate-180 text-[--gray-500]"
                        />
                      )}
                    />
                  </KSelect.Trigger>
                  <KSelect.Portal>
                    <PopperContent<typeof KSelect.Content>
                      as={KSelect.Content}
                      class={cx(topSlideAnimateClasses, "z-50")}
                    >
                      <MenuItemList<typeof KSelect.Listbox>
                        class="max-h-32 custom-scroll"
                        as={KSelect.Listbox}
                      />
                    </PopperContent>
                  </KSelect.Portal>
                </KSelect>
              </div>
            </div>
            {/* Compression */}
            <div class="p-4 rounded-xl material-blur">
              <div class="flex flex-col gap-3">
                <h3 class="text-gray-12">Compression</h3>
                <div class="flex gap-2">
                  <For each={COMPRESSION_OPTIONS}>
                    {(option) => (
                      <Button
                        onClick={() => {
                          setSettings(
                            "compression",
                            option.value as ExportCompression,
                          );
                        }}
                        variant="gray"
                        data-selected={settings.compression === option.value}
                      >
                        {option.label}
                      </Button>
                    )}
                  </For>
                </div>
              </div>
            </div>
            {/* Resolution */}
            <div class="flex-1 p-4 rounded-xl material-blur">
              <div class="flex flex-col gap-3">
                <h3 class="text-gray-12">Resolution</h3>
                <div class="flex gap-2">
                  <For
                    each={
                      settings.format === "Gif"
                        ? [RESOLUTION_OPTIONS._720p, RESOLUTION_OPTIONS._1080p]
                        : [
                            RESOLUTION_OPTIONS._720p,
                            RESOLUTION_OPTIONS._1080p,
                            RESOLUTION_OPTIONS._4k,
                          ]
                    }
                  >
                    {(option) => (
                      <Button
                        data-selected={
                          settings.resolution.value === option.value
                        }
                        class="flex-1"
                        variant="gray"
                        onClick={() => setSettings("resolution", option)}
                      >
                        {option.label}
                      </Button>
                    )}
                  </For>
                </div>
              </div>
            </div>
          </div>
        </DialogContent>
      </Show>
      <Show when={exportState.type !== "idle" && exportState} keyed>
        {(exportState) => {
          const [copyPressed, setCopyPressed] = createSignal(false);
          const [clipboardCopyPressed, setClipboardCopyPressed] =
            createSignal(false);
          const [showCompletionScreen, setShowCompletionScreen] = createSignal(
            exportState.type === "done" && exportState.action === "save",
          );

          createEffect(() => {
            if (exportState.type === "done" && exportState.action === "save") {
              setShowCompletionScreen(true);
            }
          });

          return (
            <>
              <Dialog.Header>
                <div class="flex justify-between items-center w-full">
                  <span class="text-gray-12">Export</span>
                  <div
                    onClick={() => setDialog((d) => ({ ...d, open: false }))}
                    class="flex justify-center items-center p-1 rounded-full transition-colors cursor-pointer hover:bg-gray-3"
                  >
                    <IconCapCircleX class="text-gray-12 size-4" />
                  </div>
                </div>
              </Dialog.Header>
              <Dialog.Content class="text-gray-12">
                <div class="relative z-10 px-5 py-4 mx-auto space-y-6 w-full text-center">
                  <Switch>
                    <Match
                      when={exportState.action === "copy" && exportState}
                      keyed
                    >
                      {(copyState) => (
                        <div class="flex flex-col gap-4 justify-center items-center h-full">
                          <h1 class="text-lg font-medium text-gray-12">
                            {copyState.type === "starting"
                              ? "Preparing..."
                              : copyState.type === "rendering"
                                ? settings.format === "Gif"
                                  ? "Rendering GIF..."
                                  : "Rendering video..."
                                : copyState.type === "copying"
                                  ? "Copying to clipboard..."
                                  : "Copied to clipboard"}
                          </h1>
                          <Show
                            when={
                              (copyState.type === "rendering" ||
                                copyState.type === "starting") &&
                              copyState
                            }
                            keyed
                          >
                            {(copyState) => (
                              <RenderProgress
                                state={copyState}
                                format={settings.format}
                              />
                            )}
                          </Show>
                        </div>
                      )}
                    </Match>
                    <Match
                      when={exportState.action === "save" && exportState}
                      keyed
                    >
                      {(saveState) => (
                        <div class="flex flex-col gap-4 justify-center items-center h-full">
                          <Show
                            when={
                              showCompletionScreen() &&
                              saveState.type === "done"
                            }
                            fallback={
                              <>
                                <h1 class="text-lg font-medium text-gray-12">
                                  {saveState.type === "starting"
                                    ? "Preparing..."
                                    : saveState.type === "rendering"
                                      ? settings.format === "Gif"
                                        ? "Rendering GIF..."
                                        : "Rendering video..."
                                      : saveState.type === "copying"
                                        ? "Exporting to file..."
                                        : "Export completed"}
                                </h1>
                                <Show
                                  when={
                                    (saveState.type === "rendering" ||
                                      saveState.type === "starting") &&
                                    saveState
                                  }
                                  keyed
                                >
                                  {(copyState) => (
                                    <RenderProgress
                                      state={copyState}
                                      format={settings.format}
                                    />
                                  )}
                                </Show>
                              </>
                            }
                          >
                            <div class="flex flex-col gap-6 items-center duration-500 animate-in fade-in">
                              <div class="flex flex-col gap-3 items-center">
                                <div class="flex justify-center items-center mb-2 rounded-full bg-gray-12 size-10">
                                  <IconLucideCheck class="text-gray-1 size-5" />
                                </div>
                                <div class="flex flex-col gap-1 items-center">
                                  <h1 class="text-xl font-medium text-gray-12">
                                    Export Completed
                                  </h1>
                                  <p class="text-sm text-gray-11">
                                    Your{" "}
                                    {settings.format === "Gif"
                                      ? "GIF"
                                      : "video"}{" "}
                                    has successfully been exported
                                  </p>
                                </div>
                              </div>
                            </div>
                          </Show>
                        </div>
                      )}
                    </Match>
                    <Match
                      when={exportState.action === "upload" && exportState}
                      keyed
                    >
                      {(uploadState) => (
                        <Switch>
                          <Match
                            when={uploadState.type !== "done" && uploadState}
                            keyed
                          >
                            {(uploadState) => (
                              <div class="flex flex-col gap-4 justify-center items-center">
                                <h1 class="text-lg font-medium text-center text-gray-12">
                                  Uploading Cap...
                                </h1>
                                <Switch>
                                  <Match
                                    when={
                                      uploadState.type === "uploading" &&
                                      uploadState
                                    }
                                    keyed
                                  >
                                    {(uploadState) => (
                                      <ProgressView
                                        amount={uploadState.progress}
                                        label={`Uploading - ${Math.floor(
                                          uploadState.progress,
                                        )}%`}
                                      />
                                    )}
                                  </Match>
                                  <Match
                                    when={
                                      uploadState.type !== "uploading" &&
                                      uploadState
                                    }
                                    keyed
                                  >
                                    {(renderState) => (
                                      <RenderProgress
                                        state={renderState}
                                        format={settings.format}
                                      />
                                    )}
                                  </Match>
                                </Switch>
                              </div>
                            )}
                          </Match>
                          <Match when={uploadState.type === "done"}>
                            <div class="flex flex-col gap-5 justify-center items-center">
                              <div class="flex flex-col gap-1 items-center">
                                <h1 class="mx-auto text-lg font-medium text-center text-gray-12">
                                  Upload Complete
                                </h1>
                                <p class="text-sm text-gray-11">
                                  Your Cap has been uploaded successfully
                                </p>
                              </div>
                            </div>
                          </Match>
                        </Switch>
                      )}
                    </Match>
                  </Switch>
                </div>
              </Dialog.Content>
              <Dialog.Footer>
                <Show
                  when={
                    exportState.action === "upload" &&
                    exportState.type === "done"
                  }
                >
                  <div class="relative">
                    <a
                      href={meta().sharing!.link}
                      target="_blank"
                      rel="noreferrer"
                      class="block"
                    >
                      <Button
                        onClick={() => {
                          setCopyPressed(true);
                          setTimeout(() => {
                            setCopyPressed(false);
                          }, 2000);
                          navigator.clipboard.writeText(meta().sharing!.link!);
                        }}
                        variant="dark"
                        class="flex gap-2 justify-center items-center"
                      >
                        {!copyPressed() ? (
                          <IconCapCopy class="transition-colors duration-200 text-gray-1 size-4 group-hover:text-gray-12" />
                        ) : (
                          <IconLucideCheck class="transition-colors duration-200 text-gray-1 size-4 svgpathanimation group-hover:text-gray-12" />
                        )}
                        <p>Open Link</p>
                      </Button>
                    </a>
                  </div>
                </Show>

                <Show
                  when={
                    exportState.action === "save" && exportState.type === "done"
                  }
                >
                  <div class="flex gap-4 w-full">
                    <Button
                      variant="dark"
                      class="flex gap-2 items-center"
                      onClick={() => {
                        const path = outputPath();
                        if (path) {
                          commands.openFilePath(path);
                        }
                      }}
                    >
                      <IconCapFile class="size-4" />
                      Open File
                    </Button>
                    <Button
                      variant="dark"
                      class="flex gap-2 items-center"
                      onClick={async () => {
                        const path = outputPath();
                        if (path) {
                          setClipboardCopyPressed(true);
                          setTimeout(() => {
                            setClipboardCopyPressed(false);
                          }, 2000);
                          await commands.copyVideoToClipboard(path);
                          toast.success(
                            `${
                              settings.format === "Gif" ? "GIF" : "Video"
                            } copied to clipboard`,
                          );
                        }
                      }}
                    >
                      {!clipboardCopyPressed() ? (
                        <IconCapCopy class="size-4" />
                      ) : (
                        <IconLucideCheck class="size-4 svgpathanimation" />
                      )}
                      Copy to Clipboard
                    </Button>
                  </div>
                </Show>
              </Dialog.Footer>
            </>
          );
        }}
      </Show>
    </>
  );
=======
	format: ExportFormat;
	fps: number;
	exportTo: ExportToOption;
	resolution: { label: string; value: string; width: number; height: number };
	compression: ExportCompression;
	organizationId?: string | null;
}
export function ExportDialog() {
	const {
		dialog,
		setDialog,
		editorInstance,
		setExportState,
		exportState,
		meta,
		refetchMeta,
	} = useEditorContext();

	const auth = authStore.createQuery();
	const organisations = createOrganizationsQuery();

	const hasTransparentBackground = () => {
		const backgroundSource =
			editorInstance.savedProjectConfig.background.source;
		return (
			backgroundSource.type === "color" &&
			backgroundSource.alpha !== undefined &&
			backgroundSource.alpha < 255
		);
	};

	const [_settings, setSettings] = makePersisted(
		createStore<Settings>({
			format: "Mp4",
			fps: 30,
			exportTo: "file",
			resolution: { label: "720p", value: "720p", width: 1280, height: 720 },
			compression: "Minimal",
		}),
		{ name: "export_settings" },
	);

	const settings = mergeProps(_settings, () => {
		const ret: Partial<Settings> = {};
		if (hasTransparentBackground() && _settings.format === "Mp4")
			ret.format = "Gif";
		// Ensure GIF is not selected when exportTo is "link"
		else if (_settings.format === "Gif" && _settings.exportTo === "link")
			ret.format = "Mp4";
		else if (!["Mp4", "Gif"].includes(_settings.format)) ret.format = "Mp4";

		Object.defineProperty(ret, "organizationId", {
			get() {
				if (!_settings.organizationId && organisations().length > 0)
					return organisations()[0].id;

				return _settings.organizationId;
			},
		});

		return ret;
	});

	const exportWithSettings = (onProgress: (progress: FramesRendered) => void) =>
		exportVideo(
			projectPath,
			settings.format === "Mp4"
				? {
						format: "Mp4",
						fps: settings.fps,
						resolution_base: {
							x: settings.resolution.width,
							y: settings.resolution.height,
						},
						compression: settings.compression,
					}
				: {
						format: "Gif",
						fps: settings.fps,
						resolution_base: {
							x: settings.resolution.width,
							y: settings.resolution.height,
						},
						quality: null,
					},
			onProgress,
		);

	const [outputPath, setOutputPath] = createSignal<string | null>(null);
	const [isCancelled, setIsCancelled] = createSignal(false);

	const handleCancel = async () => {
		if (
			await ask("Are you sure you want to cancel the export?", {
				title: "Cancel Export",
				kind: "warning",
			})
		) {
			setIsCancelled(true);
			setExportState({ type: "idle" });
			const path = outputPath();
			if (path) {
				try {
					await remove(path);
				} catch (e) {
					console.error("Failed to delete cancelled file", e);
				}
			}
		}
	};

	const projectPath = editorInstance.path;

	const exportEstimates = createQuery(() => ({
		// prevents flicker when modifying settings
		placeholderData: keepPreviousData,
		queryKey: [
			"exportEstimates",
			{
				resolution: {
					x: settings.resolution.width,
					y: settings.resolution.height,
				},
				fps: settings.fps,
			},
		] as const,
		queryFn: ({ queryKey: [_, { resolution, fps }] }) =>
			commands.getExportEstimates(projectPath, resolution, fps),
	}));

	const exportButtonIcon: Record<"file" | "clipboard" | "link", JSX.Element> = {
		file: <IconCapFile class="text-gray-1 size-3.5" />,
		clipboard: <IconCapCopy class="text-gray-1 size-3.5" />,
		link: <IconCapLink class="text-gray-1 size-3.5" />,
	};

	const copy = createMutation(() => ({
		mutationFn: async () => {
			setIsCancelled(false);
			if (exportState.type !== "idle") return;
			setExportState(reconcile({ action: "copy", type: "starting" }));

			const outputPath = await exportWithSettings((progress) => {
				if (isCancelled()) throw new SilentError("Cancelled");
				setExportState({ type: "rendering", progress });
			});

			if (isCancelled()) throw new SilentError("Cancelled");

			setExportState({ type: "copying" });

			await commands.copyVideoToClipboard(outputPath);
		},
		onError: (error) => {
			commands.globalMessageDialog(
				error instanceof Error ? error.message : "Failed to copy recording",
			);
			setExportState(reconcile({ type: "idle" }));
		},
		onSuccess() {
			setExportState({ type: "done" });

			if (dialog().open) {
				createRoot((dispose) => {
					createEffect(
						on(
							() => dialog().open,
							() => {
								dispose();
							},
							{ defer: true },
						),
					);
				});
			} else
				toast.success(
					`${
						settings.format === "Gif" ? "GIF" : "Recording"
					} exported to clipboard`,
				);
		},
	}));

	const save = createMutation(() => ({
		mutationFn: async () => {
			setIsCancelled(false);
			if (exportState.type !== "idle") return;

			const extension = settings.format === "Gif" ? "gif" : "mp4";
			const savePath = await saveDialog({
				filters: [
					{
						name: `${extension.toUpperCase()} filter`,
						extensions: [extension],
					},
				],
				defaultPath: `~/Desktop/${meta().prettyName}.${extension}`,
			});
			if (!savePath) {
				setExportState(reconcile({ type: "idle" }));
				return;
			}

			setExportState(reconcile({ action: "save", type: "starting" }));

			setOutputPath(savePath);

			trackEvent("export_started", {
				resolution: settings.resolution,
				fps: settings.fps,
				path: savePath,
			});

			const videoPath = await exportWithSettings((progress) => {
				if (isCancelled()) throw new SilentError("Cancelled");
				setExportState({ type: "rendering", progress });
			});

			if (isCancelled()) throw new SilentError("Cancelled");

			setExportState({ type: "copying" });

			await commands.copyFileToPath(videoPath, savePath);

			setExportState({ type: "done" });
		},
		onError: (error) => {
			commands.globalMessageDialog(
				error instanceof Error
					? error.message
					: `Failed to export recording: ${error}`,
			);
			setExportState({ type: "idle" });
		},
		onSuccess() {
			if (dialog().open) {
				createRoot((dispose) => {
					createEffect(
						on(
							() => dialog().open,
							() => {
								dispose();
							},
							{ defer: true },
						),
					);
				});
			} else
				toast.success(
					`${settings.format === "Gif" ? "GIF" : "Recording"} exported to file`,
				);
		},
	}));

	const upload = createMutation(() => ({
		mutationFn: async () => {
			setIsCancelled(false);
			if (exportState.type !== "idle") return;
			setExportState(reconcile({ action: "upload", type: "starting" }));

			// Check authentication first
			const existingAuth = await authStore.get();
			if (!existingAuth) createSignInMutation();
			trackEvent("create_shareable_link_clicked", {
				resolution: settings.resolution,
				fps: settings.fps,
				has_existing_auth: !!existingAuth,
			});

			const metadata = await commands.getVideoMetadata(projectPath);
			const plan = await commands.checkUpgradedAndUpdate();
			const canShare = {
				allowed: plan || metadata.duration < 300,
				reason: !plan && metadata.duration >= 300 ? "upgrade_required" : null,
			};

			if (!canShare.allowed) {
				if (canShare.reason === "upgrade_required") {
					await commands.showWindow("Upgrade");
					// The window takes a little to show and this prevents the user seeing it glitch
					await new Promise((resolve) => setTimeout(resolve, 1000));
					throw new SilentError();
				}
			}

			const uploadChannel = new Channel<UploadProgress>((progress) => {
				console.log("Upload progress:", progress);
				setExportState(
					produce((state) => {
						if (state.type !== "uploading") return;

						state.progress = Math.round(progress.progress * 100);
					}),
				);
			});

			await exportWithSettings((progress) => {
				if (isCancelled()) throw new SilentError("Cancelled");
				setExportState({ type: "rendering", progress });
			});

			if (isCancelled()) throw new SilentError("Cancelled");

			setExportState({ type: "uploading", progress: 0 });

			console.log({ organizationId: settings.organizationId });

			// Now proceed with upload
			const result = meta().sharing
				? await commands.uploadExportedVideo(
						projectPath,
						"Reupload",
						uploadChannel,
						settings.organizationId ?? null,
					)
				: await commands.uploadExportedVideo(
						projectPath,
						{ Initial: { pre_created_video: null } },
						uploadChannel,
						settings.organizationId ?? null,
					);

			if (result === "NotAuthenticated")
				throw new Error("You need to sign in to share recordings");
			else if (result === "PlanCheckFailed")
				throw new Error("Failed to verify your subscription status");
			else if (result === "UpgradeRequired")
				throw new Error("This feature requires an upgraded plan");
		},
		onSuccess: async () => {
			const d = dialog();
			if ("type" in d && d.type === "export") setDialog({ ...d, open: true });

			await refetchMeta();

			console.log(meta().sharing);

			setExportState({ type: "done" });
		},
		onError: (error) => {
			console.error(error);
			if (!(error instanceof SilentError)) {
				commands.globalMessageDialog(
					error instanceof Error ? error.message : "Failed to upload recording",
				);
			}

			setExportState(reconcile({ type: "idle" }));
		},
	}));

	return (
		<>
			<Show when={exportState.type === "idle"}>
				<DialogContent
					title="Export Cap"
					confirm={
						settings.exportTo === "link" && !auth.data ? (
							<SignInButton>
								{exportButtonIcon[settings.exportTo]}
								<span class="ml-1.5">Sign in to share</span>
							</SignInButton>
						) : (
							<Button
								class="flex gap-1.5 items-center"
								variant="dark"
								onClick={() => {
									if (settings.exportTo === "file") save.mutate();
									else if (settings.exportTo === "link") upload.mutate();
									else copy.mutate();
								}}
							>
								Export to
								{exportButtonIcon[settings.exportTo]}
							</Button>
						)
					}
					leftFooterContent={
						<div
							class={cx(
								"flex overflow-hidden z-40 justify-between items-center max-w-full text-xs font-medium transition-all pointer-events-none",
							)}
						>
							<Suspense>
								<Show when={exportEstimates.data}>
									{(est) => (
										<p class="flex gap-4 items-center">
											<span class="flex items-center text-gray-12">
												<IconCapCamera class="w-[14px] h-[14px] mr-1.5 text-gray-12" />
												{(() => {
													const totalSeconds = Math.round(
														est().duration_seconds,
													);
													const hours = Math.floor(totalSeconds / 3600);
													const minutes = Math.floor(
														(totalSeconds % 3600) / 60,
													);
													const seconds = totalSeconds % 60;

													if (hours > 0) {
														return `${hours}:${minutes
															.toString()
															.padStart(2, "0")}:${seconds
															.toString()
															.padStart(2, "0")}`;
													}
													return `${minutes}:${seconds
														.toString()
														.padStart(2, "0")}`;
												})()}
											</span>
											<span class="flex items-center text-gray-12">
												<IconLucideMonitor class="w-[14px] h-[14px] mr-1.5 text-gray-12" />
												{settings.resolution.width}×{settings.resolution.height}
											</span>
											<span class="flex items-center text-gray-12">
												<IconLucideHardDrive class="w-[14px] h-[14px] mr-1.5 text-gray-12" />
												{est().estimated_size_mb.toFixed(2)} MB
											</span>
											<span class="flex items-center text-gray-12">
												<IconLucideClock class="w-[14px] h-[14px] mr-1.5 text-gray-12" />
												{(() => {
													const totalSeconds = Math.round(
														est().estimated_time_seconds,
													);
													const hours = Math.floor(totalSeconds / 3600);
													const minutes = Math.floor(
														(totalSeconds % 3600) / 60,
													);
													const seconds = totalSeconds % 60;

													if (hours > 0) {
														return `~${hours}:${minutes
															.toString()
															.padStart(2, "0")}:${seconds
															.toString()
															.padStart(2, "0")}`;
													}
													return `~${minutes}:${seconds
														.toString()
														.padStart(2, "0")}`;
												})()}
											</span>
										</p>
									)}
								</Show>
							</Suspense>
						</div>
					}
				>
					<div class="flex flex-wrap gap-3">
						{/* Export to */}
						<div class="flex-1 p-4 rounded-xl dark:bg-gray-2 bg-gray-3">
							<div class="flex flex-col gap-3">
								<div class="flex flex-row justify-between items-center">
									<h3 class="text-gray-12">Export to</h3>
									<Suspense>
										<Show
											when={
												settings.exportTo === "link" &&
												organisations().length > 1
											}
										>
											<div
												class="text-sm text-gray-12 flex flex-row hover:opacity-60 transition-opacity duration-200"
												onClick={async () => {
													const menu = await Menu.new({
														items: await Promise.all(
															organisations().map((org) =>
																CheckMenuItem.new({
																	text: org.name,
																	action: () => {
																		setSettings("organizationId", org.id);
																	},
																	checked: settings.organizationId === org.id,
																}),
															),
														),
													});
													menu.popup();
												}}
											>
												<span class="opacity-70">Organization:</span>
												<span class="ml-1 flex flex-row ">
													{
														(
															organisations().find(
																(o) => o.id === settings.organizationId,
															) ?? organisations()[0]
														)?.name
													}
													<IconCapChevronDown />
												</span>
											</div>
										</Show>
									</Suspense>
								</div>
								<div class="flex gap-2">
									<For each={EXPORT_TO_OPTIONS}>
										{(option) => (
											<Button
												onClick={() => {
													setSettings(
														produce((newSettings) => {
															newSettings.exportTo = option.value;
															// If switching to link and GIF is selected, change to MP4
															if (
																option.value === "link" &&
																settings.format === "Gif"
															) {
																newSettings.format = "Mp4";
															}
														}),
													);
												}}
												data-selected={settings.exportTo === option.value}
												class="flex flex-1 gap-2 items-center text-nowrap"
												variant="gray"
											>
												{option.icon}
												{option.label}
											</Button>
										)}
									</For>
								</div>
							</div>
						</div>
						{/* Format */}
						<div class="p-4 rounded-xl dark:bg-gray-2 bg-gray-3">
							<div class="flex flex-col gap-3">
								<h3 class="text-gray-12">Format</h3>
								<div class="flex flex-row gap-2">
									<For each={FORMAT_OPTIONS}>
										{(option) => {
											const disabledReason = () => {
												if (
													option.value === "Mp4" &&
													hasTransparentBackground()
												)
													return "MP4 format does not support transparent backgrounds";
												if (
													option.value === "Gif" &&
													settings.exportTo === "link"
												)
													return "Shareable links cannot be made from GIFs";
											};

											return (
												<Tooltip
													content={disabledReason()}
													disabled={disabledReason() === undefined}
												>
													<Button
														variant="gray"
														onClick={() => {
															setSettings(
																produce((newSettings) => {
																	newSettings.format =
																		option.value as ExportFormat;

																	if (
																		option.value === "Gif" &&
																		!(
																			settings.resolution.value === "720p" ||
																			settings.resolution.value === "1080p"
																		)
																	)
																		newSettings.resolution = {
																			...RESOLUTION_OPTIONS._720p,
																		};

																	if (
																		option.value === "Gif" &&
																		GIF_FPS_OPTIONS.every(
																			(v) => v.value !== settings.fps,
																		)
																	)
																		newSettings.fps = 15;

																	if (
																		option.value === "Mp4" &&
																		FPS_OPTIONS.every(
																			(v) => v.value !== settings.fps,
																		)
																	)
																		newSettings.fps = 30;
																}),
															);
														}}
														autofocus={false}
														data-selected={settings.format === option.value}
														disabled={!!disabledReason()}
													>
														{option.label}
													</Button>
												</Tooltip>
											);
										}}
									</For>
								</div>
							</div>
						</div>
						{/* Frame rate */}
						<div class="overflow-hidden relative p-4 rounded-xl dark:bg-gray-2 bg-gray-3">
							<div class="flex flex-col gap-3">
								<h3 class="text-gray-12">Frame rate</h3>
								<KSelect<{ label: string; value: number }>
									options={
										settings.format === "Gif" ? GIF_FPS_OPTIONS : FPS_OPTIONS
									}
									optionValue="value"
									optionTextValue="label"
									placeholder="Select FPS"
									value={(settings.format === "Gif"
										? GIF_FPS_OPTIONS
										: FPS_OPTIONS
									).find((opt) => opt.value === settings.fps)}
									onChange={(option) => {
										const value =
											option?.value ?? (settings.format === "Gif" ? 10 : 30);
										trackEvent("export_fps_changed", {
											fps: value,
										});
										setSettings("fps", value);
									}}
									itemComponent={(props) => (
										<MenuItem<typeof KSelect.Item>
											as={KSelect.Item}
											item={props.item}
										>
											<KSelect.ItemLabel class="flex-1">
												{props.item.rawValue.label}
											</KSelect.ItemLabel>
										</MenuItem>
									)}
								>
									<KSelect.Trigger class="flex flex-row gap-2 items-center px-3 w-full h-10 rounded-xl transition-colors dark:bg-gray-3 bg-gray-4 disabled:text-gray-11">
										<KSelect.Value<
											(typeof FPS_OPTIONS)[number]
										> class="flex-1 text-sm text-left truncate tabular-nums text-[--gray-500]">
											{(state) => <span>{state.selectedOption()?.label}</span>}
										</KSelect.Value>
										<KSelect.Icon<ValidComponent>
											as={(props) => (
												<IconCapChevronDown
													{...props}
													class="size-4 shrink-0 transform transition-transform ui-expanded:rotate-180 text-[--gray-500]"
												/>
											)}
										/>
									</KSelect.Trigger>
									<KSelect.Portal>
										<PopperContent<typeof KSelect.Content>
											as={KSelect.Content}
											class={cx(topSlideAnimateClasses, "z-50")}
										>
											<MenuItemList<typeof KSelect.Listbox>
												class="max-h-32 custom-scroll"
												as={KSelect.Listbox}
											/>
										</PopperContent>
									</KSelect.Portal>
								</KSelect>
							</div>
						</div>
						{/* Compression */}
						<div class="p-4 rounded-xl dark:bg-gray-2 bg-gray-3">
							<div class="flex flex-col gap-3">
								<h3 class="text-gray-12">Compression</h3>
								<div class="flex gap-2">
									<For each={COMPRESSION_OPTIONS}>
										{(option) => (
											<Button
												onClick={() => {
													setSettings(
														"compression",
														option.value as ExportCompression,
													);
												}}
												variant="gray"
												data-selected={settings.compression === option.value}
											>
												{option.label}
											</Button>
										)}
									</For>
								</div>
							</div>
						</div>
						{/* Resolution */}
						<div class="flex-1 p-4 rounded-xl dark:bg-gray-2 bg-gray-3">
							<div class="flex flex-col gap-3">
								<h3 class="text-gray-12">Resolution</h3>
								<div class="flex gap-2">
									<For
										each={
											settings.format === "Gif"
												? [RESOLUTION_OPTIONS._720p, RESOLUTION_OPTIONS._1080p]
												: [
														RESOLUTION_OPTIONS._720p,
														RESOLUTION_OPTIONS._1080p,
														RESOLUTION_OPTIONS._4k,
													]
										}
									>
										{(option) => (
											<Button
												data-selected={
													settings.resolution.value === option.value
												}
												class="flex-1"
												variant="gray"
												onClick={() => setSettings("resolution", option)}
											>
												{option.label}
											</Button>
										)}
									</For>
								</div>
							</div>
						</div>
					</div>
				</DialogContent>
			</Show>
			<Show when={exportState.type !== "idle" && exportState} keyed>
				{(exportState) => {
					const [copyPressed, setCopyPressed] = createSignal(false);
					const [clipboardCopyPressed, setClipboardCopyPressed] =
						createSignal(false);
					const [showCompletionScreen, setShowCompletionScreen] = createSignal(
						exportState.type === "done" && exportState.action === "save",
					);

					createEffect(() => {
						if (exportState.type === "done" && exportState.action === "save") {
							setShowCompletionScreen(true);
						}
					});

					return (
						<>
							<Dialog.Header>
								<div class="flex justify-between items-center w-full">
									<span class="text-gray-12">Export</span>
									<div
										onClick={() => setDialog((d) => ({ ...d, open: false }))}
										class="flex justify-center items-center p-1 rounded-full transition-colors cursor-pointer hover:bg-gray-3"
									>
										<IconCapCircleX class="text-gray-12 size-4" />
									</div>
								</div>
							</Dialog.Header>
							<Dialog.Content class="text-gray-12">
								<div class="relative z-10 px-5 py-4 mx-auto space-y-6 w-full text-center">
									<Switch>
										<Match
											when={exportState.action === "copy" && exportState}
											keyed
										>
											{(copyState) => (
												<div class="flex flex-col gap-4 justify-center items-center h-full">
													<h1 class="text-lg font-medium text-gray-12">
														{copyState.type === "starting"
															? "Preparing..."
															: copyState.type === "rendering"
																? settings.format === "Gif"
																	? "Rendering GIF..."
																	: "Rendering video..."
																: copyState.type === "copying"
																	? "Copying to clipboard..."
																	: "Copied to clipboard"}
													</h1>
													<Show
														when={
															(copyState.type === "rendering" ||
																copyState.type === "starting") &&
															copyState
														}
														keyed
													>
														{(copyState) => (
															<>
																<RenderProgress
																	state={copyState}
																	format={settings.format}
																/>
																<Button
																	variant="ghost"
																	size="sm"
																	onClick={handleCancel}
																	class="mt-4 hover:bg-red-9 hover:text-white"
																>
																	Cancel
																</Button>
															</>
														)}
													</Show>
												</div>
											)}
										</Match>
										<Match
											when={exportState.action === "save" && exportState}
											keyed
										>
											{(saveState) => (
												<div class="flex flex-col gap-4 justify-center items-center h-full">
													<Show
														when={
															showCompletionScreen() &&
															saveState.type === "done"
														}
														fallback={
															<>
																<h1 class="text-lg font-medium text-gray-12">
																	{saveState.type === "starting"
																		? "Preparing..."
																		: saveState.type === "rendering"
																			? settings.format === "Gif"
																				? "Rendering GIF..."
																				: "Rendering video..."
																			: saveState.type === "copying"
																				? "Exporting to file..."
																				: "Export completed"}
																</h1>
																<Show
																	when={
																		(saveState.type === "rendering" ||
																			saveState.type === "starting") &&
																		saveState
																	}
																	keyed
																>
																	{(copyState) => (
																		<>
																			<RenderProgress
																				state={copyState}
																				format={settings.format}
																			/>
																			<Button
																				variant="ghost"
																				size="sm"
																				onClick={handleCancel}
																				class="mt-4 hover:bg-red-9 hover:text-white"
																			>
																				Cancel
																			</Button>
																		</>
																	)}
																</Show>
															</>
														}
													>
														<div class="flex flex-col gap-6 items-center duration-500 animate-in fade-in">
															<div class="flex flex-col gap-3 items-center">
																<div class="flex justify-center items-center mb-2 rounded-full bg-gray-12 size-10">
																	<IconLucideCheck class="text-gray-1 size-5" />
																</div>
																<div class="flex flex-col gap-1 items-center">
																	<h1 class="text-xl font-medium text-gray-12">
																		Export Completed
																	</h1>
																	<p class="text-sm text-gray-11">
																		Your{" "}
																		{settings.format === "Gif"
																			? "GIF"
																			: "video"}{" "}
																		has successfully been exported
																	</p>
																</div>
															</div>
														</div>
													</Show>
												</div>
											)}
										</Match>
										<Match
											when={exportState.action === "upload" && exportState}
											keyed
										>
											{(uploadState) => (
												<Switch>
													<Match
														when={uploadState.type !== "done" && uploadState}
														keyed
													>
														{(uploadState) => (
															<div class="flex flex-col gap-4 justify-center items-center">
																<h1 class="text-lg font-medium text-center text-gray-12">
																	Uploading Cap...
																</h1>
																<Switch>
																	<Match
																		when={
																			uploadState.type === "uploading" &&
																			uploadState
																		}
																		keyed
																	>
																		{(uploadState) => (
																			<ProgressView
																				amount={uploadState.progress}
																				label={`Uploading - ${Math.floor(
																					uploadState.progress,
																				)}%`}
																			/>
																		)}
																	</Match>
																	<Match
																		when={
																			uploadState.type !== "uploading" &&
																			uploadState
																		}
																		keyed
																	>
																		{(renderState) => (
																			<>
																				<RenderProgress
																					state={renderState}
																					format={settings.format}
																				/>
																				<Button
																					variant="ghost"
																					size="sm"
																					onClick={handleCancel}
																					class="mt-4 hover:bg-red-9 hover:text-white"
																				>
																					Cancel
																				</Button>
																			</>
																		)}
																	</Match>
																</Switch>
															</div>
														)}
													</Match>
													<Match when={uploadState.type === "done"}>
														<div class="flex flex-col gap-5 justify-center items-center">
															<div class="flex flex-col gap-1 items-center">
																<h1 class="mx-auto text-lg font-medium text-center text-gray-12">
																	Upload Complete
																</h1>
																<p class="text-sm text-gray-11">
																	Your Cap has been uploaded successfully
																</p>
															</div>
														</div>
													</Match>
												</Switch>
											)}
										</Match>
									</Switch>
								</div>
							</Dialog.Content>
							<Dialog.Footer>
								<Show
									when={
										exportState.action === "upload" &&
										exportState.type === "done"
									}
								>
									<div class="relative">
										<a
											href={meta().sharing?.link}
											target="_blank"
											rel="noreferrer"
											class="block"
										>
											<Button
												onClick={() => {
													setCopyPressed(true);
													setTimeout(() => {
														setCopyPressed(false);
													}, 2000);
													navigator.clipboard.writeText(meta().sharing?.link!);
												}}
												variant="dark"
												class="flex gap-2 justify-center items-center"
											>
												{!copyPressed() ? (
													<IconCapCopy class="transition-colors duration-200 text-gray-1 size-4 group-hover:text-gray-12" />
												) : (
													<IconLucideCheck class="transition-colors duration-200 text-gray-1 size-4 svgpathanimation group-hover:text-gray-12" />
												)}
												<p>Open Link</p>
											</Button>
										</a>
									</div>
								</Show>

								<Show
									when={
										exportState.action === "save" && exportState.type === "done"
									}
								>
									<div class="flex gap-4 w-full">
										<Button
											variant="dark"
											class="flex gap-2 items-center"
											onClick={() => {
												const path = outputPath();
												if (path) {
													commands.openFilePath(path);
												}
											}}
										>
											<IconCapFile class="size-4" />
											Open File
										</Button>
										<Button
											variant="dark"
											class="flex gap-2 items-center"
											onClick={async () => {
												const path = outputPath();
												if (path) {
													setClipboardCopyPressed(true);
													setTimeout(() => {
														setClipboardCopyPressed(false);
													}, 2000);
													await commands.copyVideoToClipboard(path);
													toast.success(
														`${
															settings.format === "Gif" ? "GIF" : "Video"
														} copied to clipboard`,
													);
												}
											}}
										>
											{!clipboardCopyPressed() ? (
												<IconCapCopy class="size-4" />
											) : (
												<IconLucideCheck class="size-4 svgpathanimation" />
											)}
											Copy to Clipboard
										</Button>
									</div>
								</Show>
							</Dialog.Footer>
						</>
					);
				}}
			</Show>
		</>
	);
>>>>>>> 3cb22ad6
}

function RenderProgress(props: { state: RenderState; format?: ExportFormat }) {
  return (
    <ProgressView
      amount={
        props.state.type === "rendering"
          ? (props.state.progress.renderedCount /
              props.state.progress.totalFrames) *
            100
          : 0
      }
      label={
        props.state.type === "rendering"
          ? `Rendering ${props.format === "Gif" ? "GIF" : "video"} (${
              props.state.progress.renderedCount
            }/${props.state.progress.totalFrames} frames)`
          : "Preparing to render..."
      }
    />
  );
}

function ProgressView(props: { amount: number; label?: string }) {
  return (
    <>
      <div class="w-full bg-gray-3 rounded-full h-2.5">
        <div
          class="bg-blue-9 h-2.5 rounded-full"
          style={{ width: `${props.amount}%` }}
        />
      </div>
      <p class="text-xs tabular-nums">{props.label}</p>
    </>
  );
}<|MERGE_RESOLUTION|>--- conflicted
+++ resolved
@@ -2,9 +2,9 @@
 import { Select as KSelect } from "@kobalte/core/select";
 import { makePersisted } from "@solid-primitives/storage";
 import {
-  createMutation,
-  createQuery,
-  keepPreviousData,
+	createMutation,
+	createQuery,
+	keepPreviousData,
 } from "@tanstack/solid-query";
 import { Channel } from "@tauri-apps/api/core";
 import { CheckMenuItem, Menu } from "@tauri-apps/api/menu";
@@ -12,18 +12,6 @@
 import { remove } from "@tauri-apps/plugin-fs";
 import { cx } from "cva";
 import {
-<<<<<<< HEAD
-  createEffect,
-  createRoot,
-  createSignal,
-  For,
-  type JSX,
-  Match,
-  on,
-  Show,
-  Switch,
-  type ValidComponent,
-=======
 	createEffect,
 	createRoot,
 	createSignal,
@@ -36,7 +24,6 @@
 	Suspense,
 	Switch,
 	type ValidComponent,
->>>>>>> 3cb22ad6
 } from "solid-js";
 import { createStore, produce, reconcile } from "solid-js/store";
 import toast from "solid-toast";
@@ -48,964 +35,77 @@
 import { exportVideo } from "~/utils/export";
 import { createOrganizationsQuery } from "~/utils/queries";
 import {
-<<<<<<< HEAD
-  commands,
-  type ExportCompression,
-  type ExportSettings,
-  events,
-  type FramesRendered,
-  type UploadProgress,
-=======
 	commands,
 	type ExportCompression,
 	type ExportSettings,
 	type FramesRendered,
 	type UploadProgress,
->>>>>>> 3cb22ad6
 } from "~/utils/tauri";
 import { type RenderState, useEditorContext } from "./context";
 import { RESOLUTION_OPTIONS } from "./Header";
 import {
-  Dialog,
-  DialogContent,
-  MenuItem,
-  MenuItemList,
-  PopperContent,
-  topSlideAnimateClasses,
+	Dialog,
+	DialogContent,
+	MenuItem,
+	MenuItemList,
+	PopperContent,
+	topSlideAnimateClasses,
 } from "./ui";
 
 class SilentError extends Error {}
 
 export const COMPRESSION_OPTIONS: Array<{
-  label: string;
-  value: ExportCompression;
+	label: string;
+	value: ExportCompression;
 }> = [
-  { label: "Minimal", value: "Minimal" },
-  { label: "Social Media", value: "Social" },
-  { label: "Web", value: "Web" },
-  { label: "Potato", value: "Potato" },
+	{ label: "Minimal", value: "Minimal" },
+	{ label: "Social Media", value: "Social" },
+	{ label: "Web", value: "Web" },
+	{ label: "Potato", value: "Potato" },
 ];
 
 export const FPS_OPTIONS = [
-  { label: "15 FPS", value: 15 },
-  { label: "30 FPS", value: 30 },
-  { label: "60 FPS", value: 60 },
+	{ label: "15 FPS", value: 15 },
+	{ label: "30 FPS", value: 30 },
+	{ label: "60 FPS", value: 60 },
 ] satisfies Array<{ label: string; value: number }>;
 
 export const GIF_FPS_OPTIONS = [
-  { label: "10 FPS", value: 10 },
-  { label: "15 FPS", value: 15 },
-  { label: "20 FPS", value: 20 },
-  { label: "25 FPS", value: 25 },
-  { label: "30 FPS", value: 30 },
+	{ label: "10 FPS", value: 10 },
+	{ label: "15 FPS", value: 15 },
+	{ label: "20 FPS", value: 20 },
+	{ label: "25 FPS", value: 25 },
+	{ label: "30 FPS", value: 30 },
 ] satisfies Array<{ label: string; value: number }>;
 
 export const EXPORT_TO_OPTIONS = [
-  {
-    label: "File",
-    value: "file",
-    icon: <IconCapFile class="text-gray-12 size-3.5" />,
-  },
-  {
-    label: "Clipboard",
-    value: "clipboard",
-    icon: <IconCapCopy class="text-gray-12 size-3.5" />,
-  },
-  {
-    label: "Shareable link",
-    value: "link",
-    icon: <IconCapLink class="text-gray-12 size-3.5" />,
-  },
+	{
+		label: "File",
+		value: "file",
+		icon: <IconCapFile class="text-gray-12 size-3.5" />,
+	},
+	{
+		label: "Clipboard",
+		value: "clipboard",
+		icon: <IconCapCopy class="text-gray-12 size-3.5" />,
+	},
+	{
+		label: "Shareable link",
+		value: "link",
+		icon: <IconCapLink class="text-gray-12 size-3.5" />,
+	},
 ] as const;
 
 type ExportFormat = ExportSettings["format"];
 
-<<<<<<< HEAD
-export const FORMAT_OPTIONS = [
-  { label: "MP4", value: "Mp4" },
-  { label: "GIF", value: "Gif" },
-=======
 const FORMAT_OPTIONS = [
 	{ label: "MP4", value: "Mp4" },
 	{ label: "GIF", value: "Gif" },
->>>>>>> 3cb22ad6
 ] as { label: string; value: ExportFormat; disabled?: boolean }[];
 
 type ExportToOption = (typeof EXPORT_TO_OPTIONS)[number]["value"];
 
 interface Settings {
-<<<<<<< HEAD
-  format: ExportFormat;
-  fps: number;
-  exportTo: ExportToOption;
-  resolution: { label: string; value: string; width: number; height: number };
-  compression: ExportCompression;
-}
-export function ExportDialog() {
-  const {
-    dialog,
-    setDialog,
-    editorInstance,
-    setExportState,
-    exportState,
-    meta,
-    refetchMeta,
-  } = useEditorContext();
-
-  const auth = authStore.createQuery();
-
-  const [settings, setSettings] = makePersisted(
-    createStore<Settings>({
-      format: "Mp4",
-      fps: 30,
-      exportTo: "file",
-      resolution: { label: "720p", value: "720p", width: 1280, height: 720 },
-      compression: "Minimal",
-    }),
-    { name: "export_settings" },
-  );
-
-  if (!["Mp4", "Gif"].includes(settings.format)) setSettings("format", "Mp4");
-
-  const exportWithSettings = (onProgress: (progress: FramesRendered) => void) =>
-    exportVideo(
-      projectPath,
-      settings.format === "Mp4"
-        ? {
-            format: "Mp4",
-            fps: settings.fps,
-            resolution_base: {
-              x: settings.resolution.width,
-              y: settings.resolution.height,
-            },
-            compression: settings.compression,
-          }
-        : {
-            format: "Gif",
-            fps: settings.fps,
-            resolution_base: {
-              x: settings.resolution.width,
-              y: settings.resolution.height,
-            },
-            quality: null,
-          },
-      onProgress,
-    );
-
-  const [outputPath, setOutputPath] = createSignal<string | null>(null);
-
-  const selectedStyle = "bg-gray-7";
-
-  const projectPath = editorInstance.path;
-
-  const exportEstimates = createQuery(() => ({
-    // prevents flicker when modifying settings
-    placeholderData: keepPreviousData,
-    queryKey: [
-      "exportEstimates",
-      {
-        resolution: {
-          x: settings.resolution.width,
-          y: settings.resolution.height,
-        },
-        fps: settings.fps,
-      },
-    ] as const,
-    queryFn: ({ queryKey: [_, { resolution, fps }] }) =>
-      commands.getExportEstimates(projectPath, resolution, fps),
-  }));
-
-  const exportButtonIcon: Record<"file" | "clipboard" | "link", JSX.Element> = {
-    file: <IconCapFile class="text-gray-1 size-3.5" />,
-    clipboard: <IconCapCopy class="text-gray-1 size-3.5" />,
-    link: <IconCapLink class="text-gray-1 size-3.5" />,
-  };
-
-  const copy = createMutation(() => ({
-    mutationFn: async () => {
-      if (exportState.type !== "idle") return;
-      setExportState(reconcile({ action: "copy", type: "starting" }));
-
-      const outputPath = await exportWithSettings((progress) => {
-        setExportState({ type: "rendering", progress });
-      });
-
-      setExportState({ type: "copying" });
-
-      await commands.copyVideoToClipboard(outputPath);
-    },
-    onError: (error) => {
-      commands.globalMessageDialog(
-        error instanceof Error ? error.message : "Failed to copy recording",
-      );
-      setExportState(reconcile({ type: "idle" }));
-    },
-    onSuccess() {
-      setExportState({ type: "done" });
-
-      if (dialog().open) {
-        createRoot((dispose) => {
-          createEffect(
-            on(
-              () => dialog().open,
-              () => {
-                dispose();
-              },
-              { defer: true },
-            ),
-          );
-        });
-      } else
-        toast.success(
-          `${
-            settings.format === "Gif" ? "GIF" : "Recording"
-          } exported to clipboard`,
-        );
-    },
-  }));
-
-  const save = createMutation(() => ({
-    mutationFn: async () => {
-      if (exportState.type !== "idle") return;
-
-      const extension = settings.format === "Gif" ? "gif" : "mp4";
-      const savePath = await saveDialog({
-        filters: [
-          {
-            name: `${extension.toUpperCase()} filter`,
-            extensions: [extension],
-          },
-        ],
-        defaultPath: `~/Desktop/${meta().prettyName}.${extension}`,
-      });
-      if (!savePath) {
-        setExportState(reconcile({ type: "idle" }));
-        return;
-      }
-
-      setExportState(reconcile({ action: "save", type: "starting" }));
-
-      setOutputPath(savePath);
-
-      trackEvent("export_started", {
-        resolution: settings.resolution,
-        fps: settings.fps,
-        path: savePath,
-      });
-
-      const videoPath = await exportWithSettings((progress) => {
-        setExportState({ type: "rendering", progress });
-      });
-
-      setExportState({ type: "copying" });
-
-      await commands.copyFileToPath(videoPath, savePath);
-
-      setExportState({ type: "done" });
-    },
-    onError: (error) => {
-      commands.globalMessageDialog(
-        error instanceof Error
-          ? error.message
-          : `Failed to export recording: ${error}`,
-      );
-      setExportState({ type: "idle" });
-    },
-    onSuccess() {
-      if (dialog().open) {
-        createRoot((dispose) => {
-          createEffect(
-            on(
-              () => dialog().open,
-              () => {
-                dispose();
-              },
-              { defer: true },
-            ),
-          );
-        });
-      } else
-        toast.success(
-          `${settings.format === "Gif" ? "GIF" : "Recording"} exported to file`,
-        );
-    },
-  }));
-
-  const upload = createMutation(() => ({
-    mutationFn: async () => {
-      if (exportState.type !== "idle") return;
-      setExportState(reconcile({ action: "upload", type: "starting" }));
-
-      // Check authentication first
-      const existingAuth = await authStore.get();
-      if (!existingAuth) createSignInMutation();
-      trackEvent("create_shareable_link_clicked", {
-        resolution: settings.resolution,
-        fps: settings.fps,
-        has_existing_auth: !!existingAuth,
-      });
-
-      const metadata = await commands.getVideoMetadata(projectPath);
-      const plan = await commands.checkUpgradedAndUpdate();
-      const canShare = {
-        allowed: plan || metadata.duration < 300,
-        reason: !plan && metadata.duration >= 300 ? "upgrade_required" : null,
-      };
-
-      if (!canShare.allowed) {
-        if (canShare.reason === "upgrade_required") {
-          await commands.showWindow("Upgrade");
-          throw new Error(
-            "Upgrade required to share recordings longer than 5 minutes",
-          );
-        }
-      }
-
-      const uploadChannel = new Channel<UploadProgress>((progress) => {
-        console.log("Upload progress:", progress);
-        setExportState(
-          produce((state) => {
-            if (state.type !== "uploading") return;
-
-            state.progress = Math.round(progress.progress * 100);
-          }),
-        );
-      });
-
-      await exportWithSettings((progress) =>
-        setExportState({ type: "rendering", progress }),
-      );
-
-      setExportState({ type: "uploading", progress: 0 });
-
-      // Now proceed with upload
-      const result = meta().sharing
-        ? await commands.uploadExportedVideo(
-            projectPath,
-            "Reupload",
-            uploadChannel,
-          )
-        : await commands.uploadExportedVideo(
-            projectPath,
-            {
-              Initial: { pre_created_video: null },
-            },
-            uploadChannel,
-          );
-
-      if (result === "NotAuthenticated")
-        throw new Error("You need to sign in to share recordings");
-      else if (result === "PlanCheckFailed")
-        throw new Error("Failed to verify your subscription status");
-      else if (result === "UpgradeRequired")
-        throw new Error("This feature requires an upgraded plan");
-    },
-    onSuccess: async () => {
-      const d = dialog();
-      if ("type" in d && d.type === "export") setDialog({ ...d, open: true });
-
-      await refetchMeta();
-
-      console.log(meta().sharing);
-
-      setExportState({ type: "done" });
-    },
-    onError: (error) => {
-      console.error(error);
-      commands.globalMessageDialog(
-        error instanceof Error ? error.message : "Failed to upload recording",
-      );
-
-      setExportState(reconcile({ type: "idle" }));
-    },
-  }));
-
-  return (
-    <>
-      <Show when={exportState.type === "idle"}>
-        <DialogContent
-          title="Export Cap"
-          confirm={
-            settings.exportTo === "link" && !auth.data ? (
-              <SignInButton>
-                {exportButtonIcon[settings.exportTo]}
-                <span class="ml-1.5">Sign in to share</span>
-              </SignInButton>
-            ) : (
-              <Button
-                class="flex gap-1.5 items-center"
-                variant="dark"
-                onClick={() => {
-                  if (settings.exportTo === "file") save.mutate();
-                  else if (settings.exportTo === "link") upload.mutate();
-                  else copy.mutate();
-                }}
-              >
-                Export to
-                {exportButtonIcon[settings.exportTo]}
-              </Button>
-            )
-          }
-          leftFooterContent={
-            <div>
-              <Show when={exportEstimates.data}>
-                {(est) => (
-                  <div
-                    class={cx(
-                      "flex overflow-hidden z-40 justify-between items-center max-w-full text-xs font-medium transition-all pointer-events-none",
-                    )}
-                  >
-                    <p class="flex gap-4 items-center">
-                      <span class="flex items-center text-gray-12">
-                        <IconCapCamera class="w-[14px] h-[14px] mr-1.5 text-gray-12" />
-                        {(() => {
-                          const totalSeconds = Math.round(
-                            est().duration_seconds,
-                          );
-                          const hours = Math.floor(totalSeconds / 3600);
-                          const minutes = Math.floor(
-                            (totalSeconds % 3600) / 60,
-                          );
-                          const seconds = totalSeconds % 60;
-
-                          if (hours > 0) {
-                            return `${hours}:${minutes
-                              .toString()
-                              .padStart(2, "0")}:${seconds
-                              .toString()
-                              .padStart(2, "0")}`;
-                          }
-                          return `${minutes}:${seconds
-                            .toString()
-                            .padStart(2, "0")}`;
-                        })()}
-                      </span>
-                      <span class="flex items-center text-gray-12">
-                        <IconLucideMonitor class="w-[14px] h-[14px] mr-1.5 text-gray-12" />
-                        {settings.resolution.width}×{settings.resolution.height}
-                      </span>
-                      <span class="flex items-center text-gray-12">
-                        <IconLucideHardDrive class="w-[14px] h-[14px] mr-1.5 text-gray-12" />
-                        {est().estimated_size_mb.toFixed(2)} MB
-                      </span>
-                      <span class="flex items-center text-gray-12">
-                        <IconLucideClock class="w-[14px] h-[14px] mr-1.5 text-gray-12" />
-                        {(() => {
-                          const totalSeconds = Math.round(
-                            est().estimated_time_seconds,
-                          );
-                          const hours = Math.floor(totalSeconds / 3600);
-                          const minutes = Math.floor(
-                            (totalSeconds % 3600) / 60,
-                          );
-                          const seconds = totalSeconds % 60;
-
-                          if (hours > 0) {
-                            return `~${hours}:${minutes
-                              .toString()
-                              .padStart(2, "0")}:${seconds
-                              .toString()
-                              .padStart(2, "0")}`;
-                          }
-                          return `~${minutes}:${seconds
-                            .toString()
-                            .padStart(2, "0")}`;
-                        })()}
-                      </span>
-                    </p>
-                  </div>
-                )}
-              </Show>
-            </div>
-          }
-        >
-          <div class="flex flex-wrap gap-3">
-            {/* Export to */}
-            <div class="flex-1 p-4 rounded-xl material-blur">
-              <div class="flex flex-col gap-3">
-                <h3 class="text-gray-12">Export to</h3>
-                <div class="flex gap-2">
-                  <For each={EXPORT_TO_OPTIONS}>
-                    {(option) => (
-                      <Button
-                        onClick={() => setSettings("exportTo", option.value)}
-                        data-selected={settings.exportTo === option.value}
-                        class="flex flex-1 gap-2 items-center text-nowrap"
-                        variant="gray"
-                      >
-                        {option.icon}
-                        {option.label}
-                      </Button>
-                    )}
-                  </For>
-                </div>
-              </div>
-            </div>
-            {/* Format */}
-            <div class="p-4 rounded-xl material-blur">
-              <div class="flex flex-col gap-3">
-                <h3 class="text-gray-12">Format</h3>
-                <div class="flex flex-row gap-2">
-                  <For each={FORMAT_OPTIONS}>
-                    {(option) => (
-                      <Button
-                        variant="gray"
-                        onClick={() => {
-                          setSettings(
-                            produce((newSettings) => {
-                              newSettings.format = option.value as ExportFormat;
-
-                              if (
-                                option.value === "Gif" &&
-                                !(
-                                  settings.resolution.value === "720p" ||
-                                  settings.resolution.value === "1080p"
-                                )
-                              )
-                                newSettings.resolution = {
-                                  ...RESOLUTION_OPTIONS._720p,
-                                };
-
-                              if (
-                                option.value === "Gif" &&
-                                GIF_FPS_OPTIONS.every(
-                                  (v) => v.value === settings.fps,
-                                )
-                              )
-                                newSettings.fps = 15;
-
-                              if (
-                                option.value === "Mp4" &&
-                                FPS_OPTIONS.every(
-                                  (v) => v.value !== settings.fps,
-                                )
-                              )
-                                newSettings.fps = 30;
-                            }),
-                          );
-                        }}
-                        autofocus={false}
-                        data-selected={settings.format === option.value}
-                      >
-                        {option.label}
-                      </Button>
-                    )}
-                  </For>
-                </div>
-              </div>
-            </div>
-            {/* Frame rate */}
-            <div class="overflow-hidden relative p-4 rounded-xl material-blur">
-              <div class="flex flex-col gap-3">
-                <h3 class="text-gray-12">Frame rate</h3>
-                <KSelect<{ label: string; value: number }>
-                  options={
-                    settings.format === "Gif" ? GIF_FPS_OPTIONS : FPS_OPTIONS
-                  }
-                  optionValue="value"
-                  optionTextValue="label"
-                  placeholder="Select FPS"
-                  value={(settings.format === "Gif"
-                    ? GIF_FPS_OPTIONS
-                    : FPS_OPTIONS
-                  ).find((opt) => opt.value === settings.fps)}
-                  onChange={(option) => {
-                    const value =
-                      option?.value ?? (settings.format === "Gif" ? 10 : 30);
-                    trackEvent("export_fps_changed", {
-                      fps: value,
-                    });
-                    setSettings("fps", value);
-                  }}
-                  itemComponent={(props) => (
-                    <MenuItem<typeof KSelect.Item>
-                      as={KSelect.Item}
-                      item={props.item}
-                    >
-                      <KSelect.ItemLabel class="flex-1">
-                        {props.item.rawValue.label}
-                      </KSelect.ItemLabel>
-                    </MenuItem>
-                  )}
-                >
-                  <KSelect.Trigger class="flex flex-row gap-2 items-center px-3 w-full h-10 rounded-xl transition-colors dark:bg-gray-3 bg-gray-4 disabled:text-gray-11">
-                    <KSelect.Value<
-                      (typeof FPS_OPTIONS)[number]
-                    > class="flex-1 text-sm text-left truncate tabular-nums text-[--gray-500]">
-                      {(state) => <span>{state.selectedOption()?.label}</span>}
-                    </KSelect.Value>
-                    <KSelect.Icon<ValidComponent>
-                      as={(props) => (
-                        <IconCapChevronDown
-                          {...props}
-                          class="size-4 shrink-0 transform transition-transform ui-expanded:rotate-180 text-[--gray-500]"
-                        />
-                      )}
-                    />
-                  </KSelect.Trigger>
-                  <KSelect.Portal>
-                    <PopperContent<typeof KSelect.Content>
-                      as={KSelect.Content}
-                      class={cx(topSlideAnimateClasses, "z-50")}
-                    >
-                      <MenuItemList<typeof KSelect.Listbox>
-                        class="max-h-32 custom-scroll"
-                        as={KSelect.Listbox}
-                      />
-                    </PopperContent>
-                  </KSelect.Portal>
-                </KSelect>
-              </div>
-            </div>
-            {/* Compression */}
-            <div class="p-4 rounded-xl material-blur">
-              <div class="flex flex-col gap-3">
-                <h3 class="text-gray-12">Compression</h3>
-                <div class="flex gap-2">
-                  <For each={COMPRESSION_OPTIONS}>
-                    {(option) => (
-                      <Button
-                        onClick={() => {
-                          setSettings(
-                            "compression",
-                            option.value as ExportCompression,
-                          );
-                        }}
-                        variant="gray"
-                        data-selected={settings.compression === option.value}
-                      >
-                        {option.label}
-                      </Button>
-                    )}
-                  </For>
-                </div>
-              </div>
-            </div>
-            {/* Resolution */}
-            <div class="flex-1 p-4 rounded-xl material-blur">
-              <div class="flex flex-col gap-3">
-                <h3 class="text-gray-12">Resolution</h3>
-                <div class="flex gap-2">
-                  <For
-                    each={
-                      settings.format === "Gif"
-                        ? [RESOLUTION_OPTIONS._720p, RESOLUTION_OPTIONS._1080p]
-                        : [
-                            RESOLUTION_OPTIONS._720p,
-                            RESOLUTION_OPTIONS._1080p,
-                            RESOLUTION_OPTIONS._4k,
-                          ]
-                    }
-                  >
-                    {(option) => (
-                      <Button
-                        data-selected={
-                          settings.resolution.value === option.value
-                        }
-                        class="flex-1"
-                        variant="gray"
-                        onClick={() => setSettings("resolution", option)}
-                      >
-                        {option.label}
-                      </Button>
-                    )}
-                  </For>
-                </div>
-              </div>
-            </div>
-          </div>
-        </DialogContent>
-      </Show>
-      <Show when={exportState.type !== "idle" && exportState} keyed>
-        {(exportState) => {
-          const [copyPressed, setCopyPressed] = createSignal(false);
-          const [clipboardCopyPressed, setClipboardCopyPressed] =
-            createSignal(false);
-          const [showCompletionScreen, setShowCompletionScreen] = createSignal(
-            exportState.type === "done" && exportState.action === "save",
-          );
-
-          createEffect(() => {
-            if (exportState.type === "done" && exportState.action === "save") {
-              setShowCompletionScreen(true);
-            }
-          });
-
-          return (
-            <>
-              <Dialog.Header>
-                <div class="flex justify-between items-center w-full">
-                  <span class="text-gray-12">Export</span>
-                  <div
-                    onClick={() => setDialog((d) => ({ ...d, open: false }))}
-                    class="flex justify-center items-center p-1 rounded-full transition-colors cursor-pointer hover:bg-gray-3"
-                  >
-                    <IconCapCircleX class="text-gray-12 size-4" />
-                  </div>
-                </div>
-              </Dialog.Header>
-              <Dialog.Content class="text-gray-12">
-                <div class="relative z-10 px-5 py-4 mx-auto space-y-6 w-full text-center">
-                  <Switch>
-                    <Match
-                      when={exportState.action === "copy" && exportState}
-                      keyed
-                    >
-                      {(copyState) => (
-                        <div class="flex flex-col gap-4 justify-center items-center h-full">
-                          <h1 class="text-lg font-medium text-gray-12">
-                            {copyState.type === "starting"
-                              ? "Preparing..."
-                              : copyState.type === "rendering"
-                                ? settings.format === "Gif"
-                                  ? "Rendering GIF..."
-                                  : "Rendering video..."
-                                : copyState.type === "copying"
-                                  ? "Copying to clipboard..."
-                                  : "Copied to clipboard"}
-                          </h1>
-                          <Show
-                            when={
-                              (copyState.type === "rendering" ||
-                                copyState.type === "starting") &&
-                              copyState
-                            }
-                            keyed
-                          >
-                            {(copyState) => (
-                              <RenderProgress
-                                state={copyState}
-                                format={settings.format}
-                              />
-                            )}
-                          </Show>
-                        </div>
-                      )}
-                    </Match>
-                    <Match
-                      when={exportState.action === "save" && exportState}
-                      keyed
-                    >
-                      {(saveState) => (
-                        <div class="flex flex-col gap-4 justify-center items-center h-full">
-                          <Show
-                            when={
-                              showCompletionScreen() &&
-                              saveState.type === "done"
-                            }
-                            fallback={
-                              <>
-                                <h1 class="text-lg font-medium text-gray-12">
-                                  {saveState.type === "starting"
-                                    ? "Preparing..."
-                                    : saveState.type === "rendering"
-                                      ? settings.format === "Gif"
-                                        ? "Rendering GIF..."
-                                        : "Rendering video..."
-                                      : saveState.type === "copying"
-                                        ? "Exporting to file..."
-                                        : "Export completed"}
-                                </h1>
-                                <Show
-                                  when={
-                                    (saveState.type === "rendering" ||
-                                      saveState.type === "starting") &&
-                                    saveState
-                                  }
-                                  keyed
-                                >
-                                  {(copyState) => (
-                                    <RenderProgress
-                                      state={copyState}
-                                      format={settings.format}
-                                    />
-                                  )}
-                                </Show>
-                              </>
-                            }
-                          >
-                            <div class="flex flex-col gap-6 items-center duration-500 animate-in fade-in">
-                              <div class="flex flex-col gap-3 items-center">
-                                <div class="flex justify-center items-center mb-2 rounded-full bg-gray-12 size-10">
-                                  <IconLucideCheck class="text-gray-1 size-5" />
-                                </div>
-                                <div class="flex flex-col gap-1 items-center">
-                                  <h1 class="text-xl font-medium text-gray-12">
-                                    Export Completed
-                                  </h1>
-                                  <p class="text-sm text-gray-11">
-                                    Your{" "}
-                                    {settings.format === "Gif"
-                                      ? "GIF"
-                                      : "video"}{" "}
-                                    has successfully been exported
-                                  </p>
-                                </div>
-                              </div>
-                            </div>
-                          </Show>
-                        </div>
-                      )}
-                    </Match>
-                    <Match
-                      when={exportState.action === "upload" && exportState}
-                      keyed
-                    >
-                      {(uploadState) => (
-                        <Switch>
-                          <Match
-                            when={uploadState.type !== "done" && uploadState}
-                            keyed
-                          >
-                            {(uploadState) => (
-                              <div class="flex flex-col gap-4 justify-center items-center">
-                                <h1 class="text-lg font-medium text-center text-gray-12">
-                                  Uploading Cap...
-                                </h1>
-                                <Switch>
-                                  <Match
-                                    when={
-                                      uploadState.type === "uploading" &&
-                                      uploadState
-                                    }
-                                    keyed
-                                  >
-                                    {(uploadState) => (
-                                      <ProgressView
-                                        amount={uploadState.progress}
-                                        label={`Uploading - ${Math.floor(
-                                          uploadState.progress,
-                                        )}%`}
-                                      />
-                                    )}
-                                  </Match>
-                                  <Match
-                                    when={
-                                      uploadState.type !== "uploading" &&
-                                      uploadState
-                                    }
-                                    keyed
-                                  >
-                                    {(renderState) => (
-                                      <RenderProgress
-                                        state={renderState}
-                                        format={settings.format}
-                                      />
-                                    )}
-                                  </Match>
-                                </Switch>
-                              </div>
-                            )}
-                          </Match>
-                          <Match when={uploadState.type === "done"}>
-                            <div class="flex flex-col gap-5 justify-center items-center">
-                              <div class="flex flex-col gap-1 items-center">
-                                <h1 class="mx-auto text-lg font-medium text-center text-gray-12">
-                                  Upload Complete
-                                </h1>
-                                <p class="text-sm text-gray-11">
-                                  Your Cap has been uploaded successfully
-                                </p>
-                              </div>
-                            </div>
-                          </Match>
-                        </Switch>
-                      )}
-                    </Match>
-                  </Switch>
-                </div>
-              </Dialog.Content>
-              <Dialog.Footer>
-                <Show
-                  when={
-                    exportState.action === "upload" &&
-                    exportState.type === "done"
-                  }
-                >
-                  <div class="relative">
-                    <a
-                      href={meta().sharing!.link}
-                      target="_blank"
-                      rel="noreferrer"
-                      class="block"
-                    >
-                      <Button
-                        onClick={() => {
-                          setCopyPressed(true);
-                          setTimeout(() => {
-                            setCopyPressed(false);
-                          }, 2000);
-                          navigator.clipboard.writeText(meta().sharing!.link!);
-                        }}
-                        variant="dark"
-                        class="flex gap-2 justify-center items-center"
-                      >
-                        {!copyPressed() ? (
-                          <IconCapCopy class="transition-colors duration-200 text-gray-1 size-4 group-hover:text-gray-12" />
-                        ) : (
-                          <IconLucideCheck class="transition-colors duration-200 text-gray-1 size-4 svgpathanimation group-hover:text-gray-12" />
-                        )}
-                        <p>Open Link</p>
-                      </Button>
-                    </a>
-                  </div>
-                </Show>
-
-                <Show
-                  when={
-                    exportState.action === "save" && exportState.type === "done"
-                  }
-                >
-                  <div class="flex gap-4 w-full">
-                    <Button
-                      variant="dark"
-                      class="flex gap-2 items-center"
-                      onClick={() => {
-                        const path = outputPath();
-                        if (path) {
-                          commands.openFilePath(path);
-                        }
-                      }}
-                    >
-                      <IconCapFile class="size-4" />
-                      Open File
-                    </Button>
-                    <Button
-                      variant="dark"
-                      class="flex gap-2 items-center"
-                      onClick={async () => {
-                        const path = outputPath();
-                        if (path) {
-                          setClipboardCopyPressed(true);
-                          setTimeout(() => {
-                            setClipboardCopyPressed(false);
-                          }, 2000);
-                          await commands.copyVideoToClipboard(path);
-                          toast.success(
-                            `${
-                              settings.format === "Gif" ? "GIF" : "Video"
-                            } copied to clipboard`,
-                          );
-                        }
-                      }}
-                    >
-                      {!clipboardCopyPressed() ? (
-                        <IconCapCopy class="size-4" />
-                      ) : (
-                        <IconLucideCheck class="size-4 svgpathanimation" />
-                      )}
-                      Copy to Clipboard
-                    </Button>
-                  </div>
-                </Show>
-              </Dialog.Footer>
-            </>
-          );
-        }}
-      </Show>
-    </>
-  );
-=======
 	format: ExportFormat;
 	fps: number;
 	exportTo: ExportToOption;
@@ -2049,40 +1149,39 @@
 			</Show>
 		</>
 	);
->>>>>>> 3cb22ad6
 }
 
 function RenderProgress(props: { state: RenderState; format?: ExportFormat }) {
-  return (
-    <ProgressView
-      amount={
-        props.state.type === "rendering"
-          ? (props.state.progress.renderedCount /
-              props.state.progress.totalFrames) *
-            100
-          : 0
-      }
-      label={
-        props.state.type === "rendering"
-          ? `Rendering ${props.format === "Gif" ? "GIF" : "video"} (${
-              props.state.progress.renderedCount
-            }/${props.state.progress.totalFrames} frames)`
-          : "Preparing to render..."
-      }
-    />
-  );
+	return (
+		<ProgressView
+			amount={
+				props.state.type === "rendering"
+					? (props.state.progress.renderedCount /
+							props.state.progress.totalFrames) *
+						100
+					: 0
+			}
+			label={
+				props.state.type === "rendering"
+					? `Rendering ${props.format === "Gif" ? "GIF" : "video"} (${
+							props.state.progress.renderedCount
+						}/${props.state.progress.totalFrames} frames)`
+					: "Preparing to render..."
+			}
+		/>
+	);
 }
 
 function ProgressView(props: { amount: number; label?: string }) {
-  return (
-    <>
-      <div class="w-full bg-gray-3 rounded-full h-2.5">
-        <div
-          class="bg-blue-9 h-2.5 rounded-full"
-          style={{ width: `${props.amount}%` }}
-        />
-      </div>
-      <p class="text-xs tabular-nums">{props.label}</p>
-    </>
-  );
+	return (
+		<>
+			<div class="w-full bg-gray-3 rounded-full h-2.5">
+				<div
+					class="bg-blue-9 h-2.5 rounded-full"
+					style={{ width: `${props.amount}%` }}
+				/>
+			</div>
+			<p class="text-xs tabular-nums">{props.label}</p>
+		</>
+	);
 }