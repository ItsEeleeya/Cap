--- conflicted
+++ resolved
@@ -626,15 +626,9 @@
 								visibility: isVisible() ? "visible" : "hidden",
 							}}
 						>
-<<<<<<< HEAD
-							<Show when={second % 1 === 0}>
+							<Show when={showLabel()}>
 								<div class="absolute -top-4.5 -translate-x-1/2">
-									{formatTime(second)}
-=======
-							<Show when={showLabel()}>
-								<div class="absolute -top-[1.125rem] -translate-x-1/2">
 									{formatTime(second())}
->>>>>>> 25c4f89f
 								</div>
 							</Show>
 						</div>
