import { createEventListenerMap } from "@solid-primitives/event-listener";
import { Menu } from "@tauri-apps/api/menu";
import { cx } from "cva";
import { Array, Option } from "effect";
import {
	batch,
	createMemo,
	createRoot,
	createSignal,
	For,
	Index,
	Match,
	Show,
	Switch,
} from "solid-js";
import { produce } from "solid-js/store";
import { commands } from "~/utils/tauri";
import { useEditorContext } from "../context";
import {
	useSegmentContext,
	useTimelineContext,
	useTrackContext,
} from "./context";
import { SegmentContent, SegmentHandle, SegmentRoot, TrackRoot } from "./Track";

export type ZoomSegmentDragState =
	| { type: "idle" }
	| { type: "movePending" }
	| { type: "moving" };

const MIN_NEW_SEGMENT_PIXEL_WIDTH = 80;
const MIN_NEW_SEGMENT_SECS_WIDTH = 1;

export function ZoomTrack(props: {
	onDragStateChanged: (v: ZoomSegmentDragState) => void;
	handleUpdatePlayhead: (e: MouseEvent) => void;
}) {
	const {
		project,
		setProject,
		projectHistory,
		setEditorState,
		editorState,
		totalDuration,
		projectActions,
	} = useEditorContext();

	const { duration, secsPerPixel, isSegmentVisible } = useTimelineContext();

	const visibleZoomIndices = createMemo(() => {
		const zoomSegments = project.timeline?.zoomSegments ?? [];
		const visible: number[] = [];
		for (let i = 0; i < zoomSegments.length; i++) {
			const seg = zoomSegments[i];
			if (isSegmentVisible(seg.start, seg.end)) {
				visible.push(i);
			}
		}
		return visible;
	});

	const [creatingSegmentViaDrag, setCreatingSegmentViaDrag] =
		createSignal(false);

	const handleGenerateZoomSegments = async () => {
		try {
			const zoomSegments = await commands.generateZoomSegmentsFromClicks();
			setProject("timeline", "zoomSegments", zoomSegments);
			if (zoomSegments.length > 0) {
				const currentSize = project.cursor?.size ?? 0;
				if (currentSize < 200) {
					setProject("cursor", "size", 200);
				}
			}
		} catch (error) {
			console.error("Failed to generate zoom segments:", error);
		}
	};

	const newSegmentMinDuration = () =>
		Math.max(
			MIN_NEW_SEGMENT_PIXEL_WIDTH * secsPerPixel(),
			MIN_NEW_SEGMENT_SECS_WIDTH,
		);

	// Returns a start and end time for a new segment that can be inserted at the
	// current previewTime, if conditions permit
	const newSegmentDetails = () => {
		if (
			creatingSegmentViaDrag() ||
			editorState.timeline.hoveredTrack !== "zoom" ||
			editorState.previewTime === null
		)
			return;

		const { previewTime } = editorState;

		const nextSegment = Array.findFirstWithIndex(
			project.timeline?.zoomSegments ?? [],
			(s) => previewTime <= s.start,
		);

		const prevSegment = Array.findLastIndex(
			project.timeline?.zoomSegments ?? [],
			(s) => previewTime >= s.start,
		).pipe(
			Option.flatMap((index) =>
				Option.fromNullable(project.timeline?.zoomSegments?.[index]).pipe(
					Option.map((segment) => [segment, index] as const),
				),
			),
		);

		// Is mouse hovering over a zoom segment
		if (
			Option.isSome(prevSegment) &&
			previewTime > prevSegment.value[0].start &&
			previewTime < prevSegment.value[0].end
		)
			return;

		const minDuration = newSegmentMinDuration();

		if (Option.isSome(nextSegment)) {
			if (Option.isSome(prevSegment)) {
				const availableTime =
					nextSegment.value[0].start - prevSegment.value[0].end;

				if (availableTime < minDuration) return;
			}

			if (nextSegment.value[0].start - previewTime < 1)
				return {
					index: nextSegment.value[1],
					start: nextSegment.value[0].start - minDuration,
					end: nextSegment.value[0].start,
					max: nextSegment.value[0].start,
				};
		}

		return {
			index: nextSegment.pipe(Option.map(([_, i]) => i)),
			start: previewTime,
			end: previewTime + minDuration,
			max: nextSegment.pipe(
				Option.map(([s]) => s.start),
				Option.getOrElse(() => totalDuration()),
			),
		};
	};

	return (
		<TrackRoot
			onMouseEnter={() => setEditorState("timeline", "hoveredTrack", "zoom")}
			onMouseLeave={() => setEditorState("timeline", "hoveredTrack", null)}
			onContextMenu={async (e) => {
				if (!import.meta.env.DEV) return;

				e.preventDefault();
				const menu = await Menu.new({
					id: "zoom-track-options",
					items: [
						{
							id: "generateZoomSegments",
							text: "Generate zoom segments from clicks",
							action: handleGenerateZoomSegments,
						},
					],
				});
				menu.popup();
			}}
			onMouseDown={(e) => {
				if (e.button !== 0) return;

				const baseSegment = newSegmentDetails();
				if (!baseSegment) return;

				createRoot((dispose) => {
					let segmentCreated = false;
					let createdSegmentIndex = -1;
					const initialMouseX = e.clientX;
					const initialEndTime = baseSegment.end;

					const minDuration = newSegmentMinDuration;

					const createSegment = (endTime: number) => {
						if (segmentCreated) return;

						batch(() => {
							setProject("timeline", "zoomSegments", (v) => v ?? []);
							setProject(
								"timeline",
								"zoomSegments",
								produce((zoomSegments) => {
									zoomSegments ??= [];

									let index = 0;

									for (let i = 0; i < zoomSegments.length; i++) {
										if (zoomSegments[i].start < baseSegment.start) {
											index = i + 1;
										}
									}

									const minEndTime = baseSegment.start + minDuration();

									zoomSegments.splice(index, 0, {
										start: baseSegment.start,
										end: Math.max(minEndTime, endTime),
										amount: 1.5,
										mode: {
											manual: {
												x: 0.5,
												y: 0.5,
											},
										},
									});

									createdSegmentIndex = index;
								}),
							);
						});
						segmentCreated = true;
					};

					const updateSegment = (endTime: number) => {
						if (!segmentCreated || createdSegmentIndex === -1) return;

						const minEndTime = baseSegment.start + minDuration();

						setProject(
							"timeline",
							"zoomSegments",
							createdSegmentIndex,
							"end",
							Math.max(minEndTime, endTime),
						);
					};

					const handleMouseMove = (moveEvent: MouseEvent) => {
						const deltaX = moveEvent.clientX - initialMouseX;
						const deltaTime =
							deltaX * secsPerPixel() - (baseSegment.end - baseSegment.start);
						const newEndTime = initialEndTime + deltaTime;

						// Check boundaries
						const minEndTime = baseSegment.start + minDuration();
						const maxEndTime = baseSegment.max;

						const clampedEndTime = Math.min(
							Math.max(minEndTime, newEndTime),
							maxEndTime,
						);

						if (!segmentCreated) {
							setCreatingSegmentViaDrag(true);
							// Create the segment on first movement
							createSegment(clampedEndTime);
						} else {
							if (deltaTime < 0) return;
							updateSegment(clampedEndTime);
						}
					};

					const handleMouseUp = () => {
						setCreatingSegmentViaDrag(false);
						dispose();

						if (!segmentCreated) {
							// If no movement, create a default 1-second segment
							createSegment(initialEndTime);
						}
					};

					createEventListenerMap(window, {
						mousemove: handleMouseMove,
						mouseup: handleMouseUp,
					});
				});
			}}
		>
			<Show
				when={(project.timeline?.zoomSegments ?? []).length > 0}
				fallback={
					<div class="text-center text-sm text-[--text-tertiary] flex flex-col justify-center items-center inset-0 w-full bg-gray-3/20 dark:bg-gray-3/10 hover:bg-gray-3/30 dark:hover:bg-gray-3/20 transition-colors rounded-xl pointer-events-none">
						<div>Click to add zoom segment</div>
						<div class="text-[10px] text-[--text-tertiary]/40 mt-0.5">
							(Smoothly zoom in on important areas)
						</div>
					</div>
				}
			>
				<Index each={visibleZoomIndices()}>
					{(segmentIndex) => {
						const i = segmentIndex;
						const segment = () => (project.timeline?.zoomSegments ?? [])[i()];
						const { setTrackState } = useTrackContext();

						const zoomPercentage = () => {
							const seg = segment();
							if (!seg) return "1.0x";
							const amount = seg.amount;
							return `${amount.toFixed(1)}x`;
						};

						const zoomSegments = () => project.timeline?.zoomSegments ?? [];

						function createMouseDownDrag<T>(
							setup: () => T,
							_update: (e: MouseEvent, v: T, initialMouseX: number) => void,
						) {
							return (downEvent: MouseEvent) => {
								if (editorState.timeline.interactMode !== "seek") return;

								downEvent.stopPropagation();

								const initial = setup();

								let moved = false;
								let initialMouseX: null | number = null;

								setTrackState("draggingSegment", true);

								const resumeHistory = projectHistory.pause();

								props.onDragStateChanged({ type: "movePending" });

								function finish(e: MouseEvent) {
									resumeHistory();
									if (!moved) {
										e.stopPropagation();

										const currentSelection = editorState.timeline.selection;
										const segmentIndex = i();
										const isMultiSelect = e.ctrlKey || e.metaKey;
										const isRangeSelect = e.shiftKey;

										if (isRangeSelect && currentSelection?.type === "zoom") {
											// Range selection: select from last selected to current
											const existingIndices = currentSelection.indices;
											const lastIndex =
												existingIndices[existingIndices.length - 1];
											const start = Math.min(lastIndex, segmentIndex);
											const end = Math.max(lastIndex, segmentIndex);
											const rangeIndices: number[] = [];
											for (let idx = start; idx <= end; idx++) {
												rangeIndices.push(idx);
											}

											setEditorState("timeline", "selection", {
												type: "zoom",
												indices: rangeIndices,
											});
										} else if (isMultiSelect) {
											// Handle multi-selection with Ctrl/Cmd+click
											if (currentSelection?.type === "zoom") {
												const baseIndices = currentSelection.indices;
												const exists = baseIndices.includes(segmentIndex);
												const newIndices = exists
													? baseIndices.filter((idx) => idx !== segmentIndex)
													: [...baseIndices, segmentIndex];

												if (newIndices.length > 0) {
													setEditorState("timeline", "selection", {
														type: "zoom",
														indices: newIndices,
													});
												} else {
													setEditorState("timeline", "selection", null);
												}
											} else {
												// Start new multi-selection
												setEditorState("timeline", "selection", {
													type: "zoom",
													indices: [segmentIndex],
												});
											}
										} else {
											// Normal single selection
											setEditorState("timeline", "selection", {
												type: "zoom",
												indices: [segmentIndex],
											});
										}
										props.handleUpdatePlayhead(e);
									}
									props.onDragStateChanged({ type: "idle" });
									setTrackState("draggingSegment", false);
								}

								function update(event: MouseEvent) {
									if (Math.abs(event.clientX - downEvent.clientX) > 2) {
										if (!moved) {
											moved = true;
											initialMouseX = event.clientX;
											props.onDragStateChanged({
												type: "moving",
											});
										}
									}

									if (initialMouseX === null) return;

									_update(event, initial, initialMouseX);
								}

								createRoot((dispose) => {
									createEventListenerMap(window, {
										mousemove: (e) => {
											update(e);
										},
										mouseup: (e) => {
											update(e);
											finish(e);
											dispose();
										},
									});
								});
							};
						}

						const isSelected = createMemo(() => {
							const selection = editorState.timeline.selection;
							if (!selection || selection.type !== "zoom") return false;
							const seg = segment();
							if (!seg) return false;

							const segmentIndex = project.timeline?.zoomSegments?.findIndex(
								(s) => s.start === seg.start && s.end === seg.end,
							);

							if (segmentIndex === undefined || segmentIndex === -1)
								return false;

<<<<<<< HEAD
					return (
						<SegmentRoot
							class={cx(
								"border duration-200 hover:border-gray-12 transition-colors group",
								"bg-gradient-to-r from-[#292929] via-[#434343] to-[#292929] shadow-[inset_0_8px_12px_3px_rgba(255,255,255,0.2)]",
								isSelected() ? "border-gray-12" : "border-transparent",
							)}
							innerClass="ring-red-5"
							segment={segment}
							onMouseDown={(e) => {
								e.stopPropagation();

								if (editorState.timeline.interactMode === "split") {
									const rect = e.currentTarget.getBoundingClientRect();
									const fraction = (e.clientX - rect.left) / rect.width;

									const splitTime = fraction * (segment.end - segment.start);

									projectActions.splitZoomSegment(i(), splitTime);
								}
							}}
						>
							<SegmentHandle
								position="start"
								onMouseDown={createMouseDownDrag(
									() => {
										const start = segment.start;

										let minValue = 0;

										const maxValue = segment.end - 1;

										for (let i = zoomSegments().length - 1; i >= 0; i--) {
											const segment = zoomSegments()[i]!;
											if (segment.end <= start) {
												minValue = segment.end;
												break;
											}
										}
=======
							return selection.indices.includes(segmentIndex);
						});
>>>>>>> bdf23c84

						return (
							<Show when={segment()}>
								{(seg) => (
									<SegmentRoot
										class={cx(
											"border duration-200 hover:border-gray-12 transition-colors group",
											"bg-gradient-to-r from-[#292929] via-[#434343] to-[#292929] shadow-[inset_0_8px_12px_3px_rgba(255,255,255,0.2)]",
											isSelected()
												? "wobble-wrapper border-gray-12"
												: "border-transparent",
										)}
										innerClass="ring-red-5"
										segment={seg()}
										onMouseDown={(e) => {
											e.stopPropagation();

											if (editorState.timeline.interactMode === "split") {
												const rect = e.currentTarget.getBoundingClientRect();
												const fraction = (e.clientX - rect.left) / rect.width;

												const splitTime = fraction * (seg().end - seg().start);

												projectActions.splitZoomSegment(i(), splitTime);
											}
										}}
									>
										<SegmentHandle
											position="start"
											onMouseDown={createMouseDownDrag(
												() => {
													const start = seg().start;

													let minValue = 0;

													const maxValue = seg().end - 1;

													for (
														let idx = zoomSegments().length - 1;
														idx >= 0;
														idx--
													) {
														const zs = zoomSegments()[idx]!;
														if (zs.end <= start) {
															minValue = zs.end;
															break;
														}
													}

													return { start, minValue, maxValue };
												},
												(e, value, initialMouseX) => {
													const newStart =
														value.start +
														(e.clientX - initialMouseX) * secsPerPixel();

													setProject(
														"timeline",
														"zoomSegments",
														i(),
														"start",
														Math.min(
															value.maxValue,
															Math.max(value.minValue, newStart),
														),
													);

													setProject(
														"timeline",
														"zoomSegments",
														produce((s) => {
															s.sort((a, b) => a.start - b.start);
														}),
													);
												},
											)}
										/>
										<SegmentContent
											class="flex justify-center items-center cursor-grab"
											onMouseDown={createMouseDownDrag(
												() => {
													const original = { ...seg() };

													const prevSegment = zoomSegments()[i() - 1];
													const nextSegment = zoomSegments()[i() + 1];

													const minStart = prevSegment?.end ?? 0;
													const maxEnd = nextSegment?.start ?? duration();

													return {
														original,
														minStart,
														maxEnd,
													};
												},
												(e, value, initialMouseX) => {
													const rawDelta =
														(e.clientX - initialMouseX) * secsPerPixel();

													const newStart = value.original.start + rawDelta;
													const newEnd = value.original.end + rawDelta;

													let delta = rawDelta;

													if (newStart < value.minStart)
														delta = value.minStart - value.original.start;
													else if (newEnd > value.maxEnd)
														delta = value.maxEnd - value.original.end;

													setProject("timeline", "zoomSegments", i(), {
														start: value.original.start + delta,
														end: value.original.end + delta,
													});
												},
											)}
										>
											{(() => {
												const ctx = useSegmentContext();

												return (
													<Switch>
														<Match when={ctx.width() < 40}>
															<div class="flex justify-center items-center">
																<IconLucideSearch class="size-3.5 text-gray-1 dark:text-gray-12" />
															</div>
														</Match>
														<Match when={ctx.width() < 100}>
															<div class="flex gap-1 items-center text-xs whitespace-nowrap text-gray-1 dark:text-gray-12">
																<IconLucideSearch class="size-3" />
																<span>{zoomPercentage()}</span>
															</div>
														</Match>
														<Match when={true}>
															<div class="flex flex-col gap-1 justify-center items-center text-xs whitespace-nowrap text-gray-1 dark:text-gray-12 animate-in fade-in">
																<span class="opacity-70">Zoom</span>
																<div class="flex gap-1 items-center text-md">
																	<IconLucideSearch class="size-3.5" />
																	{zoomPercentage()}
																</div>
															</div>
														</Match>
													</Switch>
												);
											})()}
										</SegmentContent>
										<SegmentHandle
											position="end"
											onMouseDown={createMouseDownDrag(
												() => {
													const end = seg().end;

													const minValue = seg().start + 1;

													let maxValue = duration();

													for (
														let idx = 0;
														idx < zoomSegments().length;
														idx++
													) {
														const zs = zoomSegments()[idx]!;
														if (zs.start > end) {
															maxValue = zs.start;
															break;
														}
													}

													return { end, minValue, maxValue };
												},
												(e, value, initialMouseX) => {
													const newEnd =
														value.end +
														(e.clientX - initialMouseX) * secsPerPixel();

													setProject(
														"timeline",
														"zoomSegments",
														i(),
														"end",
														Math.min(
															value.maxValue,
															Math.max(value.minValue, newEnd),
														),
													);

													setProject(
														"timeline",
														"zoomSegments",
														produce((s) => {
															s.sort((a, b) => a.start - b.start);
														}),
													);
												},
											)}
										/>
									</SegmentRoot>
								)}
							</Show>
						);
					}}
				</Index>
			</Show>
			<Show
				when={
					!useTrackContext().trackState.draggingSegment && newSegmentDetails()
				}
			>
				{(details) => (
					<SegmentRoot
						class="pointer-events-none"
						innerClass="ring-red-300"
						segment={details()}
					>
						<SegmentContent class="bg-gradient-to-r hover:border duration-200 hover:border-gray-500 from-[#292929] via-[#434343] to-[#292929] transition-colors group shadow-[inset_0_8px_12px_3px_rgba(255,255,255,0.2)]">
							<p class="w-full text-center text-gray-1 dark:text-gray-12 text-md text-primary">
								+
							</p>
						</SegmentContent>
					</SegmentRoot>
				)}
			</Show>
		</TrackRoot>
	);
}<|MERGE_RESOLUTION|>--- conflicted
+++ resolved
@@ -432,50 +432,8 @@
 							if (segmentIndex === undefined || segmentIndex === -1)
 								return false;
 
-<<<<<<< HEAD
-					return (
-						<SegmentRoot
-							class={cx(
-								"border duration-200 hover:border-gray-12 transition-colors group",
-								"bg-gradient-to-r from-[#292929] via-[#434343] to-[#292929] shadow-[inset_0_8px_12px_3px_rgba(255,255,255,0.2)]",
-								isSelected() ? "border-gray-12" : "border-transparent",
-							)}
-							innerClass="ring-red-5"
-							segment={segment}
-							onMouseDown={(e) => {
-								e.stopPropagation();
-
-								if (editorState.timeline.interactMode === "split") {
-									const rect = e.currentTarget.getBoundingClientRect();
-									const fraction = (e.clientX - rect.left) / rect.width;
-
-									const splitTime = fraction * (segment.end - segment.start);
-
-									projectActions.splitZoomSegment(i(), splitTime);
-								}
-							}}
-						>
-							<SegmentHandle
-								position="start"
-								onMouseDown={createMouseDownDrag(
-									() => {
-										const start = segment.start;
-
-										let minValue = 0;
-
-										const maxValue = segment.end - 1;
-
-										for (let i = zoomSegments().length - 1; i >= 0; i--) {
-											const segment = zoomSegments()[i]!;
-											if (segment.end <= start) {
-												minValue = segment.end;
-												break;
-											}
-										}
-=======
 							return selection.indices.includes(segmentIndex);
 						});
->>>>>>> bdf23c84
 
 						return (
 							<Show when={segment()}>
