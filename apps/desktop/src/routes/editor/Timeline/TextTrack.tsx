--- conflicted
+++ resolved
@@ -327,13 +327,8 @@
 							>
 								<div class="flex flex-col gap-0.5 justify-center items-center text-xs text-gray-1 dark:text-gray-12 w-full min-w-0 overflow-hidden">
 									<span class="opacity-70">Text</span>
-<<<<<<< HEAD
-									<div class="flex gap-1 items-center text-md">
-										<span class="max-w-40 truncate">
-=======
 									<div class="flex gap-1 items-center text-md w-full min-w-0 justify-center">
 										<span class="truncate max-w-full">
->>>>>>> 25c4f89f
 											{segment.content || "Label"}
 										</span>
 									</div>
