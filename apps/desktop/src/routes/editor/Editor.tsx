--- conflicted
+++ resolved
@@ -16,12 +16,8 @@
 } from "solid-js";
 import { createStore } from "solid-js/store";
 import { cx } from "cva";
-<<<<<<< HEAD
+
 import Cropper, { calcCropFloor } from "~/components/Cropper";
-=======
-
-import Cropper, { cropToFloor } from "~/components/Cropper";
->>>>>>> ab95bb5e
 import { Toggle } from "~/components/Toggle";
 import Tooltip from "~/components/Tooltip";
 import { events, type Crop } from "~/utils/tauri";
