--- conflicted
+++ resolved
@@ -7,12 +7,12 @@
 import { type as ostype } from "@tauri-apps/plugin-os";
 import { cx } from "cva";
 import {
-  type ComponentProps,
-  createEffect,
-  createSignal,
-  onCleanup,
-  onMount,
-  Show,
+	type ComponentProps,
+	createEffect,
+	createSignal,
+	onCleanup,
+	onMount,
+	Show,
 } from "solid-js";
 import Tooltip from "~/components/Tooltip";
 import CaptionControlsWindows11 from "~/components/titlebar/controls/CaptionControlsWindows11";
@@ -25,61 +25,43 @@
 import { EditorButton } from "./ui";
 
 export type ResolutionOption = {
-  label: string;
-  value: string;
-  width: number;
-  height: number;
+	label: string;
+	value: string;
+	width: number;
+	height: number;
 };
 
 export const RESOLUTION_OPTIONS = {
-  _720p: { label: "720p", value: "720p", width: 1280, height: 720 },
-  _1080p: { label: "1080p", value: "1080p", width: 1920, height: 1080 },
-  _4k: { label: "4K", value: "4k", width: 3840, height: 2160 },
+	_720p: { label: "720p", value: "720p", width: 1280, height: 720 },
+	_1080p: { label: "1080p", value: "1080p", width: 1920, height: 1080 },
+	_4k: { label: "4K", value: "4k", width: 3840, height: 2160 },
 };
 
 export interface ExportEstimates {
-  duration_seconds: number;
-  estimated_time_seconds: number;
-  estimated_size_mb: number;
+	duration_seconds: number;
+	estimated_time_seconds: number;
+	estimated_size_mb: number;
 }
 
 export function Header() {
-  const {
-    editorInstance,
-    projectHistory,
-    setDialog,
-    meta,
-    exportState,
-    setExportState,
-    customDomain,
-    editorState,
-    setEditorState,
-  } = useEditorContext();
-
-  let unlistenTitlebar: UnlistenFn | undefined;
-  onMount(async () => {
-    unlistenTitlebar = await initializeTitlebar();
-  });
-  onCleanup(() => unlistenTitlebar?.());
-
-<<<<<<< HEAD
-  return (
-    <div
-      data-tauri-drag-region
-      class="flex relative flex-row items-center w-full h-[3.2rem]"
-    >
-      <div
-        data-tauri-drag-region
-        class={cx("flex flex-row flex-1 gap-2 items-center px-4 h-full")}
-      >
-        {ostype() === "macos" && <div class="h-full w-[4rem]" />}
-        <EditorButton
-          onClick={async () => {
-            if (editorState.timeline.selection) {
-              setEditorState("timeline", "selection", null);
-              return;
-            }
-=======
+	const {
+		editorInstance,
+		projectHistory,
+		setDialog,
+		meta,
+		exportState,
+		setExportState,
+		customDomain,
+		editorState,
+		setEditorState,
+	} = useEditorContext();
+
+	let unlistenTitlebar: UnlistenFn | undefined;
+	onMount(async () => {
+		unlistenTitlebar = await initializeTitlebar();
+	});
+	onCleanup(() => unlistenTitlebar?.());
+
 	const clearTimelineSelection = () => {
 		if (!editorState.timeline.selection) return false;
 		setEditorState("timeline", "selection", null);
@@ -99,72 +81,10 @@
 				<EditorButton
 					onClick={async () => {
 						clearTimelineSelection();
->>>>>>> 3cb22ad6
-
-            if (!(await ask("Are you sure you want to delete this recording?")))
-              return;
-
-<<<<<<< HEAD
-            await commands.editorDeleteProject();
-          }}
-          tooltipText={
-            editorState.timeline.selection
-              ? "Close selection"
-              : "Delete recording"
-          }
-          leftIcon={<IconCapTrash class="w-5" />}
-        />
-        <EditorButton
-          onClick={() => {
-            if (editorState.timeline.selection) {
-              setEditorState("timeline", "selection", null);
-              return;
-            }
-
-            console.log({ path: `${editorInstance.path}/` });
-            revealItemInDir(`${editorInstance.path}/`);
-          }}
-          tooltipText={
-            editorState.timeline.selection
-              ? "Close selection"
-              : "Open recording bundle"
-          }
-          leftIcon={<IconLucideFolder class="w-5" />}
-        />
-
-        <div class="flex flex-row items-center">
-          <NameEditor name={meta().prettyName} />
-          <span class="text-sm text-gray-11">.cap</span>
-        </div>
-        <div data-tauri-drag-region class="flex-1 h-full" />
-        <EditorButton
-          onClick={() => {
-            if (editorState.timeline.selection) {
-              setEditorState("timeline", "selection", null);
-              return;
-            }
-          }}
-          tooltipText={
-            editorState.timeline.selection ? "Close selection" : "Captions"
-          }
-          leftIcon={<IconCapCaptions class="w-5" />}
-          comingSoon={!editorState.timeline.selection}
-        />
-        <EditorButton
-          onClick={() => {
-            if (editorState.timeline.selection) {
-              setEditorState("timeline", "selection", null);
-              return;
-            }
-          }}
-          tooltipText={
-            editorState.timeline.selection ? "Close selection" : "Performance"
-          }
-          leftIcon={<IconCapGauge class="w-[18px]" />}
-          comingSoon={!editorState.timeline.selection}
-        />
-      </div>
-=======
+
+						if (!(await ask("Are you sure you want to delete this recording?")))
+							return;
+
 						await commands.editorDeleteProject();
 					}}
 					tooltipText="Delete recording"
@@ -203,68 +123,14 @@
 					comingSoon={true}
 				/>
 			</div>
->>>>>>> 3cb22ad6
-
-      <div
-        data-tauri-drag-region
-        class="flex flex-col justify-center px-4 border-x border-black-transparent-10"
-      >
-        <PresetsDropdown />
-      </div>
-
-<<<<<<< HEAD
-      <div
-        data-tauri-drag-region
-        class={cx(
-          "flex-1 h-full flex flex-row items-center gap-2 pl-2",
-          ostype() !== "windows" && "pr-2",
-        )}
-      >
-        <EditorButton
-          onClick={() => {
-            if (editorState.timeline.selection) {
-              setEditorState("timeline", "selection", null);
-              return;
-            }
-            projectHistory.undo();
-          }}
-          disabled={
-            !projectHistory.canUndo() && !editorState.timeline.selection
-          }
-          tooltipText={
-            editorState.timeline.selection ? "Close selection" : "Undo"
-          }
-          leftIcon={<IconCapUndo class="w-5" />}
-        />
-        <EditorButton
-          onClick={() => {
-            if (editorState.timeline.selection) {
-              setEditorState("timeline", "selection", null);
-              return;
-            }
-            projectHistory.redo();
-          }}
-          disabled={
-            !projectHistory.canRedo() && !editorState.timeline.selection
-          }
-          tooltipText={
-            editorState.timeline.selection ? "Close selection" : "Redo"
-          }
-          leftIcon={<IconCapRedo class="w-5" />}
-        />
-        <div data-tauri-drag-region class="flex-1 h-full" />
-        <Show when={customDomain.data}>
-          <ShareButton />
-        </Show>
-        <Button
-          variant="dark"
-          class="flex gap-1.5 justify-center h-[40px] w-full max-w-[100px]"
-          onClick={() => {
-            if (editorState.timeline.selection) {
-              setEditorState("timeline", "selection", null);
-              return;
-            }
-=======
+
+			<div
+				data-tauri-drag-region
+				class="flex flex-col justify-center px-4 border-x border-black-transparent-10"
+			>
+				<PresetsDropdown />
+			</div>
+
 			<div
 				data-tauri-drag-region
 				class={cx(
@@ -305,113 +171,112 @@
 					class="flex gap-1.5 justify-center h-[40px] w-full max-w-[100px]"
 					onClick={() => {
 						clearTimelineSelection();
->>>>>>> 3cb22ad6
-
-            trackEvent("export_button_clicked");
-            if (exportState.type === "done") setExportState({ type: "idle" });
-
-            setDialog({ type: "export", open: true });
-          }}
-        >
-          <UploadIcon class="text-gray-1 size-4" />
-          Export
-        </Button>
-        {ostype() === "windows" && <CaptionControlsWindows11 />}
-      </div>
-    </div>
-  );
+
+						trackEvent("export_button_clicked");
+						if (exportState.type === "done") setExportState({ type: "idle" });
+
+						setDialog({ type: "export", open: true });
+					}}
+				>
+					<UploadIcon class="text-gray-1 size-4" />
+					Export
+				</Button>
+				{ostype() === "windows" && <CaptionControlsWindows11 />}
+			</div>
+		</div>
+	);
 }
 
 const UploadIcon = (props: ComponentProps<"svg">) => {
-  const { exportState } = useEditorContext();
-  return (
-    <svg
-      width={20}
-      height={20}
-      viewBox="0 0 20 20"
-      fill="none"
-      xmlns="http://www.w3.org/2000/svg"
-      {...props}
-    >
-      {/* Bottom part (the base) */}
-      <path
-        d="M16.6667 10.625V14.1667C16.6667 15.5474 15.5474 16.6667 14.1667 16.6667H5.83333C4.45262 16.6667 3.33333 15.5474 3.33333 14.1667V10.625"
-        stroke="currentColor"
-        stroke-width={1.66667}
-        stroke-linecap="round"
-        stroke-linejoin="round"
-        class="upload-base"
-      />
-
-      {/* Arrow part */}
-      <path
-        d="M9.99999 3.33333V12.7083M9.99999 3.33333L13.75 7.08333M9.99999 3.33333L6.24999 7.08333"
-        stroke="currentColor"
-        stroke-width={1.66667}
-        stroke-linecap="round"
-        stroke-linejoin="round"
-        class={cx(
-          exportState.type !== "idle" &&
-            exportState.type !== "done" &&
-            "bounce",
-        )}
-      />
-    </svg>
-  );
+	const { exportState } = useEditorContext();
+	return (
+		<svg
+			width={20}
+			height={20}
+			viewBox="0 0 20 20"
+			fill="none"
+			xmlns="http://www.w3.org/2000/svg"
+			{...props}
+		>
+			{/* Bottom part (the base) */}
+			<path
+				d="M16.6667 10.625V14.1667C16.6667 15.5474 15.5474 16.6667 14.1667 16.6667H5.83333C4.45262 16.6667 3.33333 15.5474 3.33333 14.1667V10.625"
+				stroke="currentColor"
+				stroke-width={1.66667}
+				stroke-linecap="round"
+				stroke-linejoin="round"
+				class="upload-base"
+			/>
+
+			{/* Arrow part */}
+			<path
+				d="M9.99999 3.33333V12.7083M9.99999 3.33333L13.75 7.08333M9.99999 3.33333L6.24999 7.08333"
+				stroke="currentColor"
+				stroke-width={1.66667}
+				stroke-linecap="round"
+				stroke-linejoin="round"
+				class={cx(
+					exportState.type !== "idle" &&
+						exportState.type !== "done" &&
+						"bounce",
+				)}
+			/>
+		</svg>
+	);
 };
 
 function NameEditor(props: { name: string }) {
-  const { refetchMeta } = useEditorContext();
-
-  let prettyNameRef: HTMLInputElement | undefined;
-  let prettyNameMeasureRef: HTMLSpanElement | undefined;
-  const [truncated, setTruncated] = createSignal(false);
-  const [prettyName, setPrettyName] = createSignal(props.name);
-
-  createEffect(() => {
-    if (!prettyNameRef || !prettyNameMeasureRef) return;
-    prettyNameMeasureRef.textContent = prettyName();
-    const inputWidth = prettyNameRef.offsetWidth;
-    const textWidth = prettyNameMeasureRef.offsetWidth;
-    setTruncated(inputWidth < textWidth);
-  });
-
-  return (
-    <Tooltip disabled={!truncated()} content={props.name}>
-      <div class="flex relative flex-row items-center text-sm font-normal font-inherit tracking-inherit text-gray-12">
-        <input
-          ref={prettyNameRef}
-          class={cx(
-            "absolute inset-0 px-px m-0 opacity-0 overflow-hidden focus:opacity-100 bg-transparent border-b border-transparent focus:border-gray-7 focus:outline-none peer whitespace-pre",
-            truncated() && "truncate",
-            (prettyName().length < 5 || prettyName().length > 100) &&
-              "focus:border-red-500",
-          )}
-          value={prettyName()}
-          onInput={(e) => setPrettyName(e.currentTarget.value)}
-          onBlur={async () => {
-            const trimmed = prettyName().trim();
-            if (trimmed.length < 5 || trimmed.length > 100) {
-              setPrettyName(props.name);
-              return;
-            }
-            if (trimmed && trimmed !== props.name) {
-              await commands.setPrettyName(trimmed);
-              refetchMeta();
-            }
-          }}
-          onKeyDown={(e) => {
-            if (e.key === "Enter" || e.key === "Escape") {
-              prettyNameRef?.blur();
-            }
-          }}
-        />
-        {/* Hidden span for measuring text width */}
-        <span
-          ref={prettyNameMeasureRef}
-          class="pointer-events-none max-w-[200px] px-px m-0 peer-focus:opacity-0 border-b border-transparent truncate whitespace-pre"
-        />
-      </div>
-    </Tooltip>
-  );
+	const { refetchMeta } = useEditorContext();
+
+	let prettyNameRef: HTMLInputElement | undefined;
+	let prettyNameMeasureRef: HTMLSpanElement | undefined;
+	const [truncated, setTruncated] = createSignal(false);
+	const [prettyName, setPrettyName] = createSignal(props.name);
+
+	createEffect(() => {
+		if (!prettyNameRef || !prettyNameMeasureRef) return;
+		prettyNameMeasureRef.textContent = prettyName();
+		const inputWidth = prettyNameRef.offsetWidth;
+		const textWidth = prettyNameMeasureRef.offsetWidth;
+		setTruncated(inputWidth < textWidth);
+	});
+
+	return (
+		<Tooltip disabled={!truncated()} content={props.name}>
+			<div class="flex relative flex-row items-center text-sm font-normal font-inherit tracking-inherit text-gray-12">
+				<input
+					ref={prettyNameRef}
+					class={cx(
+						"absolute inset-0 px-px m-0 opacity-0 overflow-hidden focus:opacity-100 bg-transparent border-b border-transparent focus:border-gray-7 focus:outline-none peer whitespace-pre",
+						truncated() && "truncate",
+						(prettyName().length < 5 || prettyName().length > 100) &&
+							"focus:border-red-500",
+					)}
+					value={prettyName()}
+					onInput={(e) => setPrettyName(e.currentTarget.value)}
+					onBlur={async () => {
+						const trimmed = prettyName().trim();
+						if (trimmed.length < 5 || trimmed.length > 100) {
+							setPrettyName(props.name);
+							return;
+						}
+						if (trimmed && trimmed !== props.name) {
+							await commands.setPrettyName(trimmed);
+							refetchMeta();
+						}
+					}}
+					onKeyDown={(e) => {
+						if (e.key === "Enter" || e.key === "Escape") {
+							prettyNameRef?.blur();
+						}
+					}}
+				/>
+				{/* Hidden span for measuring text width */}
+				<span
+					ref={prettyNameMeasureRef}
+					class="pointer-events-none max-w-[200px] px-px m-0 peer-focus:opacity-0 border-b border-transparent truncate whitespace-pre"
+				/>
+			</div>
+		</Tooltip>
+	);
 }