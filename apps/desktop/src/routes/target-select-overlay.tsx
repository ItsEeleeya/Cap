--- conflicted
+++ resolved
@@ -258,9 +258,8 @@
 									<Show when={display.physical_size}>
 										{(size) => (
 											<span class="mb-2 text-xs">
-												{`${size().width}x${size().height} · ${
-													display.refresh_rate
-												}FPS`}
+												{`${size().width}x${size().height} · ${display.refresh_rate
+													}FPS`}
 											</span>
 										)}
 									</Show>
@@ -951,11 +950,7 @@
 
 	return (
 		<>
-<<<<<<< HEAD
-			<div class="flex flex-col gap-2.5 items-stretch my-2.5 w-88 max-w-[90vw]">
-=======
 			<div class="flex flex-col gap-2.5 items-stretch my-2.5 w-[26rem] max-w-[90vw]">
->>>>>>> 816cd3ca
 				<div class="p-3 rounded-2xl border border-white/30 dark:border-white/10 bg-white/70 dark:bg-gray-2/70 shadow-lg backdrop-blur-xl">
 					<div class="flex gap-2.5 items-center">
 						<div
@@ -970,11 +965,7 @@
 						<div
 							data-inactive={rawOptions.mode === "instant" && !auth.data}
 							data-disabled={startDisabled()}
-<<<<<<< HEAD
-							class="flex flex-1 min-w-0 max-w-60 overflow-hidden flex-row h-11 rounded-full text-white bg-linear-to-r from-blue-10 via-blue-10 to-blue-11 dark:from-blue-9 dark:via-blue-9 dark:to-blue-10 group"
-=======
 							class="flex flex-1 min-w-0 max-w-[18rem] overflow-hidden flex-row h-11 rounded-full text-white bg-gradient-to-r from-blue-10 via-blue-10 to-blue-11 dark:from-blue-9 dark:via-blue-9 dark:to-blue-10 group"
->>>>>>> 816cd3ca
 							onClick={async () => {
 								if (rawOptions.mode === "instant" && !auth.data) {
 									emit("start-sign-in");
