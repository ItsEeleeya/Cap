--- conflicted
+++ resolved
@@ -1,45 +1,32 @@
 import { Button } from "@cap/ui-solid";
-import { createEventListener } from "@solid-primitives/event-listener";
-import { createResizeObserver } from "@solid-primitives/resize-observer";
+import { makeBroadcastChannel } from "@solid-primitives/broadcast-channel";
+import {
+	createEventListener,
+	createEventListenerMap,
+} from "@solid-primitives/event-listener";
+import { createWritableMemo } from "@solid-primitives/memo";
 import { useSearchParams } from "@solidjs/router";
 import { createQuery, useMutation } from "@tanstack/solid-query";
-import { LogicalPosition } from "@tauri-apps/api/dpi";
 import { emit } from "@tauri-apps/api/event";
+import { CheckMenuItem, Menu, Submenu } from "@tauri-apps/api/menu";
+import { cx } from "cva";
 import {
-<<<<<<< HEAD
-	CheckMenuItem,
-	Menu,
-	MenuItem,
-	PredefinedMenuItem,
-} from "@tauri-apps/api/menu";
-import { type as ostype } from "@tauri-apps/plugin-os";
-import {
-=======
 	type ComponentProps,
 	createEffect,
->>>>>>> 65deca5e
 	createMemo,
+	createRoot,
 	createSignal,
-<<<<<<< HEAD
-=======
 	For,
 	type JSX,
->>>>>>> 65deca5e
 	Match,
 	mergeProps,
 	onCleanup,
+	onMount,
 	Show,
 	Suspense,
 	Switch,
 } from "solid-js";
 import { createStore, reconcile } from "solid-js/store";
-import Cropper, {
-	CROP_ZERO,
-	type CropBounds,
-	type CropperRef,
-	createCropOptionsMenuItems,
-	type Ratio,
-} from "~/components/Cropper";
 import ModeSelect from "~/components/ModeSelect";
 import { authStore, generalSettingsStore } from "~/store";
 import { createOptionsQuery, createOrganizationsQuery } from "~/utils/queries";
@@ -57,6 +44,19 @@
 	useRecordingOptions,
 } from "./(window-chrome)/OptionsContext";
 
+const MIN_WIDTH = 200;
+const MIN_HEIGHT = 100;
+
+const EMPTY_BOUNDS = () => ({
+	position: { x: 0, y: 0 },
+	size: { width: 0, height: 0 },
+});
+
+const DEFAULT_BOUNDS = {
+	position: { x: 100, y: 100 },
+	size: { width: 400, height: 300 },
+};
+
 const capitalize = (str: string) => {
 	return str.charAt(0).toUpperCase() + str.slice(1);
 };
@@ -91,17 +91,12 @@
 }
 
 function Inner() {
-<<<<<<< HEAD
-	const [params] = useSearchParams<{ displayId: DisplayId }>();
-	const { rawOptions, setOptions } = createOptionsQuery();
-=======
 	const [params] = useSearchParams<{
 		displayId: DisplayId;
 		isHoveredDisplay: string;
 	}>();
 	const isHoveredDisplay = params.isHoveredDisplay === "true";
 	const [options, setOptions] = useOptions();
->>>>>>> 65deca5e
 	const [toggleModeSelect, setToggleModeSelect] = createSignal(false);
 
 	const [targetUnderCursor, setTargetUnderCursor] =
@@ -142,12 +137,19 @@
 		enabled: params.displayId !== undefined && options.targetMode === "display",
 	}));
 
-	const [crop, setCrop] = createSignal<CropBounds>(CROP_ZERO);
-
-	const [initialAreaBounds, setInitialAreaBounds] = createSignal<
-		CropBounds | undefined
-	>(undefined);
-
+	const [bounds, setBounds] = createStore(
+		structuredClone(isHoveredDisplay ? DEFAULT_BOUNDS : EMPTY_BOUNDS()),
+	);
+
+	const { postMessage, onMessage } = makeBroadcastChannel<{ type: "reset" }>(
+		"target_select_overlay",
+	);
+	createEventListener(window, "mousedown", () =>
+		postMessage({ type: "reset" }),
+	);
+	onMessage(() => setBounds(EMPTY_BOUNDS()));
+
+	// We do this so any Cap window, (or external in the case of a bug) that are focused can trigger the close shortcut
 	const unsubOnEscapePress = events.onEscapePress.listen(() => {
 		setOptions("targetMode", null);
 		commands.closeTargetSelectOverlays();
@@ -248,6 +250,7 @@
 									</span>
 								</div>
 								<RecordingControls
+									setToggleModeSelect={setToggleModeSelect}
 									target={{
 										variant: "window",
 										id: windowUnderCursor.id,
@@ -258,12 +261,7 @@
 									variant="dark"
 									size="sm"
 									onClick={() => {
-										setInitialAreaBounds({
-											x: windowUnderCursor.bounds.position.x,
-											y: windowUnderCursor.bounds.position.y,
-											width: windowUnderCursor.bounds.size.width,
-											height: windowUnderCursor.bounds.size.height,
-										});
+										setBounds(windowUnderCursor.bounds);
 										setOptions({
 											targetMode: "area",
 										});
@@ -282,116 +280,438 @@
 			</Match>
 			<Match when={options.targetMode === "area"}>
 				{(_) => {
+					const [state, setState] = createSignal<
+						"creating" | "dragging" | undefined
+					>();
+
+					// Initialize hasArea based on whether bounds have meaningful dimensions
+					const [hasArea, setHasArea] = createWritableMemo(
+						() => bounds.size.width > 0 && bounds.size.height > 0,
+					);
+					// Track whether the controls should be placed above the selection to avoid window bottom overflow
 					let controlsEl: HTMLDivElement | undefined;
-					let cropperRef: CropperRef | undefined;
-
-					const [aspect, setAspect] = createSignal<Ratio | null>(null);
-					const [snapToRatioEnabled, setSnapToRatioEnabled] =
-						createSignal(true);
-
-					async function showCropOptionsMenu(e: UIEvent) {
-						e.preventDefault();
-						const items = [
-							{
-								text: "Reset selection",
-								action: () => {
-									cropperRef?.reset();
-									setAspect(null);
-								},
-							},
-							await PredefinedMenuItem.new({
-								item: "Separator",
-							}),
-							...createCropOptionsMenuItems({
-								aspect: aspect(),
-								snapToRatioEnabled: snapToRatioEnabled(),
-								onAspectSet: setAspect,
-								onSnapToRatioSet: setSnapToRatioEnabled,
-							}),
-						];
-						const menu = await Menu.new({ items });
-						await menu.popup();
-						await menu.close();
+
+					const [controlsHeight, setControlsHeight] = createSignal<
+						number | undefined
+					>(undefined);
+					const [controlsWidth, setControlsWidth] = createSignal<
+						number | undefined
+					>(undefined);
+
+					// Determine the best placement for controls
+					const controlsPlacement = createMemo(() => {
+						const top = bounds.position.y;
+						const left = bounds.position.x;
+						const width = bounds.size.width;
+						const height = bounds.size.height;
+						// Measure controls dimensions (fallback if not yet mounted)
+						const ctrlH = controlsHeight() ?? 64;
+						const ctrlW = controlsWidth() ?? 300;
+						const margin = 16;
+
+						// Check if selection spans full height (or nearly full height)
+						const isFullHeight = height >= window.innerHeight * 0.9;
+
+						if (isFullHeight) {
+							// Try to place on the right side
+							const rightSpace = window.innerWidth - (left + width);
+							if (rightSpace >= ctrlW + margin)
+								return { position: "right" as const };
+
+							// Try to place on the left side
+							if (left >= ctrlW + margin) return { position: "left" as const };
+
+							// Fall back to inside at the bottom
+							return { position: "inside-bottom" as const };
+						}
+
+						// For non-full-height selections, use original logic
+						const wouldOverflow =
+							top + height + margin + ctrlH > window.innerHeight;
+						return { position: wouldOverflow ? "above" : "below" } as const;
+					});
+
+					onMount(() => {
+						setControlsHeight(controlsEl?.offsetHeight);
+						setControlsWidth(controlsEl?.offsetWidth);
+					});
+					createEventListener(window, "resize", () => {
+						setControlsHeight(controlsEl?.offsetHeight);
+						setControlsWidth(controlsEl?.offsetWidth);
+					});
+
+					function createOnMouseDown(
+						onDrag: (
+							startBounds: typeof bounds,
+							delta: { x: number; y: number },
+						) => void,
+					) {
+						return (downEvent: MouseEvent) => {
+							const startBounds = {
+								position: { ...bounds.position },
+								size: { ...bounds.size },
+							};
+
+							let animationFrame: number | null = null;
+
+							createRoot((dispose) => {
+								createEventListenerMap(window, {
+									mouseup: () => {
+										if (animationFrame) cancelAnimationFrame(animationFrame);
+										dispose();
+									},
+									mousemove: (moveEvent) => {
+										if (animationFrame) cancelAnimationFrame(animationFrame);
+
+										animationFrame = requestAnimationFrame(() => {
+											onDrag(startBounds, {
+												x: moveEvent.clientX - downEvent.clientX, // Remove Math.max constraint
+												y: moveEvent.clientY - downEvent.clientY, // Remove Math.max constraint
+											});
+										});
+									},
+								});
+							});
+						};
 					}
 
-					const [controlsSize, setControlsSize] = createStore({
-						width: 0,
-						height: 0,
-					});
-					createResizeObserver(
-						() => controlsEl,
-						({ width, height }) => {
-							setControlsSize({ width, height });
-						},
-					);
-
-					// Spacing rules:
-					// Prefer below the crop (smaller margin)
-					// If no space below, place above the crop (larger top margin)
-					// Otherwise, place inside at the top of the crop (small inner margin)
-					const macos = ostype() === "macos";
-					const SIDE_MARGIN = 16;
-					const MARGIN_BELOW = 16;
-					const MARGIN_TOP_OUTSIDE = 16;
-					const MARGIN_TOP_INSIDE = macos ? 40 : 28;
-					const TOP_SAFE_MARGIN = macos ? 40 : 10; // keep clear of notch on MacBooks
-
-					const controlsStyle = createMemo(() => {
-						const bounds = crop();
-						const size = controlsSize;
-
-						if (size.width === 0 || bounds.width === 0) {
-							return { transform: "translate(-1000px, -1000px)" }; // Hide off-screen initially
-						}
-
-						const centerX = bounds.x + bounds.width / 2;
-						let finalY: number;
-
-						// Try below the crop
-						const belowY = bounds.y + bounds.height + MARGIN_BELOW;
-						if (belowY + size.height <= window.innerHeight) {
-							finalY = belowY;
-						} else {
-							// Try above the crop with a larger top margin
-							const aboveY = bounds.y - size.height - MARGIN_TOP_OUTSIDE;
-							if (aboveY >= TOP_SAFE_MARGIN) {
-								finalY = aboveY;
-							} else {
-								// Default to inside
-								finalY = bounds.y + MARGIN_TOP_INSIDE;
-							}
-						}
-
-						const finalX = Math.max(
-							SIDE_MARGIN,
-							Math.min(
-								centerX - size.width / 2,
-								window.innerWidth - size.width - SIDE_MARGIN,
-							),
+					function ResizeHandles() {
+						return (
+							<>
+								{/* Top Left Button */}
+								<ResizeHandle
+									class="cursor-nw-resize"
+									style={{
+										left: `${bounds.position.x + 1}px`,
+										top: `${bounds.position.y + 1}px`,
+									}}
+									onMouseDown={(e) => {
+										e.stopPropagation();
+										createOnMouseDown((startBounds, delta) => {
+											const width = startBounds.size.width - delta.x;
+											const limitedWidth = Math.max(width, MIN_WIDTH);
+
+											const height = startBounds.size.height - delta.y;
+											const limitedHeight = Math.max(height, MIN_HEIGHT);
+
+											setBounds({
+												position: {
+													x:
+														startBounds.position.x +
+														delta.x -
+														(limitedWidth - width),
+													y:
+														startBounds.position.y +
+														delta.y -
+														(limitedHeight - height),
+												},
+												size: {
+													width: limitedWidth,
+													height: limitedHeight,
+												},
+											});
+										})(e);
+									}}
+								/>
+
+								{/* Top Right Button */}
+								<ResizeHandle
+									class="cursor-ne-resize"
+									style={{
+										left: `${bounds.position.x + bounds.size.width - 1}px`,
+										top: `${bounds.position.y + 1}px`,
+									}}
+									onMouseDown={(e) => {
+										e.stopPropagation();
+										createOnMouseDown((startBounds, delta) => {
+											const width = startBounds.size.width + delta.x;
+											const limitedWidth = Math.max(width, MIN_WIDTH);
+
+											const height = startBounds.size.height - delta.y;
+											const limitedHeight = Math.max(height, MIN_HEIGHT);
+
+											setBounds({
+												position: {
+													x: startBounds.position.x,
+													y:
+														startBounds.position.y +
+														delta.y -
+														(limitedHeight - height),
+												},
+												size: {
+													width: limitedWidth,
+													height: limitedHeight,
+												},
+											});
+										})(e);
+									}}
+								/>
+
+								{/* Bottom Left Button */}
+								<ResizeHandle
+									class="cursor-sw-resize"
+									style={{
+										left: `${bounds.position.x + 1}px`,
+										top: `${bounds.position.y + bounds.size.height - 1}px`,
+									}}
+									onMouseDown={(e) => {
+										e.stopPropagation();
+										createOnMouseDown((startBounds, delta) => {
+											const width = startBounds.size.width - delta.x;
+											const limitedWidth = Math.max(width, MIN_WIDTH);
+
+											const height = startBounds.size.height + delta.y;
+											const limitedHeight = Math.max(height, MIN_HEIGHT);
+
+											setBounds({
+												position: {
+													x:
+														startBounds.position.x +
+														delta.x -
+														(limitedWidth - width),
+													y: startBounds.position.y,
+												},
+												size: {
+													width: limitedWidth,
+													height: limitedHeight,
+												},
+											});
+										})(e);
+									}}
+								/>
+
+								{/* Bottom Right Button */}
+								<ResizeHandle
+									class="cursor-se-resize"
+									style={{
+										left: `${bounds.position.x + bounds.size.width - 1}px`,
+										top: `${bounds.position.y + bounds.size.height - 1}px`,
+									}}
+									onMouseDown={(e) => {
+										e.stopPropagation();
+										createOnMouseDown((startBounds, delta) => {
+											const width = startBounds.size.width + delta.x;
+											const limitedWidth = Math.max(width, MIN_WIDTH);
+
+											const height = startBounds.size.height + delta.y;
+											const limitedHeight = Math.max(height, MIN_HEIGHT);
+
+											setBounds({
+												position: {
+													x: startBounds.position.x,
+													y: startBounds.position.y,
+												},
+												size: {
+													width: limitedWidth,
+													height: limitedHeight,
+												},
+											});
+										})(e);
+									}}
+								/>
+
+								{/* Top Edge Button */}
+								<ResizeHandle
+									class="cursor-n-resize"
+									style={{
+										left: `${bounds.position.x + bounds.size.width / 2}px`,
+										top: `${bounds.position.y + 1}px`,
+									}}
+									onMouseDown={(e) => {
+										e.stopPropagation();
+										createOnMouseDown((startBounds, delta) => {
+											const height = startBounds.size.height - delta.y;
+											const limitedHeight = Math.max(height, MIN_HEIGHT);
+
+											setBounds({
+												position: {
+													x: startBounds.position.x,
+													y:
+														startBounds.position.y +
+														delta.y -
+														(limitedHeight - height),
+												},
+												size: {
+													width: startBounds.size.width,
+													height: limitedHeight,
+												},
+											});
+										})(e);
+									}}
+								/>
+
+								{/* Right Edge Button */}
+								<ResizeHandle
+									class="cursor-e-resize"
+									style={{
+										left: `${bounds.position.x + bounds.size.width - 1}px`,
+										top: `${bounds.position.y + bounds.size.height / 2}px`,
+									}}
+									onMouseDown={(e) => {
+										e.stopPropagation();
+										createOnMouseDown((startBounds, delta) => {
+											setBounds({
+												position: {
+													x: startBounds.position.x,
+													y: startBounds.position.y,
+												},
+												size: {
+													width: Math.max(
+														MIN_WIDTH,
+														startBounds.size.width + delta.x,
+													),
+													height: startBounds.size.height,
+												},
+											});
+										})(e);
+									}}
+								/>
+
+								{/* Bottom Edge Button */}
+								<ResizeHandle
+									class="cursor-s-resize"
+									style={{
+										left: `${bounds.position.x + bounds.size.width / 2}px`,
+										top: `${bounds.position.y + bounds.size.height - 1}px`,
+									}}
+									onMouseDown={(e) => {
+										e.stopPropagation();
+										createOnMouseDown((startBounds, delta) => {
+											setBounds({
+												position: {
+													x: startBounds.position.x,
+													y: startBounds.position.y,
+												},
+												size: {
+													width: startBounds.size.width,
+													height: Math.max(
+														MIN_HEIGHT,
+														startBounds.size.height + delta.y,
+													),
+												},
+											});
+										})(e);
+									}}
+								/>
+
+								{/* Left Edge Button */}
+								<ResizeHandle
+									class="cursor-w-resize"
+									style={{
+										left: `${bounds.position.x + 1}px`,
+										top: `${bounds.position.y + bounds.size.height / 2}px`,
+									}}
+									onMouseDown={(e) => {
+										e.stopPropagation();
+										createOnMouseDown((startBounds, delta) => {
+											const width = startBounds.size.width - delta.x;
+											const limitedWidth = Math.max(MIN_WIDTH, width);
+
+											setBounds({
+												position: {
+													x:
+														startBounds.position.x +
+														delta.x -
+														(limitedWidth - width),
+													y: startBounds.position.y,
+												},
+												size: {
+													width: limitedWidth,
+													height: startBounds.size.height,
+												},
+											});
+										})(e);
+									}}
+								/>
+							</>
 						);
-
-						return {
-							transform: `translate(${finalX}px, ${finalY}px)`,
-						};
-					});
+					}
+
+					function Occluders() {
+						return (
+							<>
+								{/* Left */}
+								<div
+									class="absolute top-0 bottom-0 left-0 bg-black/50"
+									style={{ width: `${bounds.position.x}px` }}
+								/>
+								{/* Right */}
+								<div
+									class="absolute top-0 right-0 bottom-0 bg-black/50"
+									style={{
+										width: `${
+											window.innerWidth -
+											(bounds.size.width + bounds.position.x)
+										}px`,
+									}}
+								/>
+								{/* Top center */}
+								<div
+									class="absolute top-0 bg-black/50"
+									style={{
+										left: `${bounds.position.x}px`,
+										width: `${bounds.size.width}px`,
+										height: `${bounds.position.y}px`,
+									}}
+								/>
+								{/* Bottom center */}
+								<div
+									class="absolute bottom-0 bg-black/50"
+									style={{
+										left: `${bounds.position.x}px`,
+										width: `${bounds.size.width}px`,
+										height: `${
+											window.innerHeight -
+											(bounds.size.height + bounds.position.y)
+										}px`,
+									}}
+								/>
+							</>
+						);
+					}
 
 					return (
-						<div class="w-screen h-screen fixed">
-							<div
-								ref={controlsEl}
-								class="fixed z-50 transition-opacity"
-								style={controlsStyle()}
-							>
-								<RecordingControls
-									target={{
-										variant: "area",
-										screen: params.displayId!,
-										bounds: {
-											position: { x: crop().x, y: crop().y },
-											size: { width: crop().width, height: crop().height },
+						<div
+							class="w-screen h-screen flex flex-col items-center justify-center data-[over='true']:bg-blue-600/40 transition-colors relative cursor-crosshair"
+							onMouseDown={(downEvent) => {
+								// Start creating a new area
+								downEvent.preventDefault();
+								postMessage({ type: "reset" });
+								setState("creating");
+								setHasArea(false);
+
+								const startX = downEvent.clientX;
+								const startY = downEvent.clientY;
+
+								setBounds({
+									position: { x: startX, y: startY },
+									size: { width: 0, height: 0 },
+								});
+
+								createRoot((dispose) => {
+									createEventListenerMap(window, {
+										mousemove: (moveEvent) => {
+											const width = Math.abs(moveEvent.clientX - startX);
+											const height = Math.abs(moveEvent.clientY - startY);
+											const x = Math.min(startX, moveEvent.clientX);
+											const y = Math.min(startY, moveEvent.clientY);
+
+											setBounds({
+												position: { x, y },
+												size: { width, height },
+											});
 										},
-<<<<<<< HEAD
-=======
+										mouseup: () => {
+											setState(undefined);
+											// Only set hasArea if we created a meaningful area
+											if (bounds.size.width > 10 && bounds.size.height > 10) {
+												setHasArea(true);
+											} else {
+												// Reset to no area if too small
+												setBounds(EMPTY_BOUNDS());
+											}
+											dispose();
+										},
 									});
 								});
 							}}
@@ -505,24 +825,24 @@
 										top: `${bounds.position.y}px`,
 										width: `${bounds.size.width}px`,
 										height: `${bounds.size.height}px`,
->>>>>>> 65deca5e
-									}}
-								/>
-								<ShowCapFreeWarning
-									isInstantMode={rawOptions.mode === "instant"}
-								/>
-							</div>
-
-							<Cropper
-								ref={cropperRef}
-								onCropChange={setCrop}
-								initialCrop={initialAreaBounds()}
-								minSize={{ x: 150, y: 150 }}
-								showBounds={true}
-								aspectRatio={aspect() ?? undefined}
-								snapToRatioEnabled={snapToRatioEnabled()}
-								onContextMenu={(e) => showCropOptionsMenu(e)}
-							/>
+									}}
+								/>
+							</Show>
+
+							<Show when={!state()}>
+								<Show when={!hasArea()}>
+									<p class="z-10 text-xl pointer-events-none text-white">
+										Click and drag to select area
+									</p>
+								</Show>
+								<Show when={hasArea()}>
+									<Show when={controlsPlacement().position !== "inside-bottom"}>
+										<p class="z-10 text-xl pointer-events-none text-white absolute bottom-4">
+											Click and drag to create new area
+										</p>
+									</Show>
+								</Show>
+							</Show>
 						</div>
 					);
 				}}
@@ -534,11 +854,18 @@
 function RecordingControls(props: {
 	target: ScreenCaptureTarget;
 	setToggleModeSelect?: (value: boolean) => void;
+	showBackground?: boolean;
 }) {
 	const auth = authStore.createQuery();
 	const [options, setOptions] = useOptions();
 
 	const generalSetings = generalSettingsStore.createQuery();
+
+	const isAreaTooSmall = () => {
+		if (props.target.variant !== "area") return false;
+		const { width, height } = props.target.bounds.size;
+		return width < MIN_WIDTH || height < MIN_HEIGHT;
+	};
 
 	const menuModes = async () =>
 		await Menu.new({
@@ -560,48 +887,38 @@
 			],
 		});
 
-	const countdownItems = async () => [
-		await CheckMenuItem.new({
-			text: "Off",
-			action: () => generalSettingsStore.set({ recordingCountdown: 0 }),
-			checked:
-				!generalSetings.data?.recordingCountdown ||
-				generalSetings.data?.recordingCountdown === 0,
-		}),
-		await CheckMenuItem.new({
-			text: "3 seconds",
-			action: () => generalSettingsStore.set({ recordingCountdown: 3 }),
-			checked: generalSetings.data?.recordingCountdown === 3,
-		}),
-		await CheckMenuItem.new({
-			text: "5 seconds",
-			action: () => generalSettingsStore.set({ recordingCountdown: 5 }),
-			checked: generalSetings.data?.recordingCountdown === 5,
-		}),
-		await CheckMenuItem.new({
-			text: "10 seconds",
-			action: () => generalSettingsStore.set({ recordingCountdown: 10 }),
-			checked: generalSetings.data?.recordingCountdown === 10,
-		}),
-	];
-
-	const preRecordingMenu = async () => {
-		return await Menu.new({
+	const countdownMenu = async () =>
+		await Submenu.new({
+			text: "Recording Countdown",
 			items: [
-				await MenuItem.new({
-					text: "Recording Countdown",
-					enabled: false,
+				await CheckMenuItem.new({
+					text: "Off",
+					action: () => generalSettingsStore.set({ recordingCountdown: 0 }),
+					checked:
+						!generalSetings.data?.recordingCountdown ||
+						generalSetings.data?.recordingCountdown === 0,
 				}),
-				...(await countdownItems()),
+				await CheckMenuItem.new({
+					text: "3 seconds",
+					action: () => generalSettingsStore.set({ recordingCountdown: 3 }),
+					checked: generalSetings.data?.recordingCountdown === 3,
+				}),
+				await CheckMenuItem.new({
+					text: "5 seconds",
+					action: () => generalSettingsStore.set({ recordingCountdown: 5 }),
+					checked: generalSetings.data?.recordingCountdown === 5,
+				}),
+				await CheckMenuItem.new({
+					text: "10 seconds",
+					action: () => generalSettingsStore.set({ recordingCountdown: 10 }),
+					checked: generalSetings.data?.recordingCountdown === 10,
+				}),
 			],
 		});
+
+	const preRecordingMenu = async () => {
+		return await Menu.new({ items: [await countdownMenu()] });
 	};
-
-	function showMenu(menu: Promise<Menu>, e: UIEvent) {
-		e.stopPropagation();
-		const rect = (e.target as HTMLDivElement).getBoundingClientRect();
-		menu.then((menu) => menu.popup(new LogicalPosition(rect.x, rect.y + 40)));
-	}
 
 	const startRecording = useMutation(() => ({
 		mutationFn: () =>
@@ -617,8 +934,23 @@
 	}));
 
 	return (
-		<>
-			<div class="flex gap-2.5 items-center p-2.5 my-2.5 rounded-xl border min-w-fit w-fit bg-gray-2 shadow-sm border-gray-4">
+		<Show
+			when={!isAreaTooSmall()}
+			fallback={
+				<div class="flex flex-col gap-2 items-center p-2 my-2.5 rounded-xl border w-52 bg-red-500/80 border-red-500/60 text-white">
+					<div class="flex gap-2 items-center">
+						<IconCapInfo class="will-change-transform size-4" />
+						<p class="text-sm font-medium">Area Too Small</p>
+					</div>
+					<p class="text-xs text-center tabular-nums">
+						Selection must be at least {MIN_WIDTH}x{MIN_HEIGHT} pixels
+						{props.target.variant === "area" &&
+							` (currently ${props.target.bounds.size.width}x${props.target.bounds.size.height})`}
+					</p>
+				</div>
+			}
+		>
+			<div class="flex gap-2.5 items-center p-2.5 my-2.5 rounded-xl border min-w-fit w-fit bg-gray-2 border-gray-4">
 				<div
 					onClick={() => {
 						setOptions("targetMode", null);
@@ -645,8 +977,10 @@
 					}}
 				>
 					<div
-						class="flex items-center py-1 pl-4 transition-colors"
-						classList={{ "hover:bg-blue-10": !startRecording.isPending }}
+						class={cx(
+							"flex items-center py-1 pl-4 transition-colors",
+							!startRecording.isPending && "hover:bg-blue-10",
+						)}
 					>
 						{options.mode === "studio" ? (
 							<IconCapFilmCut class="size-4" />
@@ -665,35 +999,28 @@
 						</div>
 					</div>
 					<div
-						class="pl-2.5 transition-colors pr-3 py-1.5 flex items-center"
-						classList={{ "group-hover:bg-blue-10": !startRecording.isPending }}
-						onMouseDown={(e) => showMenu(menuModes(), e)}
-						onClick={(e) => showMenu(menuModes(), e)}
+						class={cx(
+							"pl-2.5 transition-colors pr-3 py-1.5 flex items-center",
+							!startRecording.isPending && "group-hover:bg-blue-10",
+						)}
+						onClick={(e) => {
+							e.stopPropagation();
+							menuModes().then((menu) => menu.popup());
+						}}
 					>
-						<IconCapCaretDown class="focus:rotate-90 pointer-events-none" />
+						<IconCapCaretDown class="focus:rotate-90" />
 					</div>
 				</div>
 				<div
+					onClick={(e) => {
+						e.stopPropagation();
+						preRecordingMenu().then((menu) => menu.popup());
+					}}
 					class="flex justify-center items-center rounded-full border transition-opacity bg-gray-6 text-gray-12 size-9 hover:opacity-80"
-					onMouseDown={(e) => showMenu(preRecordingMenu(), e)}
-					onClick={(e) => showMenu(preRecordingMenu(), e)}
 				>
-					<IconCapGear class="will-change-transform size-5 pointer-events-none" />
+					<IconCapGear class="will-change-transform size-5" />
 				</div>
 			</div>
-<<<<<<< HEAD
-			<div
-				onClick={() => props.setToggleModeSelect?.(true)}
-				class="flex gap-1 items-center justify-center mb-5 transition-opacity duration-200 hover:opacity-60"
-			>
-				<IconCapInfo class="opacity-70 will-change-transform size-3" />
-				<p class="text-sm text-white drop-shadow-lg">
-					<span class="opacity-70">What is </span>
-					<span class="font-medium">{capitalize(rawOptions.mode)} Mode</span>?
-				</p>
-			</div>
-		</>
-=======
 			<div class="flex flex-col items-center gap-2">
 				<button
 					onClick={() => props.setToggleModeSelect?.(true)}
@@ -759,7 +1086,6 @@
 				</div>
 			</button>
 		</Show>
->>>>>>> 65deca5e
 	);
 }
 
@@ -781,8 +1107,6 @@
 			</Show>
 		</Suspense>
 	);
-<<<<<<< HEAD
-=======
 }
 
 function ResizeHandle(
@@ -800,5 +1124,4 @@
 			style={{ ...props.style, transform: "translate(-50%, -50%)" }}
 		/>
 	);
->>>>>>> 65deca5e
 }