// This file was generated by [tauri-specta](https://github.com/oscartbeaumont/tauri-specta). Do not edit this file manually.

/** user-defined commands **/

export const commands = {
	async setMicInput(label: string | null): Promise<null> {
		return await TAURI_INVOKE("set_mic_input", { label });
	},
	async setCameraInput(id: DeviceOrModelID | null): Promise<boolean> {
		return await TAURI_INVOKE("set_camera_input", { id });
	},
	async startRecording(inputs: StartRecordingInputs): Promise<null> {
		return await TAURI_INVOKE("start_recording", { inputs });
	},
	async stopRecording(): Promise<null> {
		return await TAURI_INVOKE("stop_recording");
	},
	async pauseRecording(): Promise<null> {
		return await TAURI_INVOKE("pause_recording");
	},
	async resumeRecording(): Promise<null> {
		return await TAURI_INVOKE("resume_recording");
	},
	async restartRecording(): Promise<null> {
		return await TAURI_INVOKE("restart_recording");
	},
	async deleteRecording(): Promise<null> {
		return await TAURI_INVOKE("delete_recording");
	},
	async listCameras(): Promise<CameraInfo[]> {
		return await TAURI_INVOKE("list_cameras");
	},
	async listCaptureWindows(): Promise<CaptureWindow[]> {
		return await TAURI_INVOKE("list_capture_windows");
	},
	async listCaptureScreens(): Promise<CaptureScreen[]> {
		return await TAURI_INVOKE("list_capture_screens");
	},
	async takeScreenshot(): Promise<null> {
		return await TAURI_INVOKE("take_screenshot");
	},
	async listAudioDevices(): Promise<string[]> {
		return await TAURI_INVOKE("list_audio_devices");
	},
	async closeRecordingsOverlayWindow(): Promise<void> {
		await TAURI_INVOKE("close_recordings_overlay_window");
	},
	async setFakeWindowBounds(name: string, bounds: Bounds): Promise<null> {
		return await TAURI_INVOKE("set_fake_window_bounds", { name, bounds });
	},
	async removeFakeWindow(name: string): Promise<null> {
		return await TAURI_INVOKE("remove_fake_window", { name });
	},
	async focusCapturesPanel(): Promise<void> {
		await TAURI_INVOKE("focus_captures_panel");
	},
	async getCurrentRecording(): Promise<JsonValue<CurrentRecording | null>> {
		return await TAURI_INVOKE("get_current_recording");
	},
	async exportVideo(
		projectPath: string,
		progress: TAURI_CHANNEL<FramesRendered>,
		settings: ExportSettings,
	): Promise<string> {
		return await TAURI_INVOKE("export_video", {
			projectPath,
			progress,
			settings,
		});
	},
	async getExportEstimates(
		path: string,
		resolution: XY<number>,
		fps: number,
	): Promise<ExportEstimates> {
		return await TAURI_INVOKE("get_export_estimates", {
			path,
			resolution,
			fps,
		});
	},
	async copyFileToPath(src: string, dst: string): Promise<null> {
		return await TAURI_INVOKE("copy_file_to_path", { src, dst });
	},
	async copyVideoToClipboard(path: string): Promise<null> {
		return await TAURI_INVOKE("copy_video_to_clipboard", { path });
	},
	async copyScreenshotToClipboard(path: string): Promise<null> {
		return await TAURI_INVOKE("copy_screenshot_to_clipboard", { path });
	},
	async openFilePath(path: string): Promise<null> {
		return await TAURI_INVOKE("open_file_path", { path });
	},
	async getVideoMetadata(path: string): Promise<VideoRecordingMetadata> {
		return await TAURI_INVOKE("get_video_metadata", { path });
	},
	async createEditorInstance(): Promise<SerializedEditorInstance> {
		return await TAURI_INVOKE("create_editor_instance");
	},
	async getMicWaveforms(): Promise<number[][]> {
		return await TAURI_INVOKE("get_mic_waveforms");
	},
	async getSystemAudioWaveforms(): Promise<number[][]> {
		return await TAURI_INVOKE("get_system_audio_waveforms");
	},
	async startPlayback(fps: number, resolutionBase: XY<number>): Promise<null> {
		return await TAURI_INVOKE("start_playback", { fps, resolutionBase });
	},
	async stopPlayback(): Promise<null> {
		return await TAURI_INVOKE("stop_playback");
	},
	async setPlayheadPosition(frameNumber: number): Promise<null> {
		return await TAURI_INVOKE("set_playhead_position", { frameNumber });
	},
	async setProjectConfig(config: ProjectConfiguration): Promise<null> {
		return await TAURI_INVOKE("set_project_config", { config });
	},
	async generateZoomSegmentsFromClicks(): Promise<ZoomSegment[]> {
		return await TAURI_INVOKE("generate_zoom_segments_from_clicks");
	},
	async openPermissionSettings(permission: OSPermission): Promise<void> {
		await TAURI_INVOKE("open_permission_settings", { permission });
	},
	async doPermissionsCheck(initialCheck: boolean): Promise<OSPermissionsCheck> {
		return await TAURI_INVOKE("do_permissions_check", { initialCheck });
	},
	async requestPermission(permission: OSPermission): Promise<void> {
		await TAURI_INVOKE("request_permission", { permission });
	},
	async uploadExportedVideo(
		path: string,
		mode: UploadMode,
	): Promise<UploadResult> {
		return await TAURI_INVOKE("upload_exported_video", { path, mode });
	},
	async uploadScreenshot(screenshotPath: string): Promise<UploadResult> {
		return await TAURI_INVOKE("upload_screenshot", { screenshotPath });
	},
	async getRecordingMeta(
		path: string,
		fileType: FileType,
	): Promise<RecordingMetaWithType> {
		return await TAURI_INVOKE("get_recording_meta", { path, fileType });
	},
	async saveFileDialog(
		fileName: string,
		fileType: string,
	): Promise<string | null> {
		return await TAURI_INVOKE("save_file_dialog", { fileName, fileType });
	},
	async listRecordings(): Promise<[string, RecordingMetaWithType][]> {
		return await TAURI_INVOKE("list_recordings");
	},
	async listScreenshots(): Promise<[string, RecordingMeta][]> {
		return await TAURI_INVOKE("list_screenshots");
	},
	async checkUpgradedAndUpdate(): Promise<boolean> {
		return await TAURI_INVOKE("check_upgraded_and_update");
	},
	async openExternalLink(url: string): Promise<null> {
		return await TAURI_INVOKE("open_external_link", { url });
	},
	async setHotkey(action: HotkeyAction, hotkey: Hotkey | null): Promise<null> {
		return await TAURI_INVOKE("set_hotkey", { action, hotkey });
	},
	async resetCameraPermissions(): Promise<null> {
		return await TAURI_INVOKE("reset_camera_permissions");
	},
	async resetMicrophonePermissions(): Promise<null> {
		return await TAURI_INVOKE("reset_microphone_permissions");
	},
	async isCameraWindowOpen(): Promise<boolean> {
		return await TAURI_INVOKE("is_camera_window_open");
	},
	async seekTo(frameNumber: number): Promise<null> {
		return await TAURI_INVOKE("seek_to", { frameNumber });
	},
	async positionTrafficLights(
		controlsInset: [number, number] | null,
	): Promise<void> {
		await TAURI_INVOKE("position_traffic_lights", { controlsInset });
	},
	async setTheme(theme: AppTheme): Promise<void> {
		await TAURI_INVOKE("set_theme", { theme });
	},
	async globalMessageDialog(message: string): Promise<void> {
		await TAURI_INVOKE("global_message_dialog", { message });
	},
	async showWindow(window: ShowCapWindow): Promise<null> {
		return await TAURI_INVOKE("show_window", { window });
	},
	async writeClipboardString(text: string): Promise<null> {
		return await TAURI_INVOKE("write_clipboard_string", { text });
	},
	async performHapticFeedback(
		pattern: HapticPattern | null,
		time: HapticPerformanceTime | null,
	): Promise<null> {
		return await TAURI_INVOKE("perform_haptic_feedback", { pattern, time });
	},
	async listFails(): Promise<{ [key in string]: boolean }> {
		return await TAURI_INVOKE("list_fails");
	},
	async setFail(name: string, value: boolean): Promise<void> {
		await TAURI_INVOKE("set_fail", { name, value });
	},
	async updateAuthPlan(): Promise<void> {
		await TAURI_INVOKE("update_auth_plan");
	},
	async setWindowTransparent(value: boolean): Promise<void> {
		await TAURI_INVOKE("set_window_transparent", { value });
	},
	async getEditorMeta(): Promise<RecordingMeta> {
		return await TAURI_INVOKE("get_editor_meta");
	},
	async setPrettyName(prettyName: string): Promise<null> {
		return await TAURI_INVOKE("set_pretty_name", { prettyName });
	},
	async setServerUrl(serverUrl: string): Promise<null> {
		return await TAURI_INVOKE("set_server_url", { serverUrl });
	},
	async setCameraPreviewState(state: CameraWindowState): Promise<null> {
		return await TAURI_INVOKE("set_camera_preview_state", { state });
	},
	async awaitCameraPreviewReady(): Promise<boolean> {
		return await TAURI_INVOKE("await_camera_preview_ready");
	},
	/**
	 * Function to handle creating directories for the model
	 */
	async createDir(path: string, recursive: boolean): Promise<null> {
		return await TAURI_INVOKE("create_dir", { path, recursive });
	},
	/**
	 * Function to save the model file
	 */
	async saveModelFile(path: string, data: number[]): Promise<null> {
		return await TAURI_INVOKE("save_model_file", { path, data });
	},
	/**
	 * Function to transcribe audio from a video file using Whisper
	 */
	async transcribeAudio(
		videoPath: string,
		modelPath: string,
		language: string,
	): Promise<CaptionData> {
		return await TAURI_INVOKE("transcribe_audio", {
			videoPath,
			modelPath,
			language,
		});
	},
	/**
	 * Function to save caption data to a file
	 */
	async saveCaptions(videoId: string, captions: CaptionData): Promise<null> {
		return await TAURI_INVOKE("save_captions", { videoId, captions });
	},
	/**
	 * Function to load caption data from a file
	 */
	async loadCaptions(videoId: string): Promise<CaptionData | null> {
		return await TAURI_INVOKE("load_captions", { videoId });
	},
	/**
	 * Helper function to download a Whisper model from Hugging Face Hub
	 */
	async downloadWhisperModel(
		modelName: string,
		outputPath: string,
	): Promise<null> {
		return await TAURI_INVOKE("download_whisper_model", {
			modelName,
			outputPath,
		});
	},
	/**
	 * Function to check if a model file exists
	 */
	async checkModelExists(modelPath: string): Promise<boolean> {
		return await TAURI_INVOKE("check_model_exists", { modelPath });
	},
	/**
	 * Function to delete a downloaded model
	 */
	async deleteWhisperModel(modelPath: string): Promise<null> {
		return await TAURI_INVOKE("delete_whisper_model", { modelPath });
	},
	/**
	 * Export captions to an SRT file
	 */
	async exportCaptionsSrt(videoId: string): Promise<string | null> {
		return await TAURI_INVOKE("export_captions_srt", { videoId });
	},
	async openTargetSelectOverlays(): Promise<null> {
		return await TAURI_INVOKE("open_target_select_overlays");
	},
	async closeTargetSelectOverlays(): Promise<null> {
		return await TAURI_INVOKE("close_target_select_overlays");
	},
};

/** user-defined events **/

export const events = __makeEvents__<{
	audioInputLevelChange: AudioInputLevelChange;
	authenticationInvalid: AuthenticationInvalid;
	currentRecordingChanged: CurrentRecordingChanged;
	downloadProgress: DownloadProgress;
	editorStateChanged: EditorStateChanged;
	newNotification: NewNotification;
	newScreenshotAdded: NewScreenshotAdded;
	newStudioRecordingAdded: NewStudioRecordingAdded;
	onEscapePress: OnEscapePress;
	recordingDeleted: RecordingDeleted;
	recordingEvent: RecordingEvent;
	recordingOptionsChanged: RecordingOptionsChanged;
	recordingStarted: RecordingStarted;
	recordingStopped: RecordingStopped;
	renderFrameEvent: RenderFrameEvent;
	requestNewScreenshot: RequestNewScreenshot;
	requestOpenSettings: RequestOpenSettings;
	requestStartRecording: RequestStartRecording;
	targetUnderCursor: TargetUnderCursor;
	uploadProgress: UploadProgress;
}>({
	audioInputLevelChange: "audio-input-level-change",
	authenticationInvalid: "authentication-invalid",
	currentRecordingChanged: "current-recording-changed",
	downloadProgress: "download-progress",
	editorStateChanged: "editor-state-changed",
	newNotification: "new-notification",
	newScreenshotAdded: "new-screenshot-added",
	newStudioRecordingAdded: "new-studio-recording-added",
	onEscapePress: "on-escape-press",
	recordingDeleted: "recording-deleted",
	recordingEvent: "recording-event",
	recordingOptionsChanged: "recording-options-changed",
	recordingStarted: "recording-started",
	recordingStopped: "recording-stopped",
	renderFrameEvent: "render-frame-event",
	requestNewScreenshot: "request-new-screenshot",
	requestOpenSettings: "request-open-settings",
	requestStartRecording: "request-start-recording",
	targetUnderCursor: "target-under-cursor",
	uploadProgress: "upload-progress",
});

/** user-defined constants **/

/** user-defined types **/

<<<<<<< HEAD
export type AppTheme = "system" | "light" | "dark"
export type AspectRatio = "wide" | "vertical" | "square" | "classic" | "tall"
export type Audio = { duration: number; sample_rate: number; channels: number; start_time: number }
export type AudioConfiguration = { mute: boolean; improve: boolean; micVolumeDb?: number; micStereoMode?: StereoMode; systemVolumeDb?: number }
export type AudioInputLevelChange = number
export type AudioMeta = { path: string; 
/**
 * unix time of the first frame
 */
start_time?: number | null }
export type AuthSecret = { api_key: string } | { token: string; expires: number }
export type AuthStore = { secret: AuthSecret; user_id: string | null; plan: Plan | null; intercom_hash: string | null }
export type AuthenticationInvalid = null
export type BackgroundConfiguration = { source: BackgroundSource; blur: number; padding: number; rounding: number; inset: number; crop: Crop | null; shadow?: number; advancedShadow?: ShadowConfiguration | null }
export type BackgroundSource = { type: "wallpaper"; path: string | null } | { type: "image"; path: string | null } | { type: "color"; value: [number, number, number] } | { type: "gradient"; from: [number, number, number]; to: [number, number, number]; angle?: number }
export type Bounds = { x: number; y: number; width: number; height: number }
export type Camera = { hide: boolean; mirror: boolean; position: CameraPosition; size: number; zoom_size: number | null; rounding?: number; shadow?: number; advanced_shadow?: ShadowConfiguration | null; shape?: CameraShape }
export type CameraInfo = { device_id: string; model_id: ModelIDType | null; display_name: string }
export type CameraPosition = { x: CameraXPosition; y: CameraYPosition }
export type CameraPreviewShape = "round" | "square" | "full"
export type CameraPreviewSize = "sm" | "lg"
export type CameraShape = "square" | "source"
export type CameraWindowState = { size: CameraPreviewSize; shape: CameraPreviewShape; mirrored: boolean }
export type CameraXPosition = "left" | "center" | "right"
export type CameraYPosition = "top" | "bottom"
export type CaptionData = { segments: CaptionSegment[]; settings: CaptionSettings | null }
export type CaptionSegment = { id: string; start: number; end: number; text: string }
export type CaptionSettings = { enabled: boolean; font: string; size: number; color: string; backgroundColor: string; backgroundOpacity: number; position: string; bold: boolean; italic: boolean; outline: boolean; outlineColor: string; exportWithSubtitles: boolean }
export type CaptionsData = { segments: CaptionSegment[]; settings: CaptionSettings }
export type CaptureScreen = { id: number; name: string; refresh_rate: number }
export type CaptureWindow = { id: number; owner_name: string; name: string; bounds: Bounds; refresh_rate: number }
export type CommercialLicense = { licenseKey: string; expiryDate: number | null; refresh: number; activatedOn: number }
export type Crop = { position: XY<number>; size: XY<number> }
export type CurrentRecording = { target: CurrentRecordingTarget; type: RecordingType }
export type CurrentRecordingChanged = null
export type CurrentRecordingTarget = { window: { id: number; bounds: Bounds } } | { screen: { id: number } } | { area: { screen: number; bounds: Bounds } }
export type CursorAnimationStyle = "regular" | "slow" | "fast"
export type CursorConfiguration = { hide?: boolean; hideWhenIdle: boolean; size: number; type: CursorType; animationStyle: CursorAnimationStyle; tension: number; mass: number; friction: number; raw?: boolean; motionBlur?: number; useSvg?: boolean }
export type CursorMeta = { imagePath: string; hotspot: XY<number>; shape?: string | null }
export type CursorType = "pointer" | "circle"
export type Cursors = { [key in string]: string } | { [key in string]: CursorMeta }
export type DeviceOrModelID = { DeviceID: string } | { ModelID: ModelIDType }
export type DownloadProgress = { progress: number; message: string }
export type EditorStateChanged = { playhead_position: number }
export type ExportCompression = "Minimal" | "Social" | "Web" | "Potato"
export type ExportEstimates = { duration_seconds: number; estimated_time_seconds: number; estimated_size_mb: number }
export type ExportSettings = ({ format: "Mp4" } & Mp4ExportSettings) | ({ format: "Gif" } & GifExportSettings)
export type FileType = "recording" | "screenshot"
export type Flags = { captions: boolean }
export type FramesRendered = { renderedCount: number; totalFrames: number; type: "FramesRendered" }
export type GeneralSettingsStore = { instanceId?: string; uploadIndividualFiles?: boolean; hideDockIcon?: boolean; autoCreateShareableLink?: boolean; enableNotifications?: boolean; disableAutoOpenLinks?: boolean; hasCompletedStartup?: boolean; theme?: AppTheme; commercialLicense?: CommercialLicense | null; lastVersion?: string | null; windowTransparency?: boolean; postStudioRecordingBehaviour?: PostStudioRecordingBehaviour; mainWindowRecordingStartBehaviour?: MainWindowRecordingStartBehaviour; customCursorCapture?: boolean; serverUrl?: string; recordingCountdown?: number | null; 
/**
 * @deprecated
 */
openEditorAfterRecording?: boolean; 
/**
 * @deprecated can be removed when native camera preview is ready
 */
enableNativeCameraPreview?: boolean; autoZoomOnClicks?: boolean; postDeletionBehaviour?: PostDeletionBehaviour }
export type GifExportSettings = { fps: number; resolution_base: XY<number> }
export type HapticPattern = "Alignment" | "LevelChange" | "Generic"
export type HapticPerformanceTime = "Default" | "Now" | "DrawCompleted"
export type Hotkey = { code: string; meta: boolean; ctrl: boolean; alt: boolean; shift: boolean }
export type HotkeyAction = "startRecording" | "stopRecording" | "restartRecording"
export type HotkeysConfiguration = { show: boolean }
export type HotkeysStore = { hotkeys: { [key in HotkeyAction]: Hotkey } }
export type InstantRecordingMeta = { fps: number; sample_rate: number | null }
export type JsonValue<T> = [T]
export type MainWindowRecordingStartBehaviour = "close" | "minimise"
export type ModelIDType = string
export type Mp4ExportSettings = { fps: number; resolution_base: XY<number>; compression: ExportCompression }
export type MultipleSegment = { display: VideoMeta; camera?: VideoMeta | null; mic?: AudioMeta | null; system_audio?: AudioMeta | null; cursor?: string | null }
export type MultipleSegments = { segments: MultipleSegment[]; cursors: Cursors }
export type NewNotification = { title: string; body: string; is_error: boolean }
export type NewScreenshotAdded = { path: string }
export type NewStudioRecordingAdded = { path: string }
export type OSPermission = "screenRecording" | "camera" | "microphone" | "accessibility"
export type OSPermissionStatus = "notNeeded" | "empty" | "granted" | "denied"
export type OSPermissionsCheck = { screenRecording: OSPermissionStatus; microphone: OSPermissionStatus; camera: OSPermissionStatus; accessibility: OSPermissionStatus }
export type Plan = { upgraded: boolean; manual: boolean; last_checked: number }
export type Platform = "MacOS" | "Windows"
export type PostDeletionBehaviour = "doNothing" | "reopenRecordingWindow"
export type PostStudioRecordingBehaviour = "openEditor" | "showOverlay"
export type Preset = { name: string; config: ProjectConfiguration }
export type PresetsStore = { presets: Preset[]; default: number | null }
export type ProjectConfiguration = { aspectRatio: AspectRatio | null; background: BackgroundConfiguration; camera: Camera; audio: AudioConfiguration; cursor: CursorConfiguration; hotkeys: HotkeysConfiguration; timeline?: TimelineConfiguration | null; captions?: CaptionsData | null }
export type ProjectRecordingsMeta = { segments: SegmentRecordings[] }
export type RecordingDeleted = { path: string }
export type RecordingEvent = { variant: "Countdown"; value: number } | { variant: "Started" } | { variant: "Stopped" } | { variant: "Failed"; error: string }
export type RecordingMeta = (StudioRecordingMeta | InstantRecordingMeta) & { platform?: Platform | null; pretty_name: string; sharing?: SharingMeta | null }
export type RecordingMetaWithType = ((StudioRecordingMeta | InstantRecordingMeta) & { platform?: Platform | null; pretty_name: string; sharing?: SharingMeta | null }) & { type: RecordingType }
export type RecordingMode = "studio" | "instant"
export type RecordingOptionsChanged = null
export type RecordingStarted = null
export type RecordingStopped = null
export type RecordingType = "studio" | "instant"
export type RenderFrameEvent = { frame_number: number; fps: number; resolution_base: XY<number> }
export type RequestNewScreenshot = null
export type RequestOpenSettings = { page: string }
export type RequestStartRecording = null
export type S3UploadMeta = { id: string }
export type ScreenCaptureTarget = { variant: "window"; id: number } | { variant: "screen"; id: number } | { variant: "area"; screen: number; bounds: Bounds }
export type SegmentRecordings = { display: Video; camera: Video | null; mic: Audio | null; system_audio: Audio | null }
export type SerializedEditorInstance = { framesSocketUrl: string; recordingDuration: number; savedProjectConfig: ProjectConfiguration; recordings: ProjectRecordingsMeta; path: string }
export type ShadowConfiguration = { size: number; opacity: number; blur: number }
export type SharingMeta = { id: string; link: string }
export type ShowCapWindow = "Setup" | "Main" | { Settings: { page: string | null } } | { Editor: { project_path: string } } | "RecordingsOverlay" | { WindowCaptureOccluder: { screen_id: number } } | { CaptureArea: { screen_id: number } } | "Camera" | { InProgressRecording: { countdown: number | null } } | "Upgrade" | "ModeSelect"
export type SingleSegment = { display: VideoMeta; camera?: VideoMeta | null; audio?: AudioMeta | null; cursor?: string | null }
export type StartRecordingInputs = { capture_target: ScreenCaptureTarget; capture_system_audio?: boolean; mode: RecordingMode }
export type StereoMode = "stereo" | "monoL" | "monoR"
export type StudioRecordingMeta = { segment: SingleSegment } | { inner: MultipleSegments }
export type TimelineConfiguration = { segments: TimelineSegment[]; zoomSegments: ZoomSegment[] }
export type TimelineSegment = { recordingSegment?: number; timescale: number; start: number; end: number }
export type UploadMode = { Initial: { pre_created_video: VideoUploadInfo | null } } | "Reupload"
export type UploadProgress = { progress: number }
export type UploadResult = { Success: string } | "NotAuthenticated" | "PlanCheckFailed" | "UpgradeRequired"
export type Video = { duration: number; width: number; height: number; fps: number; start_time: number }
export type VideoMeta = { path: string; fps?: number; 
/**
 * unix time of the first frame
 */
start_time?: number | null }
export type VideoRecordingMetadata = { duration: number; size: number }
export type VideoUploadInfo = { id: string; link: string; config: S3UploadMeta }
export type XY<T> = { x: T; y: T }
export type ZoomMode = "auto" | { manual: { x: number; y: number } }
export type ZoomSegment = { start: number; end: number; amount: number; mode: ZoomMode }
=======
export type AppTheme = "system" | "light" | "dark";
export type AspectRatio = "wide" | "vertical" | "square" | "classic" | "tall";
export type Audio = {
	duration: number;
	sample_rate: number;
	channels: number;
	start_time: number;
};
export type AudioConfiguration = {
	mute: boolean;
	improve: boolean;
	micVolumeDb?: number;
	micStereoMode?: StereoMode;
	systemVolumeDb?: number;
};
export type AudioInputLevelChange = number;
export type AudioMeta = {
	path: string;
	/**
	 * unix time of the first frame
	 */
	start_time?: number | null;
};
export type AuthSecret =
	| { api_key: string }
	| { token: string; expires: number };
export type AuthStore = {
	secret: AuthSecret;
	user_id: string | null;
	plan: Plan | null;
	intercom_hash: string | null;
};
export type AuthenticationInvalid = null;
export type BackgroundConfiguration = {
	source: BackgroundSource;
	blur: number;
	padding: number;
	rounding: number;
	inset: number;
	crop: Crop | null;
	shadow?: number;
	advancedShadow?: ShadowConfiguration | null;
};
export type BackgroundSource =
	| { type: "wallpaper"; path: string | null }
	| { type: "image"; path: string | null }
	| { type: "color"; value: [number, number, number] }
	| {
			type: "gradient";
			from: [number, number, number];
			to: [number, number, number];
			angle?: number;
	  };
export type Bounds = { x: number; y: number; width: number; height: number };
export type Camera = {
	hide: boolean;
	mirror: boolean;
	position: CameraPosition;
	size: number;
	zoom_size: number | null;
	rounding?: number;
	shadow?: number;
	advanced_shadow?: ShadowConfiguration | null;
	shape?: CameraShape;
};
export type CameraInfo = {
	device_id: string;
	model_id: ModelIDType | null;
	display_name: string;
};
export type CameraPosition = { x: CameraXPosition; y: CameraYPosition };
export type CameraPreviewShape = "round" | "square" | "full";
export type CameraPreviewSize = "sm" | "lg";
export type CameraShape = "square" | "source";
export type CameraWindowState = {
	size: CameraPreviewSize;
	shape: CameraPreviewShape;
	mirrored: boolean;
};
export type CameraXPosition = "left" | "center" | "right";
export type CameraYPosition = "top" | "bottom";
export type CaptionData = {
	segments: CaptionSegment[];
	settings: CaptionSettings | null;
};
export type CaptionSegment = {
	id: string;
	start: number;
	end: number;
	text: string;
};
export type CaptionSettings = {
	enabled: boolean;
	font: string;
	size: number;
	color: string;
	backgroundColor: string;
	backgroundOpacity: number;
	position: string;
	bold: boolean;
	italic: boolean;
	outline: boolean;
	outlineColor: string;
	exportWithSubtitles: boolean;
};
export type CaptionsData = {
	segments: CaptionSegment[];
	settings: CaptionSettings;
};
export type CaptureScreen = { id: number; name: string; refresh_rate: number };
export type CaptureWindow = {
	id: number;
	owner_name: string;
	name: string;
	bounds: Bounds;
	refresh_rate: number;
};
export type CommercialLicense = {
	licenseKey: string;
	expiryDate: number | null;
	refresh: number;
	activatedOn: number;
};
export type Crop = { position: XY<number>; size: XY<number> };
export type CurrentRecording = {
	target: CurrentRecordingTarget;
	type: RecordingType;
};
export type CurrentRecordingChanged = null;
export type CurrentRecordingTarget =
	| { window: { id: number; bounds: Bounds } }
	| { screen: { id: number } }
	| { area: { screen: number; bounds: Bounds } };
export type CursorAnimationStyle = "regular" | "slow" | "fast";
export type CursorConfiguration = {
	hide?: boolean;
	hideWhenIdle: boolean;
	size: number;
	type: CursorType;
	animationStyle: CursorAnimationStyle;
	tension: number;
	mass: number;
	friction: number;
	raw?: boolean;
	motionBlur?: number;
	useSvg?: boolean;
};
export type CursorMeta = {
	imagePath: string;
	hotspot: XY<number>;
	shape?: string | null;
};
export type CursorType = "pointer" | "circle";
export type Cursors =
	| { [key in string]: string }
	| { [key in string]: CursorMeta };
export type DeviceOrModelID = { DeviceID: string } | { ModelID: ModelIDType };
export type DisplayId = string;
export type DownloadProgress = { progress: number; message: string };
export type EditorStateChanged = { playhead_position: number };
export type ExportCompression = "Minimal" | "Social" | "Web" | "Potato";
export type ExportEstimates = {
	duration_seconds: number;
	estimated_time_seconds: number;
	estimated_size_mb: number;
};
export type ExportSettings =
	| ({ format: "Mp4" } & Mp4ExportSettings)
	| ({ format: "Gif" } & GifExportSettings);
export type FileType = "recording" | "screenshot";
export type Flags = { captions: boolean };
export type FramesRendered = {
	renderedCount: number;
	totalFrames: number;
	type: "FramesRendered";
};
export type GeneralSettingsStore = {
	instanceId?: string;
	uploadIndividualFiles?: boolean;
	hideDockIcon?: boolean;
	hapticsEnabled?: boolean;
	autoCreateShareableLink?: boolean;
	enableNotifications?: boolean;
	disableAutoOpenLinks?: boolean;
	hasCompletedStartup?: boolean;
	theme?: AppTheme;
	commercialLicense?: CommercialLicense | null;
	lastVersion?: string | null;
	windowTransparency?: boolean;
	postStudioRecordingBehaviour?: PostStudioRecordingBehaviour;
	mainWindowRecordingStartBehaviour?: MainWindowRecordingStartBehaviour;
	customCursorCapture?: boolean;
	serverUrl?: string;
	recordingCountdown?: number | null;
	enableNativeCameraPreview: boolean;
	autoZoomOnClicks?: boolean;
	enableNewRecordingFlow: boolean;
	postDeletionBehaviour?: PostDeletionBehaviour;
};
export type GifExportSettings = { fps: number; resolution_base: XY<number> };
export type HapticPattern = "Alignment" | "LevelChange" | "Generic";
export type HapticPerformanceTime = "Default" | "Now" | "DrawCompleted";
export type Hotkey = {
	code: string;
	meta: boolean;
	ctrl: boolean;
	alt: boolean;
	shift: boolean;
};
export type HotkeyAction =
	| "startRecording"
	| "stopRecording"
	| "restartRecording";
export type HotkeysConfiguration = { show: boolean };
export type HotkeysStore = { hotkeys: { [key in HotkeyAction]: Hotkey } };
export type InstantRecordingMeta = { fps: number; sample_rate: number | null };
export type JsonValue<T> = [T];
export type LogicalBounds = { position: LogicalPosition; size: LogicalSize };
export type LogicalPosition = { x: number; y: number };
export type LogicalSize = { width: number; height: number };
export type MainWindowRecordingStartBehaviour = "close" | "minimise";
export type ModelIDType = string;
export type Mp4ExportSettings = {
	fps: number;
	resolution_base: XY<number>;
	compression: ExportCompression;
};
export type MultipleSegment = {
	display: VideoMeta;
	camera?: VideoMeta | null;
	mic?: AudioMeta | null;
	system_audio?: AudioMeta | null;
	cursor?: string | null;
};
export type MultipleSegments = {
	segments: MultipleSegment[];
	cursors: Cursors;
};
export type NewNotification = {
	title: string;
	body: string;
	is_error: boolean;
};
export type NewScreenshotAdded = { path: string };
export type NewStudioRecordingAdded = { path: string };
export type OSPermission =
	| "screenRecording"
	| "camera"
	| "microphone"
	| "accessibility";
export type OSPermissionStatus = "notNeeded" | "empty" | "granted" | "denied";
export type OSPermissionsCheck = {
	screenRecording: OSPermissionStatus;
	microphone: OSPermissionStatus;
	camera: OSPermissionStatus;
	accessibility: OSPermissionStatus;
};
export type OnEscapePress = null;
export type PhysicalSize = { width: number; height: number };
export type Plan = { upgraded: boolean; manual: boolean; last_checked: number };
export type Platform = "MacOS" | "Windows";
export type PostDeletionBehaviour = "doNothing" | "reopenRecordingWindow";
export type PostStudioRecordingBehaviour = "openEditor" | "showOverlay";
export type Preset = { name: string; config: ProjectConfiguration };
export type PresetsStore = { presets: Preset[]; default: number | null };
export type ProjectConfiguration = {
	aspectRatio: AspectRatio | null;
	background: BackgroundConfiguration;
	camera: Camera;
	audio: AudioConfiguration;
	cursor: CursorConfiguration;
	hotkeys: HotkeysConfiguration;
	timeline?: TimelineConfiguration | null;
	captions?: CaptionsData | null;
};
export type ProjectRecordingsMeta = { segments: SegmentRecordings[] };
export type RecordingDeleted = { path: string };
export type RecordingEvent =
	| { variant: "Countdown"; value: number }
	| { variant: "Started" }
	| { variant: "Stopped" }
	| { variant: "Failed"; error: string };
export type RecordingMeta = (StudioRecordingMeta | InstantRecordingMeta) & {
	platform?: Platform | null;
	pretty_name: string;
	sharing?: SharingMeta | null;
};
export type RecordingMetaWithType = ((
	| StudioRecordingMeta
	| InstantRecordingMeta
) & {
	platform?: Platform | null;
	pretty_name: string;
	sharing?: SharingMeta | null;
}) & { type: RecordingType };
export type RecordingMode = "studio" | "instant";
export type RecordingOptionsChanged = null;
export type RecordingStarted = null;
export type RecordingStopped = null;
export type RecordingType = "studio" | "instant";
export type RenderFrameEvent = {
	frame_number: number;
	fps: number;
	resolution_base: XY<number>;
};
export type RequestNewScreenshot = null;
export type RequestOpenSettings = { page: string };
export type RequestStartRecording = null;
export type S3UploadMeta = { id: string };
export type ScreenCaptureTarget =
	| { variant: "window"; id: number }
	| { variant: "screen"; id: number }
	| { variant: "area"; screen: number; bounds: Bounds };
export type ScreenUnderCursor = {
	name: string;
	physical_size: PhysicalSize;
	refresh_rate: string;
};
export type SegmentRecordings = {
	display: Video;
	camera: Video | null;
	mic: Audio | null;
	system_audio: Audio | null;
};
export type SerializedEditorInstance = {
	framesSocketUrl: string;
	recordingDuration: number;
	savedProjectConfig: ProjectConfiguration;
	recordings: ProjectRecordingsMeta;
	path: string;
};
export type ShadowConfiguration = {
	size: number;
	opacity: number;
	blur: number;
};
export type SharingMeta = { id: string; link: string };
export type ShowCapWindow =
	| "Setup"
	| "Main"
	| { Settings: { page: string | null } }
	| { Editor: { project_path: string } }
	| "RecordingsOverlay"
	| { WindowCaptureOccluder: { screen_id: number } }
	| { TargetSelectOverlay: { display_id: DisplayId } }
	| { CaptureArea: { screen_id: number } }
	| "Camera"
	| { InProgressRecording: { countdown: number | null } }
	| "Upgrade"
	| "ModeSelect";
export type SingleSegment = {
	display: VideoMeta;
	camera?: VideoMeta | null;
	audio?: AudioMeta | null;
	cursor?: string | null;
};
export type StartRecordingInputs = {
	capture_target: ScreenCaptureTarget;
	capture_system_audio?: boolean;
	mode: RecordingMode;
};
export type StereoMode = "stereo" | "monoL" | "monoR";
export type StudioRecordingMeta =
	| { segment: SingleSegment }
	| { inner: MultipleSegments };
export type TargetUnderCursor = {
	display_id: DisplayId | null;
	window: WindowUnderCursor | null;
	screen: ScreenUnderCursor | null;
};
export type TimelineConfiguration = {
	segments: TimelineSegment[];
	zoomSegments: ZoomSegment[];
};
export type TimelineSegment = {
	recordingSegment?: number;
	timescale: number;
	start: number;
	end: number;
};
export type UploadMode =
	| { Initial: { pre_created_video: VideoUploadInfo | null } }
	| "Reupload";
export type UploadProgress = { progress: number };
export type UploadResult =
	| { Success: string }
	| "NotAuthenticated"
	| "PlanCheckFailed"
	| "UpgradeRequired";
export type Video = {
	duration: number;
	width: number;
	height: number;
	fps: number;
	start_time: number;
};
export type VideoMeta = {
	path: string;
	fps?: number;
	/**
	 * unix time of the first frame
	 */
	start_time?: number | null;
};
export type VideoRecordingMetadata = { duration: number; size: number };
export type VideoUploadInfo = {
	id: string;
	link: string;
	config: S3UploadMeta;
};
export type WindowId = string;
export type WindowUnderCursor = {
	id: WindowId;
	app_name: string;
	bounds: LogicalBounds;
	icon: string | null;
};
export type XY<T> = { x: T; y: T };
export type ZoomMode = "auto" | { manual: { x: number; y: number } };
export type ZoomSegment = {
	start: number;
	end: number;
	amount: number;
	mode: ZoomMode;
};
>>>>>>> cc5ecbfc

/** tauri-specta globals **/

import {
	type Channel as TAURI_CHANNEL,
	invoke as TAURI_INVOKE,
} from "@tauri-apps/api/core";
import * as TAURI_API_EVENT from "@tauri-apps/api/event";
import type { WebviewWindow as __WebviewWindow__ } from "@tauri-apps/api/webviewWindow";

type __EventObj__<T> = {
	listen: (
		cb: TAURI_API_EVENT.EventCallback<T>,
	) => ReturnType<typeof TAURI_API_EVENT.listen<T>>;
	once: (
		cb: TAURI_API_EVENT.EventCallback<T>,
	) => ReturnType<typeof TAURI_API_EVENT.once<T>>;
	emit: null extends T
		? (payload?: T) => ReturnType<typeof TAURI_API_EVENT.emit>
		: (payload: T) => ReturnType<typeof TAURI_API_EVENT.emit>;
};

export type Result<T, E> =
	| { status: "ok"; data: T }
	| { status: "error"; error: E };

function __makeEvents__<T extends Record<string, any>>(
	mappings: Record<keyof T, string>,
) {
	return new Proxy(
		{} as unknown as {
			[K in keyof T]: __EventObj__<T[K]> &
				((handle: __WebviewWindow__) => __EventObj__<T[K]>);
		},
		{
			get: (_, event) => {
				const name = mappings[event as keyof T];

				return new Proxy((() => {}) as any, {
					apply: (_, __, [window]: [__WebviewWindow__]) => ({
						listen: (arg: any) => window.listen(name, arg),
						once: (arg: any) => window.once(name, arg),
						emit: (arg: any) => window.emit(name, arg),
					}),
					get: (_, command: keyof __EventObj__<any>) => {
						switch (command) {
							case "listen":
								return (arg: any) => TAURI_API_EVENT.listen(name, arg);
							case "once":
								return (arg: any) => TAURI_API_EVENT.once(name, arg);
							case "emit":
								return (arg: any) => TAURI_API_EVENT.emit(name, arg);
						}
					},
				});
			},
		},
	);
}<|MERGE_RESOLUTION|>--- conflicted
+++ resolved
@@ -351,135 +351,6 @@
 
 /** user-defined types **/
 
-<<<<<<< HEAD
-export type AppTheme = "system" | "light" | "dark"
-export type AspectRatio = "wide" | "vertical" | "square" | "classic" | "tall"
-export type Audio = { duration: number; sample_rate: number; channels: number; start_time: number }
-export type AudioConfiguration = { mute: boolean; improve: boolean; micVolumeDb?: number; micStereoMode?: StereoMode; systemVolumeDb?: number }
-export type AudioInputLevelChange = number
-export type AudioMeta = { path: string; 
-/**
- * unix time of the first frame
- */
-start_time?: number | null }
-export type AuthSecret = { api_key: string } | { token: string; expires: number }
-export type AuthStore = { secret: AuthSecret; user_id: string | null; plan: Plan | null; intercom_hash: string | null }
-export type AuthenticationInvalid = null
-export type BackgroundConfiguration = { source: BackgroundSource; blur: number; padding: number; rounding: number; inset: number; crop: Crop | null; shadow?: number; advancedShadow?: ShadowConfiguration | null }
-export type BackgroundSource = { type: "wallpaper"; path: string | null } | { type: "image"; path: string | null } | { type: "color"; value: [number, number, number] } | { type: "gradient"; from: [number, number, number]; to: [number, number, number]; angle?: number }
-export type Bounds = { x: number; y: number; width: number; height: number }
-export type Camera = { hide: boolean; mirror: boolean; position: CameraPosition; size: number; zoom_size: number | null; rounding?: number; shadow?: number; advanced_shadow?: ShadowConfiguration | null; shape?: CameraShape }
-export type CameraInfo = { device_id: string; model_id: ModelIDType | null; display_name: string }
-export type CameraPosition = { x: CameraXPosition; y: CameraYPosition }
-export type CameraPreviewShape = "round" | "square" | "full"
-export type CameraPreviewSize = "sm" | "lg"
-export type CameraShape = "square" | "source"
-export type CameraWindowState = { size: CameraPreviewSize; shape: CameraPreviewShape; mirrored: boolean }
-export type CameraXPosition = "left" | "center" | "right"
-export type CameraYPosition = "top" | "bottom"
-export type CaptionData = { segments: CaptionSegment[]; settings: CaptionSettings | null }
-export type CaptionSegment = { id: string; start: number; end: number; text: string }
-export type CaptionSettings = { enabled: boolean; font: string; size: number; color: string; backgroundColor: string; backgroundOpacity: number; position: string; bold: boolean; italic: boolean; outline: boolean; outlineColor: string; exportWithSubtitles: boolean }
-export type CaptionsData = { segments: CaptionSegment[]; settings: CaptionSettings }
-export type CaptureScreen = { id: number; name: string; refresh_rate: number }
-export type CaptureWindow = { id: number; owner_name: string; name: string; bounds: Bounds; refresh_rate: number }
-export type CommercialLicense = { licenseKey: string; expiryDate: number | null; refresh: number; activatedOn: number }
-export type Crop = { position: XY<number>; size: XY<number> }
-export type CurrentRecording = { target: CurrentRecordingTarget; type: RecordingType }
-export type CurrentRecordingChanged = null
-export type CurrentRecordingTarget = { window: { id: number; bounds: Bounds } } | { screen: { id: number } } | { area: { screen: number; bounds: Bounds } }
-export type CursorAnimationStyle = "regular" | "slow" | "fast"
-export type CursorConfiguration = { hide?: boolean; hideWhenIdle: boolean; size: number; type: CursorType; animationStyle: CursorAnimationStyle; tension: number; mass: number; friction: number; raw?: boolean; motionBlur?: number; useSvg?: boolean }
-export type CursorMeta = { imagePath: string; hotspot: XY<number>; shape?: string | null }
-export type CursorType = "pointer" | "circle"
-export type Cursors = { [key in string]: string } | { [key in string]: CursorMeta }
-export type DeviceOrModelID = { DeviceID: string } | { ModelID: ModelIDType }
-export type DownloadProgress = { progress: number; message: string }
-export type EditorStateChanged = { playhead_position: number }
-export type ExportCompression = "Minimal" | "Social" | "Web" | "Potato"
-export type ExportEstimates = { duration_seconds: number; estimated_time_seconds: number; estimated_size_mb: number }
-export type ExportSettings = ({ format: "Mp4" } & Mp4ExportSettings) | ({ format: "Gif" } & GifExportSettings)
-export type FileType = "recording" | "screenshot"
-export type Flags = { captions: boolean }
-export type FramesRendered = { renderedCount: number; totalFrames: number; type: "FramesRendered" }
-export type GeneralSettingsStore = { instanceId?: string; uploadIndividualFiles?: boolean; hideDockIcon?: boolean; autoCreateShareableLink?: boolean; enableNotifications?: boolean; disableAutoOpenLinks?: boolean; hasCompletedStartup?: boolean; theme?: AppTheme; commercialLicense?: CommercialLicense | null; lastVersion?: string | null; windowTransparency?: boolean; postStudioRecordingBehaviour?: PostStudioRecordingBehaviour; mainWindowRecordingStartBehaviour?: MainWindowRecordingStartBehaviour; customCursorCapture?: boolean; serverUrl?: string; recordingCountdown?: number | null; 
-/**
- * @deprecated
- */
-openEditorAfterRecording?: boolean; 
-/**
- * @deprecated can be removed when native camera preview is ready
- */
-enableNativeCameraPreview?: boolean; autoZoomOnClicks?: boolean; postDeletionBehaviour?: PostDeletionBehaviour }
-export type GifExportSettings = { fps: number; resolution_base: XY<number> }
-export type HapticPattern = "Alignment" | "LevelChange" | "Generic"
-export type HapticPerformanceTime = "Default" | "Now" | "DrawCompleted"
-export type Hotkey = { code: string; meta: boolean; ctrl: boolean; alt: boolean; shift: boolean }
-export type HotkeyAction = "startRecording" | "stopRecording" | "restartRecording"
-export type HotkeysConfiguration = { show: boolean }
-export type HotkeysStore = { hotkeys: { [key in HotkeyAction]: Hotkey } }
-export type InstantRecordingMeta = { fps: number; sample_rate: number | null }
-export type JsonValue<T> = [T]
-export type MainWindowRecordingStartBehaviour = "close" | "minimise"
-export type ModelIDType = string
-export type Mp4ExportSettings = { fps: number; resolution_base: XY<number>; compression: ExportCompression }
-export type MultipleSegment = { display: VideoMeta; camera?: VideoMeta | null; mic?: AudioMeta | null; system_audio?: AudioMeta | null; cursor?: string | null }
-export type MultipleSegments = { segments: MultipleSegment[]; cursors: Cursors }
-export type NewNotification = { title: string; body: string; is_error: boolean }
-export type NewScreenshotAdded = { path: string }
-export type NewStudioRecordingAdded = { path: string }
-export type OSPermission = "screenRecording" | "camera" | "microphone" | "accessibility"
-export type OSPermissionStatus = "notNeeded" | "empty" | "granted" | "denied"
-export type OSPermissionsCheck = { screenRecording: OSPermissionStatus; microphone: OSPermissionStatus; camera: OSPermissionStatus; accessibility: OSPermissionStatus }
-export type Plan = { upgraded: boolean; manual: boolean; last_checked: number }
-export type Platform = "MacOS" | "Windows"
-export type PostDeletionBehaviour = "doNothing" | "reopenRecordingWindow"
-export type PostStudioRecordingBehaviour = "openEditor" | "showOverlay"
-export type Preset = { name: string; config: ProjectConfiguration }
-export type PresetsStore = { presets: Preset[]; default: number | null }
-export type ProjectConfiguration = { aspectRatio: AspectRatio | null; background: BackgroundConfiguration; camera: Camera; audio: AudioConfiguration; cursor: CursorConfiguration; hotkeys: HotkeysConfiguration; timeline?: TimelineConfiguration | null; captions?: CaptionsData | null }
-export type ProjectRecordingsMeta = { segments: SegmentRecordings[] }
-export type RecordingDeleted = { path: string }
-export type RecordingEvent = { variant: "Countdown"; value: number } | { variant: "Started" } | { variant: "Stopped" } | { variant: "Failed"; error: string }
-export type RecordingMeta = (StudioRecordingMeta | InstantRecordingMeta) & { platform?: Platform | null; pretty_name: string; sharing?: SharingMeta | null }
-export type RecordingMetaWithType = ((StudioRecordingMeta | InstantRecordingMeta) & { platform?: Platform | null; pretty_name: string; sharing?: SharingMeta | null }) & { type: RecordingType }
-export type RecordingMode = "studio" | "instant"
-export type RecordingOptionsChanged = null
-export type RecordingStarted = null
-export type RecordingStopped = null
-export type RecordingType = "studio" | "instant"
-export type RenderFrameEvent = { frame_number: number; fps: number; resolution_base: XY<number> }
-export type RequestNewScreenshot = null
-export type RequestOpenSettings = { page: string }
-export type RequestStartRecording = null
-export type S3UploadMeta = { id: string }
-export type ScreenCaptureTarget = { variant: "window"; id: number } | { variant: "screen"; id: number } | { variant: "area"; screen: number; bounds: Bounds }
-export type SegmentRecordings = { display: Video; camera: Video | null; mic: Audio | null; system_audio: Audio | null }
-export type SerializedEditorInstance = { framesSocketUrl: string; recordingDuration: number; savedProjectConfig: ProjectConfiguration; recordings: ProjectRecordingsMeta; path: string }
-export type ShadowConfiguration = { size: number; opacity: number; blur: number }
-export type SharingMeta = { id: string; link: string }
-export type ShowCapWindow = "Setup" | "Main" | { Settings: { page: string | null } } | { Editor: { project_path: string } } | "RecordingsOverlay" | { WindowCaptureOccluder: { screen_id: number } } | { CaptureArea: { screen_id: number } } | "Camera" | { InProgressRecording: { countdown: number | null } } | "Upgrade" | "ModeSelect"
-export type SingleSegment = { display: VideoMeta; camera?: VideoMeta | null; audio?: AudioMeta | null; cursor?: string | null }
-export type StartRecordingInputs = { capture_target: ScreenCaptureTarget; capture_system_audio?: boolean; mode: RecordingMode }
-export type StereoMode = "stereo" | "monoL" | "monoR"
-export type StudioRecordingMeta = { segment: SingleSegment } | { inner: MultipleSegments }
-export type TimelineConfiguration = { segments: TimelineSegment[]; zoomSegments: ZoomSegment[] }
-export type TimelineSegment = { recordingSegment?: number; timescale: number; start: number; end: number }
-export type UploadMode = { Initial: { pre_created_video: VideoUploadInfo | null } } | "Reupload"
-export type UploadProgress = { progress: number }
-export type UploadResult = { Success: string } | "NotAuthenticated" | "PlanCheckFailed" | "UpgradeRequired"
-export type Video = { duration: number; width: number; height: number; fps: number; start_time: number }
-export type VideoMeta = { path: string; fps?: number; 
-/**
- * unix time of the first frame
- */
-start_time?: number | null }
-export type VideoRecordingMetadata = { duration: number; size: number }
-export type VideoUploadInfo = { id: string; link: string; config: S3UploadMeta }
-export type XY<T> = { x: T; y: T }
-export type ZoomMode = "auto" | { manual: { x: number; y: number } }
-export type ZoomSegment = { start: number; end: number; amount: number; mode: ZoomMode }
-=======
 export type AppTheme = "system" | "light" | "dark";
 export type AspectRatio = "wide" | "vertical" | "square" | "classic" | "tall";
 export type Audio = {
@@ -905,7 +776,6 @@
 	amount: number;
 	mode: ZoomMode;
 };
->>>>>>> cc5ecbfc
 
 /** tauri-specta globals **/
 
