
// This file was generated by [tauri-specta](https://github.com/oscartbeaumont/tauri-specta). Do not edit this file manually.

/** user-defined commands **/


export const commands = {
async setMicInput(label: string | null) : Promise<null> {
    return await TAURI_INVOKE("set_mic_input", { label });
},
async setCameraInput(id: DeviceOrModelID | null) : Promise<null> {
    return await TAURI_INVOKE("set_camera_input", { id });
},
async uploadLogs() : Promise<null> {
    return await TAURI_INVOKE("upload_logs");
},
async startRecording(inputs: StartRecordingInputs) : Promise<RecordingAction> {
    return await TAURI_INVOKE("start_recording", { inputs });
},
async stopRecording() : Promise<null> {
    return await TAURI_INVOKE("stop_recording");
},
async pauseRecording() : Promise<null> {
    return await TAURI_INVOKE("pause_recording");
},
async resumeRecording() : Promise<null> {
    return await TAURI_INVOKE("resume_recording");
},
async restartRecording() : Promise<RecordingAction> {
    return await TAURI_INVOKE("restart_recording");
},
async deleteRecording() : Promise<null> {
    return await TAURI_INVOKE("delete_recording");
},
async listCameras() : Promise<CameraInfo[]> {
    return await TAURI_INVOKE("list_cameras");
},
async listCaptureWindows() : Promise<CaptureWindow[]> {
    return await TAURI_INVOKE("list_capture_windows");
},
async listCaptureDisplays() : Promise<CaptureDisplay[]> {
    return await TAURI_INVOKE("list_capture_displays");
},
async listDisplaysWithThumbnails() : Promise<CaptureDisplayWithThumbnail[]> {
    return await TAURI_INVOKE("list_displays_with_thumbnails");
},
async listWindowsWithThumbnails() : Promise<CaptureWindowWithThumbnail[]> {
    return await TAURI_INVOKE("list_windows_with_thumbnails");
},
async refreshWindowContentProtection() : Promise<null> {
    return await TAURI_INVOKE("refresh_window_content_protection");
},
async getDefaultExcludedWindows() : Promise<WindowExclusion[]> {
    return await TAURI_INVOKE("get_default_excluded_windows");
},
async takeScreenshot() : Promise<null> {
    return await TAURI_INVOKE("take_screenshot");
},
async listAudioDevices() : Promise<string[]> {
    return await TAURI_INVOKE("list_audio_devices");
},
async closeRecordingsOverlayWindow() : Promise<void> {
    await TAURI_INVOKE("close_recordings_overlay_window");
},
async setFakeWindowBounds(name: string, bounds: LogicalBounds) : Promise<null> {
    return await TAURI_INVOKE("set_fake_window_bounds", { name, bounds });
},
async removeFakeWindow(name: string) : Promise<null> {
    return await TAURI_INVOKE("remove_fake_window", { name });
},
async focusCapturesPanel() : Promise<void> {
    await TAURI_INVOKE("focus_captures_panel");
},
async getCurrentRecording() : Promise<JsonValue<CurrentRecording | null>> {
    return await TAURI_INVOKE("get_current_recording");
},
async exportVideo(projectPath: string, progress: TAURI_CHANNEL<FramesRendered>, settings: ExportSettings) : Promise<string> {
    return await TAURI_INVOKE("export_video", { projectPath, progress, settings });
},
async getExportEstimates(path: string, resolution: XY<number>, fps: number) : Promise<ExportEstimates> {
    return await TAURI_INVOKE("get_export_estimates", { path, resolution, fps });
},
async copyFileToPath(src: string, dst: string) : Promise<null> {
    return await TAURI_INVOKE("copy_file_to_path", { src, dst });
},
async copyVideoToClipboard(path: string) : Promise<null> {
    return await TAURI_INVOKE("copy_video_to_clipboard", { path });
},
async copyScreenshotToClipboard(path: string) : Promise<null> {
    return await TAURI_INVOKE("copy_screenshot_to_clipboard", { path });
},
async openFilePath(path: string) : Promise<null> {
    return await TAURI_INVOKE("open_file_path", { path });
},
async getVideoMetadata(path: string) : Promise<VideoRecordingMetadata> {
    return await TAURI_INVOKE("get_video_metadata", { path });
},
async createEditorInstance() : Promise<SerializedEditorInstance> {
    return await TAURI_INVOKE("create_editor_instance");
},
async getMicWaveforms() : Promise<number[][]> {
    return await TAURI_INVOKE("get_mic_waveforms");
},
async getSystemAudioWaveforms() : Promise<number[][]> {
    return await TAURI_INVOKE("get_system_audio_waveforms");
},
async startPlayback(fps: number, resolutionBase: XY<number>) : Promise<null> {
    return await TAURI_INVOKE("start_playback", { fps, resolutionBase });
},
async stopPlayback() : Promise<null> {
    return await TAURI_INVOKE("stop_playback");
},
async setPlayheadPosition(frameNumber: number) : Promise<null> {
    return await TAURI_INVOKE("set_playhead_position", { frameNumber });
},
async setProjectConfig(config: ProjectConfiguration) : Promise<null> {
    return await TAURI_INVOKE("set_project_config", { config });
},
async generateZoomSegmentsFromClicks() : Promise<ZoomSegment[]> {
    return await TAURI_INVOKE("generate_zoom_segments_from_clicks");
},
async openPermissionSettings(permission: OSPermission) : Promise<void> {
    await TAURI_INVOKE("open_permission_settings", { permission });
},
async doPermissionsCheck(initialCheck: boolean) : Promise<OSPermissionsCheck> {
    return await TAURI_INVOKE("do_permissions_check", { initialCheck });
},
async requestPermission(permission: OSPermission) : Promise<void> {
    await TAURI_INVOKE("request_permission", { permission });
},
async uploadExportedVideo(path: string, mode: UploadMode, channel: TAURI_CHANNEL<UploadProgress>) : Promise<UploadResult> {
    return await TAURI_INVOKE("upload_exported_video", { path, mode, channel });
},
async uploadScreenshot(screenshotPath: string) : Promise<UploadResult> {
    return await TAURI_INVOKE("upload_screenshot", { screenshotPath });
},
async getRecordingMeta(path: string, fileType: FileType) : Promise<RecordingMetaWithMetadata> {
    return await TAURI_INVOKE("get_recording_meta", { path, fileType });
},
async saveFileDialog(fileName: string, fileType: string) : Promise<string | null> {
    return await TAURI_INVOKE("save_file_dialog", { fileName, fileType });
},
async listRecordings() : Promise<([string, RecordingMetaWithMetadata])[]> {
    return await TAURI_INVOKE("list_recordings");
},
async listScreenshots() : Promise<([string, RecordingMeta])[]> {
    return await TAURI_INVOKE("list_screenshots");
},
async checkUpgradedAndUpdate() : Promise<boolean> {
    return await TAURI_INVOKE("check_upgraded_and_update");
},
async openExternalLink(url: string) : Promise<null> {
    return await TAURI_INVOKE("open_external_link", { url });
},
async setHotkey(action: HotkeyAction, hotkey: Hotkey | null) : Promise<null> {
    return await TAURI_INVOKE("set_hotkey", { action, hotkey });
},
async resetCameraPermissions() : Promise<null> {
    return await TAURI_INVOKE("reset_camera_permissions");
},
async resetMicrophonePermissions() : Promise<null> {
    return await TAURI_INVOKE("reset_microphone_permissions");
},
async isCameraWindowOpen() : Promise<boolean> {
    return await TAURI_INVOKE("is_camera_window_open");
},
async seekTo(frameNumber: number) : Promise<null> {
    return await TAURI_INVOKE("seek_to", { frameNumber });
},
async positionTrafficLights(controlsInset: [number, number] | null) : Promise<void> {
    await TAURI_INVOKE("position_traffic_lights", { controlsInset });
},
async setTheme(theme: AppTheme) : Promise<void> {
    await TAURI_INVOKE("set_theme", { theme });
},
async globalMessageDialog(message: string) : Promise<void> {
    await TAURI_INVOKE("global_message_dialog", { message });
},
async showWindow(window: ShowCapWindow) : Promise<null> {
    return await TAURI_INVOKE("show_window", { window });
},
async writeClipboardString(text: string) : Promise<null> {
    return await TAURI_INVOKE("write_clipboard_string", { text });
},
async performHapticFeedback(pattern: HapticPattern | null, time: HapticPerformanceTime | null) : Promise<null> {
    return await TAURI_INVOKE("perform_haptic_feedback", { pattern, time });
},
async listFails() : Promise<{ [key in string]: boolean }> {
    return await TAURI_INVOKE("list_fails");
},
async setFail(name: string, value: boolean) : Promise<void> {
    await TAURI_INVOKE("set_fail", { name, value });
},
async updateAuthPlan() : Promise<void> {
    await TAURI_INVOKE("update_auth_plan");
},
async setWindowTransparent(value: boolean) : Promise<void> {
    await TAURI_INVOKE("set_window_transparent", { value });
},
async getEditorMeta() : Promise<RecordingMeta> {
    return await TAURI_INVOKE("get_editor_meta");
},
async setPrettyName(prettyName: string) : Promise<null> {
    return await TAURI_INVOKE("set_pretty_name", { prettyName });
},
async setServerUrl(serverUrl: string) : Promise<null> {
    return await TAURI_INVOKE("set_server_url", { serverUrl });
},
async setCameraPreviewState(state: CameraPreviewState) : Promise<null> {
    return await TAURI_INVOKE("set_camera_preview_state", { state });
},
async awaitCameraPreviewReady() : Promise<boolean> {
    return await TAURI_INVOKE("await_camera_preview_ready");
},
/**
 * Function to handle creating directories for the model
 */
async createDir(path: string, recursive: boolean) : Promise<null> {
    return await TAURI_INVOKE("create_dir", { path, recursive });
},
/**
 * Function to save the model file
 */
async saveModelFile(path: string, data: number[]) : Promise<null> {
    return await TAURI_INVOKE("save_model_file", { path, data });
},
/**
 * Function to transcribe audio from a video file using Whisper
 */
async transcribeAudio(videoPath: string, modelPath: string, language: string) : Promise<CaptionData> {
    return await TAURI_INVOKE("transcribe_audio", { videoPath, modelPath, language });
},
/**
 * Function to save caption data to a file
 */
async saveCaptions(videoId: string, captions: CaptionData) : Promise<null> {
    return await TAURI_INVOKE("save_captions", { videoId, captions });
},
/**
 * Function to load caption data from a file
 */
async loadCaptions(videoId: string) : Promise<CaptionData | null> {
    return await TAURI_INVOKE("load_captions", { videoId });
},
/**
 * Helper function to download a Whisper model from Hugging Face Hub
 */
async downloadWhisperModel(modelName: string, outputPath: string) : Promise<null> {
    return await TAURI_INVOKE("download_whisper_model", { modelName, outputPath });
},
/**
 * Function to check if a model file exists
 */
async checkModelExists(modelPath: string) : Promise<boolean> {
    return await TAURI_INVOKE("check_model_exists", { modelPath });
},
/**
 * Function to delete a downloaded model
 */
async deleteWhisperModel(modelPath: string) : Promise<null> {
    return await TAURI_INVOKE("delete_whisper_model", { modelPath });
},
/**
 * Export captions to an SRT file
 */
async exportCaptionsSrt(videoId: string) : Promise<string | null> {
    return await TAURI_INVOKE("export_captions_srt", { videoId });
},
async openTargetSelectOverlays(focusedTarget: ScreenCaptureTarget | null) : Promise<null> {
    return await TAURI_INVOKE("open_target_select_overlays", { focusedTarget });
},
async closeTargetSelectOverlays() : Promise<null> {
    return await TAURI_INVOKE("close_target_select_overlays");
},
async displayInformation(displayId: string) : Promise<DisplayInformation> {
    return await TAURI_INVOKE("display_information", { displayId });
},
async getWindowIcon(windowId: string) : Promise<string | null> {
    return await TAURI_INVOKE("get_window_icon", { windowId });
},
async focusWindow(windowId: WindowId) : Promise<null> {
    return await TAURI_INVOKE("focus_window", { windowId });
},
async editorDeleteProject() : Promise<null> {
    return await TAURI_INVOKE("editor_delete_project");
}
}

/** user-defined events **/


export const events = __makeEvents__<{
audioInputLevelChange: AudioInputLevelChange,
currentRecordingChanged: CurrentRecordingChanged,
downloadProgress: DownloadProgress,
editorStateChanged: EditorStateChanged,
newNotification: NewNotification,
newScreenshotAdded: NewScreenshotAdded,
newStudioRecordingAdded: NewStudioRecordingAdded,
onEscapePress: OnEscapePress,
recordingDeleted: RecordingDeleted,
recordingEvent: RecordingEvent,
recordingOptionsChanged: RecordingOptionsChanged,
recordingStarted: RecordingStarted,
recordingStopped: RecordingStopped,
renderFrameEvent: RenderFrameEvent,
requestNewScreenshot: RequestNewScreenshot,
requestOpenRecordingPicker: RequestOpenRecordingPicker,
requestOpenSettings: RequestOpenSettings,
requestScreenCapturePrewarm: RequestScreenCapturePrewarm,
requestStartRecording: RequestStartRecording,
setCaptureAreaPending: SetCaptureAreaPending,
targetUnderCursor: TargetUnderCursor,
uploadProgressEvent: UploadProgressEvent
}>({
audioInputLevelChange: "audio-input-level-change",
currentRecordingChanged: "current-recording-changed",
downloadProgress: "download-progress",
editorStateChanged: "editor-state-changed",
newNotification: "new-notification",
newScreenshotAdded: "new-screenshot-added",
newStudioRecordingAdded: "new-studio-recording-added",
onEscapePress: "on-escape-press",
recordingDeleted: "recording-deleted",
recordingEvent: "recording-event",
recordingOptionsChanged: "recording-options-changed",
recordingStarted: "recording-started",
recordingStopped: "recording-stopped",
renderFrameEvent: "render-frame-event",
requestNewScreenshot: "request-new-screenshot",
requestOpenRecordingPicker: "request-open-recording-picker",
requestOpenSettings: "request-open-settings",
requestScreenCapturePrewarm: "request-screen-capture-prewarm",
requestStartRecording: "request-start-recording",
setCaptureAreaPending: "set-capture-area-pending",
targetUnderCursor: "target-under-cursor",
uploadProgressEvent: "upload-progress-event"
})

/** user-defined constants **/



/** user-defined types **/

export type AppTheme = "system" | "light" | "dark"
export type AspectRatio = "wide" | "vertical" | "square" | "classic" | "tall"
export type Audio = { duration: number; sample_rate: number; channels: number; start_time: number }
export type AudioConfiguration = { mute: boolean; improve: boolean; micVolumeDb?: number; micStereoMode?: StereoMode; systemVolumeDb?: number }
export type AudioInputLevelChange = number
export type AudioMeta = { path: string; 
/**
 * unix time of the first frame
 */
start_time?: number | null }
export type AuthSecret = { api_key: string } | { token: string; expires: number }
export type AuthStore = { secret: AuthSecret; user_id: string | null; plan: Plan | null; intercom_hash: string | null }
export type BackgroundConfiguration = { source: BackgroundSource; blur: number; padding: number; rounding: number; inset: number; crop: Crop | null; shadow?: number; advancedShadow?: ShadowConfiguration | null; border?: BorderConfiguration | null }
export type BackgroundSource = { type: "wallpaper"; path: string | null } | { type: "image"; path: string | null } | { type: "color"; value: [number, number, number]; alpha?: number } | { type: "gradient"; from: [number, number, number]; to: [number, number, number]; angle?: number }
export type BorderConfiguration = { enabled: boolean; width: number; color: [number, number, number]; opacity: number }
export type Camera = { hide: boolean; mirror: boolean; position: CameraPosition; size: number; zoom_size: number | null; rounding?: number; shadow?: number; advanced_shadow?: ShadowConfiguration | null; shape?: CameraShape }
export type CameraInfo = { device_id: string; model_id: ModelIDType | null; display_name: string }
export type CameraPosition = { x: CameraXPosition; y: CameraYPosition }
export type CameraPreviewShape = "round" | "square" | "full"
export type CameraPreviewSize = "sm" | "lg"
export type CameraPreviewState = { size: CameraPreviewSize; shape: CameraPreviewShape; mirrored: boolean }
export type CameraShape = "square" | "source"
export type CameraXPosition = "left" | "center" | "right"
export type CameraYPosition = "top" | "bottom"
export type CaptionData = { segments: CaptionSegment[]; settings: CaptionSettings | null }
export type CaptionSegment = { id: string; start: number; end: number; text: string }
export type CaptionSettings = { enabled: boolean; font: string; size: number; color: string; backgroundColor: string; backgroundOpacity: number; position: string; bold: boolean; italic: boolean; outline: boolean; outlineColor: string; exportWithSubtitles: boolean }
export type CaptionsData = { segments: CaptionSegment[]; settings: CaptionSettings }
export type CaptureDisplay = { id: DisplayId; name: string; refresh_rate: number }
export type CaptureDisplayWithThumbnail = { id: DisplayId; name: string; refresh_rate: number; thumbnail: string | null }
export type CaptureWindow = { id: WindowId; owner_name: string; name: string; bounds: LogicalBounds; refresh_rate: number; bundle_identifier: string | null }
export type CaptureWindowWithThumbnail = { id: WindowId; owner_name: string; name: string; bounds: LogicalBounds; refresh_rate: number; thumbnail: string | null; app_icon: string | null; bundle_identifier: string | null }
export type ClipConfiguration = { index: number; offsets: ClipOffsets }
export type ClipOffsets = { camera?: number; mic?: number; system_audio?: number }
export type CommercialLicense = { licenseKey: string; expiryDate: number | null; refresh: number; activatedOn: number }
export type Crop = { position: XY<number>; size: XY<number> }
export type CurrentRecording = { target: CurrentRecordingTarget; mode: RecordingMode }
export type CurrentRecordingChanged = null
export type CurrentRecordingTarget = { window: { id: WindowId; bounds: LogicalBounds } } | { screen: { id: DisplayId } } | { area: { screen: DisplayId; bounds: LogicalBounds } }
export type CursorAnimationStyle = "regular" | "slow" | "fast"
export type CursorConfiguration = { hide?: boolean; hideWhenIdle?: boolean; hideWhenIdleDelay?: number; size: number; type: CursorType; animationStyle: CursorAnimationStyle; tension: number; mass: number; friction: number; raw?: boolean; motionBlur?: number; useSvg?: boolean }
export type CursorMeta = { imagePath: string; hotspot: XY<number>; shape?: string | null }
export type CursorType = "pointer" | "circle"
export type Cursors = { [key in string]: string } | { [key in string]: CursorMeta }
export type DeviceOrModelID = { DeviceID: string } | { ModelID: ModelIDType }
export type DisplayId = string
export type DisplayInformation = { name: string | null; physical_size: PhysicalSize | null; refresh_rate: string }
export type DownloadProgress = { progress: number; message: string }
export type EditorStateChanged = { playhead_position: number }
export type ExportCompression = "Minimal" | "Social" | "Web" | "Potato"
export type ExportEstimates = { duration_seconds: number; estimated_time_seconds: number; estimated_size_mb: number }
export type ExportSettings = ({ format: "Mp4" } & Mp4ExportSettings) | ({ format: "Gif" } & GifExportSettings)
export type FileType = "recording" | "screenshot"
export type Flags = { captions: boolean }
export type FramesRendered = { renderedCount: number; totalFrames: number; type: "FramesRendered" }
<<<<<<< HEAD
export type GeneralSettingsStore = { instanceId?: string; uploadIndividualFiles?: boolean; hideDockIcon?: boolean; autoCreateShareableLink?: boolean; enableNotifications?: boolean; disableAutoOpenLinks?: boolean; hasCompletedStartup?: boolean; theme?: AppTheme; commercialLicense?: CommercialLicense | null; lastVersion?: string | null; windowTransparency?: boolean; postStudioRecordingBehaviour?: PostStudioRecordingBehaviour; mainWindowRecordingStartBehaviour?: MainWindowRecordingStartBehaviour; custom_cursor_capture2?: boolean; serverUrl?: string; recordingCountdown?: number | null; enableNativeCameraPreview: boolean; autoZoomOnClicks?: boolean; enableNewRecordingFlow: boolean; postDeletionBehaviour?: PostDeletionBehaviour; excludedWindows?: WindowExclusion[]; deleteInstantRecordingsAfterUpload?: boolean }
=======
export type GeneralSettingsStore = { instanceId?: string; uploadIndividualFiles?: boolean; hideDockIcon?: boolean; hapticsEnabled?: boolean; autoCreateShareableLink?: boolean; enableNotifications?: boolean; disableAutoOpenLinks?: boolean; hasCompletedStartup?: boolean; theme?: AppTheme; commercialLicense?: CommercialLicense | null; lastVersion?: string | null; windowTransparency?: boolean; postStudioRecordingBehaviour?: PostStudioRecordingBehaviour; mainWindowRecordingStartBehaviour?: MainWindowRecordingStartBehaviour; custom_cursor_capture2?: boolean; serverUrl?: string; recordingCountdown?: number | null; enableNativeCameraPreview: boolean; autoZoomOnClicks?: boolean; enableNewRecordingFlow: boolean; postDeletionBehaviour?: PostDeletionBehaviour; excludedWindows?: WindowExclusion[]; deleteInstantRecordingsAfterUpload?: boolean; instantModeMaxResolution?: number }
>>>>>>> ce6ebd61
export type GifExportSettings = { fps: number; resolution_base: XY<number>; quality: GifQuality | null }
export type GifQuality = { 
/**
 * Encoding quality from 1-100 (default: 90)
 */
quality: number | null; 
/**
 * Whether to prioritize speed over quality (default: false)
 */
fast: boolean | null }
export type HapticPattern = "alignment" | "levelChange" | "generic"
export type HapticPerformanceTime = "default" | "now" | "drawCompleted"
export type Hotkey = { code: string; meta: boolean; ctrl: boolean; alt: boolean; shift: boolean }
export type HotkeyAction = "startStudioRecording" | "startInstantRecording" | "stopRecording" | "restartRecording" | "openRecordingPicker" | "openRecordingPickerDisplay" | "openRecordingPickerWindow" | "openRecordingPickerArea" | "other"
export type HotkeysConfiguration = { show: boolean }
export type HotkeysStore = { hotkeys: { [key in HotkeyAction]: Hotkey } }
export type InstantRecordingMeta = { recording: boolean } | { error: string } | { fps: number; sample_rate: number | null }
export type JsonValue<T> = [T]
export type LogicalBounds = { position: LogicalPosition; size: LogicalSize }
export type LogicalPosition = { x: number; y: number }
export type LogicalSize = { width: number; height: number }
export type MainWindowRecordingStartBehaviour = "close" | "minimise"
export type ModelIDType = string
export type Mp4ExportSettings = { fps: number; resolution_base: XY<number>; compression: ExportCompression }
export type MultipleSegment = { display: VideoMeta; camera?: VideoMeta | null; mic?: AudioMeta | null; system_audio?: AudioMeta | null; cursor?: string | null }
export type MultipleSegments = { segments: MultipleSegment[]; cursors: Cursors; status?: StudioRecordingStatus | null }
export type NewNotification = { title: string; body: string; is_error: boolean }
export type NewScreenshotAdded = { path: string }
export type NewStudioRecordingAdded = { path: string }
export type OSPermission = "screenRecording" | "camera" | "microphone" | "accessibility"
export type OSPermissionStatus = "notNeeded" | "empty" | "granted" | "denied"
export type OSPermissionsCheck = { screenRecording: OSPermissionStatus; microphone: OSPermissionStatus; camera: OSPermissionStatus; accessibility: OSPermissionStatus }
export type OnEscapePress = null
export type PhysicalSize = { width: number; height: number }
export type Plan = { upgraded: boolean; manual: boolean; last_checked: number }
export type Platform = "MacOS" | "Windows"
export type PostDeletionBehaviour = "doNothing" | "reopenRecordingWindow"
export type PostStudioRecordingBehaviour = "openEditor" | "showOverlay"
export type Preset = { name: string; config: ProjectConfiguration }
export type PresetsStore = { presets: Preset[]; default: number | null }
export type ProjectConfiguration = { aspectRatio: AspectRatio | null; background: BackgroundConfiguration; camera: Camera; audio: AudioConfiguration; cursor: CursorConfiguration; hotkeys: HotkeysConfiguration; timeline?: TimelineConfiguration | null; captions?: CaptionsData | null; clips?: ClipConfiguration[] }
export type ProjectRecordingsMeta = { segments: SegmentRecordings[] }
export type RecordingAction = "Started" | "InvalidAuthentication" | "UpgradeRequired"
export type RecordingDeleted = { path: string }
export type RecordingEvent = { variant: "Countdown"; value: number } | { variant: "Started" } | { variant: "Stopped" } | { variant: "Failed"; error: string }
export type RecordingMeta = (StudioRecordingMeta | InstantRecordingMeta) & { platform?: Platform | null; pretty_name: string; sharing?: SharingMeta | null; upload?: UploadMeta | null }
export type RecordingMetaWithMetadata = ((StudioRecordingMeta | InstantRecordingMeta) & { platform?: Platform | null; pretty_name: string; sharing?: SharingMeta | null; upload?: UploadMeta | null }) & { mode: RecordingMode; status: StudioRecordingStatus }
export type RecordingMode = "studio" | "instant"
export type RecordingOptionsChanged = null
export type RecordingSettingsStore = { target: ScreenCaptureTarget | null; micName: string | null; cameraId: DeviceOrModelID | null; mode: RecordingMode | null; systemAudio: boolean }
export type RecordingStarted = null
export type RecordingStopped = null
export type RecordingTargetMode = "display" | "window" | "area"
export type RenderFrameEvent = { frame_number: number; fps: number; resolution_base: XY<number> }
export type RequestNewScreenshot = null
export type RequestOpenRecordingPicker = { target_mode: RecordingTargetMode | null }
export type RequestOpenSettings = { page: string }
export type RequestScreenCapturePrewarm = { force?: boolean }
export type RequestStartRecording = { mode: RecordingMode }
export type S3UploadMeta = { id: string }
export type SceneMode = "default" | "cameraOnly" | "hideCamera"
export type SceneSegment = { start: number; end: number; mode?: SceneMode }
export type ScreenCaptureTarget = { variant: "window"; id: WindowId } | { variant: "display"; id: DisplayId } | { variant: "area"; screen: DisplayId; bounds: LogicalBounds }
export type SegmentRecordings = { display: Video; camera: Video | null; mic: Audio | null; system_audio: Audio | null }
export type SerializedEditorInstance = { framesSocketUrl: string; recordingDuration: number; savedProjectConfig: ProjectConfiguration; recordings: ProjectRecordingsMeta; path: string }
export type SetCaptureAreaPending = boolean
export type ShadowConfiguration = { size: number; opacity: number; blur: number }
export type SharingMeta = { id: string; link: string }
export type ShowCapWindow = "Setup" | { Main: { init_target_mode: RecordingTargetMode | null } } | { Settings: { page: string | null } } | { Editor: { project_path: string } } | "RecordingsOverlay" | { WindowCaptureOccluder: { screen_id: DisplayId } } | { TargetSelectOverlay: { display_id: DisplayId } } | { CaptureArea: { screen_id: DisplayId } } | "Camera" | { InProgressRecording: { countdown: number | null } } | "Upgrade" | "ModeSelect"
export type SingleSegment = { display: VideoMeta; camera?: VideoMeta | null; audio?: AudioMeta | null; cursor?: string | null }
export type StartRecordingInputs = { capture_target: ScreenCaptureTarget; capture_system_audio?: boolean; mode: RecordingMode }
export type StereoMode = "stereo" | "monoL" | "monoR"
export type StudioRecordingMeta = { segment: SingleSegment } | { inner: MultipleSegments }
export type StudioRecordingStatus = { status: "InProgress" } | { status: "Failed"; error: string } | { status: "Complete" }
export type TargetUnderCursor = { display_id: DisplayId | null; window: WindowUnderCursor | null }
export type TimelineConfiguration = { segments: TimelineSegment[]; zoomSegments: ZoomSegment[]; sceneSegments?: SceneSegment[] }
export type TimelineSegment = { recordingSegment?: number; timescale: number; start: number; end: number }
export type UploadMeta = { state: "MultipartUpload"; video_id: string; file_path: string; pre_created_video: VideoUploadInfo; recording_dir: string } | { state: "SinglePartUpload"; video_id: string; recording_dir: string; file_path: string; screenshot_path: string } | { state: "Failed"; error: string } | { state: "Complete" }
export type UploadMode = { Initial: { pre_created_video: VideoUploadInfo | null } } | "Reupload"
export type UploadProgress = { progress: number }
export type UploadProgressEvent = { video_id: string; uploaded: string; total: string }
export type UploadResult = { Success: string } | "NotAuthenticated" | "PlanCheckFailed" | "UpgradeRequired"
export type Video = { duration: number; width: number; height: number; fps: number; start_time: number }
export type VideoMeta = { path: string; fps?: number; 
/**
 * unix time of the first frame
 */
start_time?: number | null }
export type VideoRecordingMetadata = { duration: number; size: number }
export type VideoUploadInfo = { id: string; link: string; config: S3UploadMeta }
export type WindowExclusion = { bundleIdentifier?: string | null; ownerName?: string | null; windowTitle?: string | null }
export type WindowId = string
export type WindowUnderCursor = { id: WindowId; app_name: string; bounds: LogicalBounds }
export type XY<T> = { x: T; y: T }
export type ZoomMode = "auto" | { manual: { x: number; y: number } }
export type ZoomSegment = { start: number; end: number; amount: number; mode: ZoomMode }

/** tauri-specta globals **/

import {
	invoke as TAURI_INVOKE,
	Channel as TAURI_CHANNEL,
} from "@tauri-apps/api/core";
import * as TAURI_API_EVENT from "@tauri-apps/api/event";
import { type WebviewWindow as __WebviewWindow__ } from "@tauri-apps/api/webviewWindow";

type __EventObj__<T> = {
	listen: (
		cb: TAURI_API_EVENT.EventCallback<T>,
	) => ReturnType<typeof TAURI_API_EVENT.listen<T>>;
	once: (
		cb: TAURI_API_EVENT.EventCallback<T>,
	) => ReturnType<typeof TAURI_API_EVENT.once<T>>;
	emit: null extends T
		? (payload?: T) => ReturnType<typeof TAURI_API_EVENT.emit>
		: (payload: T) => ReturnType<typeof TAURI_API_EVENT.emit>;
};

export type Result<T, E> =
	| { status: "ok"; data: T }
	| { status: "error"; error: E };

function __makeEvents__<T extends Record<string, any>>(
	mappings: Record<keyof T, string>,
) {
	return new Proxy(
		{} as unknown as {
			[K in keyof T]: __EventObj__<T[K]> & {
				(handle: __WebviewWindow__): __EventObj__<T[K]>;
			};
		},
		{
			get: (_, event) => {
				const name = mappings[event as keyof T];

				return new Proxy((() => {}) as any, {
					apply: (_, __, [window]: [__WebviewWindow__]) => ({
						listen: (arg: any) => window.listen(name, arg),
						once: (arg: any) => window.once(name, arg),
						emit: (arg: any) => window.emit(name, arg),
					}),
					get: (_, command: keyof __EventObj__<any>) => {
						switch (command) {
							case "listen":
								return (arg: any) => TAURI_API_EVENT.listen(name, arg);
							case "once":
								return (arg: any) => TAURI_API_EVENT.once(name, arg);
							case "emit":
								return (arg: any) => TAURI_API_EVENT.emit(name, arg);
						}
					},
				});
			},
		},
	);
}<|MERGE_RESOLUTION|>--- conflicted
+++ resolved
@@ -309,7 +309,6 @@
 requestOpenSettings: RequestOpenSettings,
 requestScreenCapturePrewarm: RequestScreenCapturePrewarm,
 requestStartRecording: RequestStartRecording,
-setCaptureAreaPending: SetCaptureAreaPending,
 targetUnderCursor: TargetUnderCursor,
 uploadProgressEvent: UploadProgressEvent
 }>({
@@ -332,7 +331,6 @@
 requestOpenSettings: "request-open-settings",
 requestScreenCapturePrewarm: "request-screen-capture-prewarm",
 requestStartRecording: "request-start-recording",
-setCaptureAreaPending: "set-capture-area-pending",
 targetUnderCursor: "target-under-cursor",
 uploadProgressEvent: "upload-progress-event"
 })
@@ -398,11 +396,7 @@
 export type FileType = "recording" | "screenshot"
 export type Flags = { captions: boolean }
 export type FramesRendered = { renderedCount: number; totalFrames: number; type: "FramesRendered" }
-<<<<<<< HEAD
-export type GeneralSettingsStore = { instanceId?: string; uploadIndividualFiles?: boolean; hideDockIcon?: boolean; autoCreateShareableLink?: boolean; enableNotifications?: boolean; disableAutoOpenLinks?: boolean; hasCompletedStartup?: boolean; theme?: AppTheme; commercialLicense?: CommercialLicense | null; lastVersion?: string | null; windowTransparency?: boolean; postStudioRecordingBehaviour?: PostStudioRecordingBehaviour; mainWindowRecordingStartBehaviour?: MainWindowRecordingStartBehaviour; custom_cursor_capture2?: boolean; serverUrl?: string; recordingCountdown?: number | null; enableNativeCameraPreview: boolean; autoZoomOnClicks?: boolean; enableNewRecordingFlow: boolean; postDeletionBehaviour?: PostDeletionBehaviour; excludedWindows?: WindowExclusion[]; deleteInstantRecordingsAfterUpload?: boolean }
-=======
 export type GeneralSettingsStore = { instanceId?: string; uploadIndividualFiles?: boolean; hideDockIcon?: boolean; hapticsEnabled?: boolean; autoCreateShareableLink?: boolean; enableNotifications?: boolean; disableAutoOpenLinks?: boolean; hasCompletedStartup?: boolean; theme?: AppTheme; commercialLicense?: CommercialLicense | null; lastVersion?: string | null; windowTransparency?: boolean; postStudioRecordingBehaviour?: PostStudioRecordingBehaviour; mainWindowRecordingStartBehaviour?: MainWindowRecordingStartBehaviour; custom_cursor_capture2?: boolean; serverUrl?: string; recordingCountdown?: number | null; enableNativeCameraPreview: boolean; autoZoomOnClicks?: boolean; enableNewRecordingFlow: boolean; postDeletionBehaviour?: PostDeletionBehaviour; excludedWindows?: WindowExclusion[]; deleteInstantRecordingsAfterUpload?: boolean; instantModeMaxResolution?: number }
->>>>>>> ce6ebd61
 export type GifExportSettings = { fps: number; resolution_base: XY<number>; quality: GifQuality | null }
 export type GifQuality = { 
 /**
@@ -413,8 +407,8 @@
  * Whether to prioritize speed over quality (default: false)
  */
 fast: boolean | null }
-export type HapticPattern = "alignment" | "levelChange" | "generic"
-export type HapticPerformanceTime = "default" | "now" | "drawCompleted"
+export type HapticPattern = "Alignment" | "LevelChange" | "Generic"
+export type HapticPerformanceTime = "Default" | "Now" | "DrawCompleted"
 export type Hotkey = { code: string; meta: boolean; ctrl: boolean; alt: boolean; shift: boolean }
 export type HotkeyAction = "startStudioRecording" | "startInstantRecording" | "stopRecording" | "restartRecording" | "openRecordingPicker" | "openRecordingPickerDisplay" | "openRecordingPickerWindow" | "openRecordingPickerArea" | "other"
 export type HotkeysConfiguration = { show: boolean }
@@ -468,7 +462,6 @@
 export type ScreenCaptureTarget = { variant: "window"; id: WindowId } | { variant: "display"; id: DisplayId } | { variant: "area"; screen: DisplayId; bounds: LogicalBounds }
 export type SegmentRecordings = { display: Video; camera: Video | null; mic: Audio | null; system_audio: Audio | null }
 export type SerializedEditorInstance = { framesSocketUrl: string; recordingDuration: number; savedProjectConfig: ProjectConfiguration; recordings: ProjectRecordingsMeta; path: string }
-export type SetCaptureAreaPending = boolean
 export type ShadowConfiguration = { size: number; opacity: number; blur: number }
 export type SharingMeta = { id: string; link: string }
 export type ShowCapWindow = "Setup" | { Main: { init_target_mode: RecordingTargetMode | null } } | { Settings: { page: string | null } } | { Editor: { project_path: string } } | "RecordingsOverlay" | { WindowCaptureOccluder: { screen_id: DisplayId } } | { TargetSelectOverlay: { display_id: DisplayId } } | { CaptureArea: { screen_id: DisplayId } } | "Camera" | { InProgressRecording: { countdown: number | null } } | "Upgrade" | "ModeSelect"
