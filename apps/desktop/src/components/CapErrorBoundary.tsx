--- conflicted
+++ resolved
@@ -4,7 +4,6 @@
 import { ErrorBoundary, type ParentProps } from "solid-js";
 
 export function CapErrorBoundary(props: ParentProps) {
-<<<<<<< HEAD
   return (
     <ErrorBoundary
       fallback={(e: Error) => {
@@ -44,38 +43,6 @@
                 Close
               </Button>
             </div>
-=======
-	return (
-		<ErrorBoundary
-			fallback={(e: Error) => {
-				console.error(e);
-				return (
-					<div class="w-full h-full flex flex-col justify-center items-center bg-gray-2 border-gray-3 max-h-screen overflow-hidden transition-[border-radius] duration-200 text-[--text-secondary] gap-y-4 max-sm:gap-y-2 px-8 text-center">
-						<IconCapLogo class="max-sm:size-16" />
-						<h1 class="text-[--text-primary] text-3xl max-sm:text-xl font-bold">
-							An Error Occured
-						</h1>
-						<p class="mb-2 max-sm:text-sm">
-							We're very sorry, but something has gone wrong.
-						</p>
-						<div class="flex flex-row gap-4 max-sm:flex-col max-sm:gap-2">
-							<Button
-								onClick={() => {
-									writeText(`${e.toString()}\n\n${e.stack}`);
-								}}
-							>
-								Copy Error to Clipboard
-							</Button>
-							<Button
-								onClick={() => {
-									location.reload();
-								}}
-								variant="secondary"
-							>
-								Reload
-							</Button>
-						</div>
->>>>>>> cc5ecbfc
 
 						{import.meta.env.DEV && (
 							<div class="h-0 text-sm">
