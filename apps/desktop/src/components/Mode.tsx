import { createSignal } from "solid-js";

import Tooltip from "~/components/Tooltip";
import { useRecordingOptions } from "~/routes/(window-chrome)/OptionsContext";
import { commands } from "~/utils/tauri";

interface ModeProps {
	onInfoClick?: () => void;
}

const Mode = (props: ModeProps) => {
	const { rawOptions, setOptions } = useRecordingOptions();
	const [isInfoHovered, setIsInfoHovered] = createSignal(false);

	const handleInfoClick = () => {
		if (props.onInfoClick) {
			props.onInfoClick();
		} else {
			commands.showWindow("ModeSelect");
		}
	};

	return (
		<div class="relative">
			<div
<<<<<<< HEAD
				class="absolute -left-2 -top-2 p-1 rounded-full w-fit group apple-glass z-10"
				onClick={() => commands.showWindow("ModeSelect")}
=======
				class="absolute -left-1.5 -top-2 p-1 rounded-full w-fit bg-gray-5 group"
				onClick={handleInfoClick}
>>>>>>> 816cd3ca
				onMouseEnter={() => setIsInfoHovered(true)}
				onMouseLeave={() => setIsInfoHovered(false)}
			>
				<IconCapInfo class="invert transition-opacity duration-200 cursor-pointer size-2.5 dark:invert-0 apple-vibrancy-fill group-hover:opacity-50" />
			</div>

<<<<<<< HEAD
			<div class="flex gap-2 relative justify-end items-center p-1.5 rounded-full w-fit apple-glass">
				{!isInfoHovered() && (
					<Tooltip
						placement="top"
						content="Instant mode"
						openDelay={0}
						closeDelay={0}
=======
			{!isInfoHovered() && (
				<Tooltip
					placement="top"
					content="Instant mode"
					openDelay={0}
					closeDelay={0}
				>
					<div
						onClick={() => {
							setOptions({ mode: "instant" });
							commands.setRecordingMode("instant");
						}}
						class={`flex justify-center items-center transition-all duration-200 rounded-full size-7 hover:cursor-pointer ${
							rawOptions.mode === "instant"
								? "ring-2 ring-offset-1 ring-offset-gray-1 bg-gray-7 hover:bg-gray-7 ring-blue-500"
								: "bg-gray-3 hover:bg-gray-7"
						}`}
>>>>>>> 816cd3ca
					>
						<div
							onClick={() => {
								setOptions({ mode: "instant" });
							}}
							class={`flex justify-center items-center transition-all duration-200 rounded-full size-7  ${
								rawOptions.mode === "instant"
									? "ring-2 ring-offset-1 ring-offset-gray-1 hover:bg-gray-7/40 ring-blue-500"
									: "hover:bg-gray-7/70 apple-vibrancy-fill"
							}`}
						>
							<IconCapInstant class="invert size-4 dark:invert-0" />
						</div>
					</Tooltip>
				)}

<<<<<<< HEAD
				{!isInfoHovered() && (
					<Tooltip
						placement="top"
						content="Studio mode"
						openDelay={0}
						closeDelay={0}
=======
			{!isInfoHovered() && (
				<Tooltip
					placement="top"
					content="Studio mode"
					openDelay={0}
					closeDelay={0}
				>
					<div
						onClick={() => {
							setOptions({ mode: "studio" });
							commands.setRecordingMode("studio");
						}}
						class={`flex justify-center items-center transition-all duration-200 rounded-full size-7 hover:cursor-pointer ${
							rawOptions.mode === "studio"
								? "ring-2 ring-offset-1 ring-offset-gray-1 bg-gray-7 hover:bg-gray-7 ring-blue-500"
								: "bg-gray-3 hover:bg-gray-7"
						}`}
>>>>>>> 816cd3ca
					>
						<div
							onClick={() => {
								setOptions({ mode: "studio" });
							}}
							class={`flex justify-center items-center transition-all duration-200 rounded-full size-7  ${
								rawOptions.mode === "studio"
									? "ring-2 ring-offset-1 ring-offset-gray-1 bg-gray-7 hover:bg-gray-7 ring-blue-500"
									: "hover:bg-gray-7/70 apple-vibrancy-fill"
							}`}
						>
							<IconCapFilmCut class="size-3.5 invert dark:invert-0" />
						</div>
					</Tooltip>
				)}

<<<<<<< HEAD
				{!isInfoHovered() && (
					<Tooltip
						placement="top"
						content="Screenshot mode"
						openDelay={0}
						closeDelay={0}
=======
			{!isInfoHovered() && (
				<Tooltip
					placement="top"
					content="Screenshot mode"
					openDelay={0}
					closeDelay={0}
				>
					<div
						onClick={() => {
							setOptions({ mode: "screenshot" });
							commands.setRecordingMode("screenshot");
						}}
						class={`flex justify-center items-center transition-all duration-200 rounded-full size-7 hover:cursor-pointer ${
							rawOptions.mode === "screenshot"
								? "ring-2 ring-offset-1 ring-offset-gray-1 bg-gray-7 hover:bg-gray-7 ring-blue-500"
								: "bg-gray-3 hover:bg-gray-7"
						}`}
>>>>>>> 816cd3ca
					>
						<div
							onClick={() => {
								setOptions({ mode: "screenshot" });
							}}
							class={`flex justify-center items-center transition-all duration-200 rounded-full size-7  ${
								rawOptions.mode === "screenshot"
									? "ring-2 ring-offset-1 ring-offset-gray-1 bg-gray-7 hover:bg-gray-7 ring-blue-500"
									: "hover:bg-gray-7/70 apple-vibrancy-fill"
							}`}
						>
							<IconCapScreenshot class="size-3.5 invert dark:invert-0" />
						</div>
					</Tooltip>
				)}

<<<<<<< HEAD
				{isInfoHovered() && (
					<>
						<div
							onClick={() => {
								setOptions({ mode: "instant" });
							}}
							class={`flex justify-center items-center transition-all duration-200 rounded-full size-7  ${
								rawOptions.mode === "instant"
									? "ring-2 ring-offset-1 ring-offset-gray-1 bg-gray-5 hover:bg-gray-7 ring-blue-500"
									: "hover:bg-gray-7/70"
							}`}
						>
							<IconCapInstant class="invert size-4 dark:invert-0" />
						</div>

						<div
							onClick={() => {
								setOptions({ mode: "studio" });
							}}
							class={`flex justify-center items-center transition-all duration-200 rounded-full size-7  ${
								rawOptions.mode === "studio"
									? "ring-2 ring-offset-1 ring-offset-gray-1 bg-gray-5 hover:bg-gray-7 ring-blue-10"
									: "hover:bg-gray-7/70"
							}`}
						>
							<IconCapFilmCut class="size-3.5 invert dark:invert-0" />
						</div>

						<div
							onClick={() => {
								setOptions({ mode: "screenshot" });
							}}
							class={`flex justify-center items-center transition-all duration-200 rounded-full size-7  ${
								rawOptions.mode === "screenshot"
									? "ring-2 ring-offset-1 ring-offset-gray-1 bg-gray-5 hover:bg-gray-7 ring-blue-10"
									: "hover:bg-gray-7/70"
							}`}
						>
							<IconCapScreenshot class="size-3.5 invert dark:invert-0" />
						</div>
					</>
				)}
			</div>
=======
			{isInfoHovered() && (
				<>
					<div
						onClick={() => {
							setOptions({ mode: "instant" });
							commands.setRecordingMode("instant");
						}}
						class={`flex justify-center items-center transition-all duration-200 rounded-full size-7 hover:cursor-pointer ${
							rawOptions.mode === "instant"
								? "ring-2 ring-offset-1 ring-offset-gray-1 bg-gray-5 hover:bg-gray-7 ring-blue-500"
								: "bg-gray-3 hover:bg-gray-7"
						}`}
					>
						<IconCapInstant class="invert size-4 dark:invert-0" />
					</div>

					<div
						onClick={() => {
							setOptions({ mode: "studio" });
							commands.setRecordingMode("studio");
						}}
						class={`flex justify-center items-center transition-all duration-200 rounded-full size-7 hover:cursor-pointer ${
							rawOptions.mode === "studio"
								? "ring-2 ring-offset-1 ring-offset-gray-1 bg-gray-5 hover:bg-gray-7 ring-blue-10"
								: "bg-gray-3 hover:bg-gray-7"
						}`}
					>
						<IconCapFilmCut class="size-3.5 invert dark:invert-0" />
					</div>

					<div
						onClick={() => {
							setOptions({ mode: "screenshot" });
							commands.setRecordingMode("screenshot");
						}}
						class={`flex justify-center items-center transition-all duration-200 rounded-full size-7 hover:cursor-pointer ${
							rawOptions.mode === "screenshot"
								? "ring-2 ring-offset-1 ring-offset-gray-1 bg-gray-5 hover:bg-gray-7 ring-blue-10"
								: "bg-gray-3 hover:bg-gray-7"
						}`}
					>
						<IconCapScreenshot class="size-3.5 invert dark:invert-0" />
					</div>
				</>
			)}
>>>>>>> 816cd3ca
		</div>
	);
};

export default Mode;<|MERGE_RESOLUTION|>--- conflicted
+++ resolved
@@ -23,20 +23,14 @@
 	return (
 		<div class="relative">
 			<div
-<<<<<<< HEAD
 				class="absolute -left-2 -top-2 p-1 rounded-full w-fit group apple-glass z-10"
-				onClick={() => commands.showWindow("ModeSelect")}
-=======
-				class="absolute -left-1.5 -top-2 p-1 rounded-full w-fit bg-gray-5 group"
 				onClick={handleInfoClick}
->>>>>>> 816cd3ca
 				onMouseEnter={() => setIsInfoHovered(true)}
 				onMouseLeave={() => setIsInfoHovered(false)}
 			>
 				<IconCapInfo class="invert transition-opacity duration-200 cursor-pointer size-2.5 dark:invert-0 apple-vibrancy-fill group-hover:opacity-50" />
 			</div>
 
-<<<<<<< HEAD
 			<div class="flex gap-2 relative justify-end items-center p-1.5 rounded-full w-fit apple-glass">
 				{!isInfoHovered() && (
 					<Tooltip
@@ -44,137 +38,77 @@
 						content="Instant mode"
 						openDelay={0}
 						closeDelay={0}
-=======
-			{!isInfoHovered() && (
-				<Tooltip
-					placement="top"
-					content="Instant mode"
-					openDelay={0}
-					closeDelay={0}
-				>
-					<div
-						onClick={() => {
-							setOptions({ mode: "instant" });
-							commands.setRecordingMode("instant");
-						}}
-						class={`flex justify-center items-center transition-all duration-200 rounded-full size-7 hover:cursor-pointer ${
-							rawOptions.mode === "instant"
-								? "ring-2 ring-offset-1 ring-offset-gray-1 bg-gray-7 hover:bg-gray-7 ring-blue-500"
-								: "bg-gray-3 hover:bg-gray-7"
-						}`}
->>>>>>> 816cd3ca
 					>
 						<div
 							onClick={() => {
 								setOptions({ mode: "instant" });
+								commands.setRecordingMode("instant");
 							}}
-							class={`flex justify-center items-center transition-all duration-200 rounded-full size-7  ${
-								rawOptions.mode === "instant"
+							class={`flex justify-center items-center transition-all duration-200 rounded-full size-7  ${rawOptions.mode === "instant"
 									? "ring-2 ring-offset-1 ring-offset-gray-1 hover:bg-gray-7/40 ring-blue-500"
 									: "hover:bg-gray-7/70 apple-vibrancy-fill"
-							}`}
+								}`}
 						>
 							<IconCapInstant class="invert size-4 dark:invert-0" />
 						</div>
 					</Tooltip>
 				)}
 
-<<<<<<< HEAD
 				{!isInfoHovered() && (
 					<Tooltip
 						placement="top"
 						content="Studio mode"
 						openDelay={0}
 						closeDelay={0}
-=======
-			{!isInfoHovered() && (
-				<Tooltip
-					placement="top"
-					content="Studio mode"
-					openDelay={0}
-					closeDelay={0}
-				>
-					<div
-						onClick={() => {
-							setOptions({ mode: "studio" });
-							commands.setRecordingMode("studio");
-						}}
-						class={`flex justify-center items-center transition-all duration-200 rounded-full size-7 hover:cursor-pointer ${
-							rawOptions.mode === "studio"
-								? "ring-2 ring-offset-1 ring-offset-gray-1 bg-gray-7 hover:bg-gray-7 ring-blue-500"
-								: "bg-gray-3 hover:bg-gray-7"
-						}`}
->>>>>>> 816cd3ca
 					>
 						<div
 							onClick={() => {
 								setOptions({ mode: "studio" });
+								commands.setRecordingMode("studio");
 							}}
-							class={`flex justify-center items-center transition-all duration-200 rounded-full size-7  ${
-								rawOptions.mode === "studio"
+							class={`flex justify-center items-center transition-all duration-200 rounded-full size-7  ${rawOptions.mode === "studio"
 									? "ring-2 ring-offset-1 ring-offset-gray-1 bg-gray-7 hover:bg-gray-7 ring-blue-500"
 									: "hover:bg-gray-7/70 apple-vibrancy-fill"
-							}`}
+								}`}
 						>
 							<IconCapFilmCut class="size-3.5 invert dark:invert-0" />
 						</div>
 					</Tooltip>
 				)}
 
-<<<<<<< HEAD
 				{!isInfoHovered() && (
 					<Tooltip
 						placement="top"
 						content="Screenshot mode"
 						openDelay={0}
 						closeDelay={0}
-=======
-			{!isInfoHovered() && (
-				<Tooltip
-					placement="top"
-					content="Screenshot mode"
-					openDelay={0}
-					closeDelay={0}
-				>
-					<div
-						onClick={() => {
-							setOptions({ mode: "screenshot" });
-							commands.setRecordingMode("screenshot");
-						}}
-						class={`flex justify-center items-center transition-all duration-200 rounded-full size-7 hover:cursor-pointer ${
-							rawOptions.mode === "screenshot"
-								? "ring-2 ring-offset-1 ring-offset-gray-1 bg-gray-7 hover:bg-gray-7 ring-blue-500"
-								: "bg-gray-3 hover:bg-gray-7"
-						}`}
->>>>>>> 816cd3ca
 					>
 						<div
 							onClick={() => {
 								setOptions({ mode: "screenshot" });
+								commands.setRecordingMode("screenshot");
 							}}
-							class={`flex justify-center items-center transition-all duration-200 rounded-full size-7  ${
-								rawOptions.mode === "screenshot"
+							class={`flex justify-center items-center transition-all duration-200 rounded-full size-7  ${rawOptions.mode === "screenshot"
 									? "ring-2 ring-offset-1 ring-offset-gray-1 bg-gray-7 hover:bg-gray-7 ring-blue-500"
 									: "hover:bg-gray-7/70 apple-vibrancy-fill"
-							}`}
+								}`}
 						>
 							<IconCapScreenshot class="size-3.5 invert dark:invert-0" />
 						</div>
 					</Tooltip>
 				)}
 
-<<<<<<< HEAD
 				{isInfoHovered() && (
 					<>
 						<div
 							onClick={() => {
 								setOptions({ mode: "instant" });
+								commands.setRecordingMode("instant");
 							}}
-							class={`flex justify-center items-center transition-all duration-200 rounded-full size-7  ${
-								rawOptions.mode === "instant"
+							class={`flex justify-center items-center transition-all duration-200 rounded-full size-7  ${rawOptions.mode === "instant"
 									? "ring-2 ring-offset-1 ring-offset-gray-1 bg-gray-5 hover:bg-gray-7 ring-blue-500"
 									: "hover:bg-gray-7/70"
-							}`}
+								}`}
 						>
 							<IconCapInstant class="invert size-4 dark:invert-0" />
 						</div>
@@ -182,12 +116,12 @@
 						<div
 							onClick={() => {
 								setOptions({ mode: "studio" });
+								commands.setRecordingMode("studio");
 							}}
-							class={`flex justify-center items-center transition-all duration-200 rounded-full size-7  ${
-								rawOptions.mode === "studio"
+							class={`flex justify-center items-center transition-all duration-200 rounded-full size-7  ${rawOptions.mode === "studio"
 									? "ring-2 ring-offset-1 ring-offset-gray-1 bg-gray-5 hover:bg-gray-7 ring-blue-10"
 									: "hover:bg-gray-7/70"
-							}`}
+								}`}
 						>
 							<IconCapFilmCut class="size-3.5 invert dark:invert-0" />
 						</div>
@@ -195,65 +129,18 @@
 						<div
 							onClick={() => {
 								setOptions({ mode: "screenshot" });
+								commands.setRecordingMode("screenshot");
 							}}
-							class={`flex justify-center items-center transition-all duration-200 rounded-full size-7  ${
-								rawOptions.mode === "screenshot"
+							class={`flex justify-center items-center transition-all duration-200 rounded-full size-7  ${rawOptions.mode === "screenshot"
 									? "ring-2 ring-offset-1 ring-offset-gray-1 bg-gray-5 hover:bg-gray-7 ring-blue-10"
 									: "hover:bg-gray-7/70"
-							}`}
+								}`}
 						>
 							<IconCapScreenshot class="size-3.5 invert dark:invert-0" />
 						</div>
 					</>
 				)}
 			</div>
-=======
-			{isInfoHovered() && (
-				<>
-					<div
-						onClick={() => {
-							setOptions({ mode: "instant" });
-							commands.setRecordingMode("instant");
-						}}
-						class={`flex justify-center items-center transition-all duration-200 rounded-full size-7 hover:cursor-pointer ${
-							rawOptions.mode === "instant"
-								? "ring-2 ring-offset-1 ring-offset-gray-1 bg-gray-5 hover:bg-gray-7 ring-blue-500"
-								: "bg-gray-3 hover:bg-gray-7"
-						}`}
-					>
-						<IconCapInstant class="invert size-4 dark:invert-0" />
-					</div>
-
-					<div
-						onClick={() => {
-							setOptions({ mode: "studio" });
-							commands.setRecordingMode("studio");
-						}}
-						class={`flex justify-center items-center transition-all duration-200 rounded-full size-7 hover:cursor-pointer ${
-							rawOptions.mode === "studio"
-								? "ring-2 ring-offset-1 ring-offset-gray-1 bg-gray-5 hover:bg-gray-7 ring-blue-10"
-								: "bg-gray-3 hover:bg-gray-7"
-						}`}
-					>
-						<IconCapFilmCut class="size-3.5 invert dark:invert-0" />
-					</div>
-
-					<div
-						onClick={() => {
-							setOptions({ mode: "screenshot" });
-							commands.setRecordingMode("screenshot");
-						}}
-						class={`flex justify-center items-center transition-all duration-200 rounded-full size-7 hover:cursor-pointer ${
-							rawOptions.mode === "screenshot"
-								? "ring-2 ring-offset-1 ring-offset-gray-1 bg-gray-5 hover:bg-gray-7 ring-blue-10"
-								: "bg-gray-3 hover:bg-gray-7"
-						}`}
-					>
-						<IconCapScreenshot class="size-3.5 invert dark:invert-0" />
-					</div>
-				</>
-			)}
->>>>>>> 816cd3ca
 		</div>
 	);
 };
