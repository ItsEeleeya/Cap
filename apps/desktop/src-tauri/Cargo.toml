--- conflicted
+++ resolved
@@ -14,22 +14,6 @@
 ffmpeg-sidecar = "0.5.1"
 
 [dependencies]
-<<<<<<< HEAD
-tauri = { version = "2.0.0-beta.22", features = [
-  "macos-private-api",
-  "devtools",
-  "tray-icon",
-] }
-
-# tauri-plugin-oauth = { git = "https://github.com/FabianLars/tauri-plugin-oauth", branch = "main" } # Use deep-link instead.
-tauri-plugin-positioner = "2.0.0-beta"
-tauri-plugin-deep-link = "2.0.0-beta"
-tauri-specta = { version = "=2.0.0-rc.11", features = [
-  "javascript",
-  "typescript",
-] }
-specta = "=2.0.0-rc.12"
-=======
 tauri = { version = "1.6.1", features = [
   "system-tray",
   "updater",
@@ -60,7 +44,6 @@
   "http-all",
   "icon-png",
 ] }
->>>>>>> dc4c38ec
 serde = { version = "1.0", features = ["derive"] }
 serde_json = "1.0"
 ffmpeg-sidecar = "0.5.1"
