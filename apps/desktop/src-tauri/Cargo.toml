--- conflicted
+++ resolved
@@ -40,13 +40,7 @@
 serde_json = "1"
 specta = "=2.0.0-rc.19"
 specta-typescript = "0.0.6"
-<<<<<<< HEAD
-tokio = { version = "1.39.2", features = ["macros", "process", "fs"] }
-=======
-swift-rs = "1.0.6"
-nix = { version = "0.29.0", features = ["fs"] }
 tokio.workspace = true
->>>>>>> 4424dadf
 uuid = { version = "1.10.0", features = ["v4"] }
 scap = { git = "https://github.com/CapSoftware/scap", rev = "691bd88798d3" }
 ffmpeg-sidecar = { git = "https://github.com/CapSoftware/ffmpeg-sidecar", branch = "main" }
