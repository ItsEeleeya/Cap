mod api;
mod audio;
mod audio_meter;
mod auth;
mod camera;
mod camera_legacy;
mod captions;
mod deeplink_actions;
mod editor_window;
mod export;
mod fake_window;
mod flags;
mod frame_ws;
mod general_settings;
mod hotkeys;
mod notifications;
mod permissions;
mod platform;
mod presets;
mod recording;
mod recording_settings;
mod target_select_overlay;
mod thumbnails;
mod tray;
mod upload;
mod upload_legacy;
mod web_api;
mod windows;

use audio::AppSounds;
use auth::{AuthStore, AuthenticationInvalid, Plan};
use camera::CameraPreviewState;
use cap_editor::{EditorInstance, EditorState};
use cap_project::{
    InstantRecordingMeta, ProjectConfiguration, RecordingMeta, RecordingMetaInner, SharingMeta,
    StudioRecordingMeta, StudioRecordingStatus, UploadMeta, VideoUploadInfo, XY, ZoomSegment,
};
use cap_recording::{
    RecordingMode,
    feeds::{
        self,
        camera::{CameraFeed, DeviceOrModelID},
        microphone::{self, MicrophoneFeed},
    },
    sources::screen_capture::ScreenCaptureTarget,
};
use cap_rendering::{ProjectRecordingsMeta, RenderedFrame};
use clipboard_rs::common::RustImage;
use clipboard_rs::{Clipboard, ClipboardContext};
use editor_window::{EditorInstances, WindowEditorInstance};
use ffmpeg::ffi::AV_TIME_BASE;
use general_settings::GeneralSettingsStore;
use kameo::{Actor, actor::ActorRef};
use notifications::NotificationType;
use png::{ColorType, Encoder};
use recording::InProgressRecording;
use relative_path::RelativePathBuf;
use scap::{
    capturer::Capturer,
    frame::{Frame, VideoFrame},
};
use scap_targets::{Display, DisplayId, WindowId, bounds::LogicalBounds};
use serde::{Deserialize, Serialize};
use serde_json::json;
use specta::Type;
use std::{
    collections::BTreeMap,
    fs::File,
    future::Future,
    io::BufWriter,
    marker::PhantomData,
    path::{Path, PathBuf},
    process::Command,
    str::FromStr,
    sync::Arc,
};
use tauri::{AppHandle, Manager, State, Window, WindowEvent, ipc::Channel};
use tauri_plugin_deep_link::DeepLinkExt;
use tauri_plugin_dialog::DialogExt;
use tauri_plugin_global_shortcut::GlobalShortcutExt;
use tauri_plugin_notification::{NotificationExt, PermissionState};
use tauri_plugin_opener::OpenerExt;
use tauri_plugin_shell::ShellExt;
use tauri_specta::Event;
#[cfg(target_os = "macos")]
use tokio::sync::Mutex;
use tokio::sync::{RwLock, oneshot};
use tracing::{error, trace, warn};
use upload::{create_or_get_video, upload_image, upload_video};
use web_api::ManagerExt as WebManagerExt;
use windows::{CapWindow, CapWindowDefinition, EditorWindowIds, set_window_transparent};

use crate::{
    camera::CameraPreviewManager,
    recording_settings::{RecordingSettingsStore, RecordingTargetMode},
    upload::InstantMultipartUpload,
};
use crate::{recording::start_recording, upload::build_video_meta};

#[allow(clippy::large_enum_variant)]
pub enum RecordingState {
    None,
    Pending {
        mode: RecordingMode,
        target: ScreenCaptureTarget,
    },
    Active(InProgressRecording),
}

#[derive(specta::Type, Serialize)]
#[serde(rename_all = "camelCase")]
pub struct App {
    #[deprecated = "can be removed when native camera preview is ready"]
    camera_ws_port: u16,
    #[serde(skip)]
    camera_preview: CameraPreviewManager,
    #[serde(skip)]
    handle: AppHandle,
    #[serde(skip)]
    recording_state: RecordingState,
    #[serde(skip)]
    recording_logging_handle: LoggingHandle,
    #[serde(skip)]
    mic_feed: ActorRef<feeds::microphone::MicrophoneFeed>,
    #[serde(skip)]
    camera_feed: ActorRef<feeds::camera::CameraFeed>,
    server_url: String,
}

#[derive(specta::Type, Serialize, Deserialize, Clone, Debug)]
#[serde(rename_all = "camelCase")]
pub enum VideoType {
    Screen,
    Output,
    Camera,
}

#[derive(Serialize, Deserialize, specta::Type, Debug)]
pub enum UploadResult {
    Success(String),
    NotAuthenticated,
    PlanCheckFailed,
    UpgradeRequired,
}

#[derive(Serialize, Deserialize, specta::Type, Debug)]
pub struct VideoRecordingMetadata {
    pub duration: f64,
    pub size: f64,
}

impl App {
    pub fn set_pending_recording(&mut self, mode: RecordingMode, target: ScreenCaptureTarget) {
        self.recording_state = RecordingState::Pending { mode, target };
        CurrentRecordingChanged.emit(&self.handle).ok();
    }

    pub fn set_current_recording(&mut self, actor: InProgressRecording) {
        self.recording_state = RecordingState::Active(actor);
        CurrentRecordingChanged.emit(&self.handle).ok();
    }

    pub fn clear_current_recording(&mut self) -> Option<InProgressRecording> {
        match std::mem::replace(&mut self.recording_state, RecordingState::None) {
            RecordingState::Active(recording) => {
                self.close_occluder_windows();
                Some(recording)
            }
            _ => {
                self.close_occluder_windows();
                None
            }
        }
    }

    fn close_occluder_windows(&self) {
        for window in self.handle.webview_windows() {
            if window.0.starts_with("window-capture-occluder-") {
                let _ = window.1.close();
            }
        }
    }

    async fn add_recording_logging_handle(&mut self, path: &PathBuf) -> Result<(), String> {
        let logfile =
            std::fs::File::create(path).map_err(|e| format!("Failed to create logfile: {e}"))?;

        self.recording_logging_handle
            .reload(Some(Box::new(
                tracing_subscriber::fmt::layer()
                    .with_ansi(false)
                    .with_target(true)
                    .with_writer(logfile),
            ) as DynLoggingLayer))
            .map_err(|e| format!("Failed to reload logging layer: {e}"))?;

        Ok(())
    }

    pub fn current_recording(&self) -> Option<&InProgressRecording> {
        match &self.recording_state {
            RecordingState::Active(recording) => Some(recording),
            _ => None,
        }
    }

    pub fn current_recording_mut(&mut self) -> Option<&mut InProgressRecording> {
        match &mut self.recording_state {
            RecordingState::Active(recording) => Some(recording),
            _ => None,
        }
    }

    pub fn is_recording_active_or_pending(&self) -> bool {
        !matches!(self.recording_state, RecordingState::None)
    }
}

#[tauri::command]
#[specta::specta]
async fn set_mic_input(state: MutableState<'_, App>, label: Option<String>) -> Result<(), String> {
    let mic_feed = state.read().await.mic_feed.clone();

    match label {
        None => {
            mic_feed
                .ask(microphone::RemoveInput)
                .await
                .map_err(|e| e.to_string())?;
        }
        Some(label) => {
            mic_feed
                .ask(feeds::microphone::SetInput { label })
                .await
                .map_err(|e| e.to_string())?
                .await
                .map_err(|e| e.to_string())?;
        }
    }

    Ok(())
}

#[tauri::command]
#[specta::specta]
async fn set_camera_input(
    app_handle: AppHandle,
    state: MutableState<'_, App>,
    id: Option<DeviceOrModelID>,
) -> Result<(), String> {
    let camera_feed = state.read().await.camera_feed.clone();

    match id {
        None => {
            camera_feed
                .ask(feeds::camera::RemoveInput)
                .await
                .map_err(|e| e.to_string())?;
        }
        Some(id) => {
            CapWindow::Camera
                .show(&app_handle)
                .await
                .map_err(|err| error!("Failed to show camera preview window: {err}"))
                .ok();

            camera_feed
                .ask(feeds::camera::SetInput { id })
                .await
                .map_err(|e| e.to_string())?
                .await
                .map_err(|e| e.to_string())?;
        }
    }

    Ok(())
}

#[derive(specta::Type, Serialize, tauri_specta::Event, Clone)]
pub struct RecordingOptionsChanged;

#[derive(Deserialize, specta::Type, Serialize, tauri_specta::Event, Debug, Clone)]
pub struct NewStudioRecordingAdded {
    path: PathBuf,
}

#[derive(specta::Type, tauri_specta::Event, Debug, Clone, Serialize)]
pub struct RecordingDeleted {
    #[allow(unused)]
    path: PathBuf,
}

#[derive(Deserialize, specta::Type, Serialize, tauri_specta::Event, Debug, Clone)]
pub struct NewScreenshotAdded {
    path: PathBuf,
}

#[derive(Deserialize, specta::Type, Serialize, tauri_specta::Event, Debug, Clone)]
pub struct RecordingStarted;

#[derive(Deserialize, specta::Type, Serialize, tauri_specta::Event, Debug, Clone)]
pub struct RecordingStopped;

#[derive(Deserialize, specta::Type, Serialize, tauri_specta::Event, Debug, Clone)]
pub struct RequestStartRecording {
    pub mode: RecordingMode,
}

#[derive(Deserialize, specta::Type, Serialize, tauri_specta::Event, Debug, Clone)]
pub struct RequestNewScreenshot;

#[derive(Deserialize, specta::Type, Serialize, tauri_specta::Event, Debug, Clone)]
pub struct RequestOpenRecordingPicker {
    pub target_mode: Option<RecordingTargetMode>,
}

#[derive(Deserialize, specta::Type, Serialize, tauri_specta::Event, Debug, Clone)]
pub struct RequestOpenSettings {
    page: String,
}

#[derive(Deserialize, specta::Type, Serialize, tauri_specta::Event, Debug, Clone)]
pub struct RequestScreenCapturePrewarm {
    #[serde(default)]
    pub force: bool,
}

#[derive(Deserialize, specta::Type, Serialize, tauri_specta::Event, Debug, Clone)]
pub struct NewNotification {
    title: String,
    body: String,
    is_error: bool,
}

type ArcLock<T> = Arc<RwLock<T>>;
pub type MutableState<'a, T> = State<'a, Arc<RwLock<T>>>;

type SingleTuple<T> = (T,);

#[derive(Serialize, Type)]
struct JsonValue<T>(
    #[serde(skip)] PhantomData<T>,
    #[specta(type = SingleTuple<T>)] serde_json::Value,
);

impl<T> Clone for JsonValue<T> {
    fn clone(&self) -> Self {
        Self(PhantomData, self.1.clone())
    }
}

impl<T: Serialize> JsonValue<T> {
    fn new(value: &T) -> Self {
        Self(PhantomData, json!(value))
    }
}

#[derive(Serialize, Type)]
#[serde(rename_all = "camelCase")]
pub struct RecordingInfo {
    capture_target: ScreenCaptureTarget,
}

#[derive(Serialize, Type)]
#[serde(rename_all = "camelCase")]
enum CurrentRecordingTarget {
    Window {
        id: WindowId,
        bounds: LogicalBounds,
    },
    Screen {
        id: DisplayId,
    },
    Area {
        screen: DisplayId,
        bounds: LogicalBounds,
    },
}

#[derive(Serialize, Type)]
#[serde(rename_all = "camelCase")]
struct CurrentRecording {
    target: CurrentRecordingTarget,
    mode: RecordingMode,
}

#[tauri::command]
#[specta::specta]
async fn get_current_recording(
    state: MutableState<'_, App>,
) -> Result<JsonValue<Option<CurrentRecording>>, ()> {
    let state = state.read().await;

    let (mode, capture_target) = match &state.recording_state {
        RecordingState::None => return Ok(JsonValue::new(&None)),
        RecordingState::Pending { mode, target } => (*mode, target),
        RecordingState::Active(inner) => (inner.mode(), inner.capture_target()),
    };

    let target = match capture_target {
        ScreenCaptureTarget::Display { id } => CurrentRecordingTarget::Screen { id: id.clone() },
        ScreenCaptureTarget::Window { id } => CurrentRecordingTarget::Window {
            id: id.clone(),
            bounds: scap_targets::Window::from_id(id)
                .ok_or(())?
                .display_relative_logical_bounds()
                .ok_or(())?,
        },
        ScreenCaptureTarget::Area { screen, bounds } => CurrentRecordingTarget::Area {
            screen: screen.clone(),
            bounds: *bounds,
        },
    };

    Ok(JsonValue::new(&Some(CurrentRecording { target, mode })))
}

#[derive(Serialize, Type, tauri_specta::Event, Clone)]
pub struct CurrentRecordingChanged;

async fn create_screenshot(
    input: PathBuf,
    output: PathBuf,
    size: Option<(u32, u32)>,
) -> Result<(), String> {
    println!("Creating screenshot: input={input:?}, output={output:?}, size={size:?}");

    let result: Result<(), String> = tokio::task::spawn_blocking(move || -> Result<(), String> {
        let mut ictx = ffmpeg::format::input(&input).map_err(|e| {
            eprintln!("Failed to create input context: {e}");
            e.to_string()
        })?;
        let input_stream = ictx
            .streams()
            .best(ffmpeg::media::Type::Video)
            .ok_or("No video stream found")?;
        let video_stream_index = input_stream.index();
        println!("Found video stream at index {video_stream_index}");

        let mut decoder =
            ffmpeg::codec::context::Context::from_parameters(input_stream.parameters())
                .map_err(|e| {
                    eprintln!("Failed to create decoder context: {e}");
                    e.to_string()
                })?
                .decoder()
                .video()
                .map_err(|e| {
                    eprintln!("Failed to create video decoder: {e}");
                    e.to_string()
                })?;

        let mut scaler = ffmpeg::software::scaling::context::Context::get(
            decoder.format(),
            decoder.width(),
            decoder.height(),
            ffmpeg::format::Pixel::RGB24,
            size.map_or(decoder.width(), |s| s.0),
            size.map_or(decoder.height(), |s| s.1),
            ffmpeg::software::scaling::flag::Flags::BILINEAR,
        )
        .map_err(|e| {
            eprintln!("Failed to create scaler: {e}");
            e.to_string()
        })?;

        println!("Decoder and scaler initialized");

        let mut frame = ffmpeg::frame::Video::empty();
        for (stream, packet) in ictx.packets() {
            if stream.index() == video_stream_index {
                decoder.send_packet(&packet).map_err(|e| {
                    eprintln!("Failed to send packet to decoder: {e}");
                    e.to_string()
                })?;
                if decoder.receive_frame(&mut frame).is_ok() {
                    println!("Frame received, scaling...");
                    let mut rgb_frame = ffmpeg::frame::Video::empty();
                    scaler.run(&frame, &mut rgb_frame).map_err(|e| {
                        eprintln!("Failed to scale frame: {e}");
                        e.to_string()
                    })?;

                    let width = rgb_frame.width() as usize;
                    let height = rgb_frame.height() as usize;
                    let bytes_per_pixel = 3;
                    let src_stride = rgb_frame.stride(0);
                    let dst_stride = width * bytes_per_pixel;

                    let mut img_buffer = vec![0u8; height * dst_stride];

                    for y in 0..height {
                        let src_slice =
                            &rgb_frame.data(0)[y * src_stride..y * src_stride + dst_stride];
                        let dst_slice = &mut img_buffer[y * dst_stride..(y + 1) * dst_stride];
                        dst_slice.copy_from_slice(src_slice);
                    }

                    let img = image::RgbImage::from_raw(width as u32, height as u32, img_buffer)
                        .ok_or("Failed to create image from frame data")?;
                    println!("Saving image to {output:?}");

                    img.save_with_format(&output, image::ImageFormat::Jpeg)
                        .map_err(|e| {
                            eprintln!("Failed to save image: {e}");
                            e.to_string()
                        })?;

                    println!("Screenshot created successfully");
                    return Ok(());
                }
            }
        }

        eprintln!("Failed to create screenshot: No suitable frame found");
        Err("Failed to create screenshot".to_string())
    })
    .await
    .map_err(|e| format!("Task join error: {e}"))?;

    result
}

// async fn create_thumbnail(input: PathBuf, output: PathBuf, size: (u32, u32)) -> Result<(), String> {
//     println!("Creating thumbnail: input={input:?}, output={output:?}, size={size:?}");

//     tokio::task::spawn_blocking(move || -> Result<(), String> {
//         let img = image::open(&input).map_err(|e| {
//             eprintln!("Failed to open image: {e}");
//             e.to_string()
//         })?;

//         let width = img.width() as usize;
//         let height = img.height() as usize;
//         let bytes_per_pixel = 3;
//         let src_stride = width * bytes_per_pixel;

//         let rgb_img = img.to_rgb8();
//         let img_buffer = rgb_img.as_raw();

//         let mut corrected_buffer = vec![0u8; height * src_stride];

//         for y in 0..height {
//             let src_slice = &img_buffer[y * src_stride..(y + 1) * src_stride];
//             let dst_slice = &mut corrected_buffer[y * src_stride..(y + 1) * src_stride];
//             dst_slice.copy_from_slice(src_slice);
//         }

//         let corrected_img =
//             image::RgbImage::from_raw(width as u32, height as u32, corrected_buffer)
//                 .ok_or("Failed to create corrected image")?;

//         let thumbnail = image::imageops::resize(
//             &corrected_img,
//             size.0,
//             size.1,
//             image::imageops::FilterType::Lanczos3,
//         );

//         thumbnail
//             .save_with_format(&output, image::ImageFormat::Png)
//             .map_err(|e| {
//                 eprintln!("Failed to save thumbnail: {e}");
//                 e.to_string()
//             })?;

//         println!("Thumbnail created successfully");
//         Ok(())
//     })
//     .await
//     .map_err(|e| format!("Task join error: {e}"))?
// }

#[tauri::command]
#[specta::specta]
async fn copy_file_to_path(app: AppHandle, src: String, dst: String) -> Result<(), String> {
    println!("Attempting to copy file from {src} to {dst}");

    let is_screenshot = src.contains("screenshots/");
    let is_gif = src.ends_with(".gif") || dst.ends_with(".gif");

    let src_path = std::path::Path::new(&src);
    if !src_path.exists() {
        return Err(format!("Source file {src} does not exist"));
    }

    if !is_screenshot && !is_gif && !is_valid_video(src_path) {
        let mut attempts = 0;
        while attempts < 10 {
            std::thread::sleep(std::time::Duration::from_secs(1));
            if is_valid_video(src_path) {
                break;
            }
            attempts += 1;
        }
        if attempts == 10 {
            return Err("Source video file is not a valid MP4".to_string());
        }
    }

    if let Some(parent) = std::path::Path::new(&dst).parent() {
        tokio::fs::create_dir_all(parent)
            .await
            .map_err(|e| format!("Failed to create target directory: {e}"))?;
    }

    let mut attempts = 0;
    const MAX_ATTEMPTS: u32 = 3;
    let mut last_error = None;

    while attempts < MAX_ATTEMPTS {
        match tokio::fs::copy(&src, &dst).await {
            Ok(bytes) => {
                let src_size = match tokio::fs::metadata(&src).await {
                    Ok(metadata) => metadata.len(),
                    Err(e) => {
                        last_error = Some(format!("Failed to get source file metadata: {e}"));
                        attempts += 1;
                        tokio::time::sleep(tokio::time::Duration::from_secs(1)).await;
                        continue;
                    }
                };

                if bytes != src_size {
                    last_error = Some(format!(
                        "File copy verification failed: copied {bytes} bytes but source is {src_size} bytes"
                    ));
                    let _ = tokio::fs::remove_file(&dst).await;
                    attempts += 1;
                    tokio::time::sleep(tokio::time::Duration::from_secs(1)).await;
                    continue;
                }

                if !is_screenshot && !is_gif && !is_valid_video(std::path::Path::new(&dst)) {
                    last_error = Some("Destination file is not a valid".to_string());
                    let _ = tokio::fs::remove_file(&dst).await;
                    attempts += 1;
                    tokio::time::sleep(tokio::time::Duration::from_secs(1)).await;
                    continue;
                }

                println!("Successfully copied {bytes} bytes from {src} to {dst}");

                notifications::send_notification(
                    &app,
                    if is_screenshot {
                        notifications::NotificationType::ScreenshotSaved
                    } else {
                        notifications::NotificationType::VideoSaved
                    },
                );
                return Ok(());
            }
            Err(e) => {
                last_error = Some(e.to_string());
                attempts += 1;
                if attempts < MAX_ATTEMPTS {
                    tokio::time::sleep(tokio::time::Duration::from_secs(1)).await;
                    continue;
                }
            }
        }
    }

    eprintln!(
        "Failed to copy file from {} to {} after {} attempts. Last error: {}",
        src,
        dst,
        MAX_ATTEMPTS,
        last_error.as_ref().unwrap()
    );

    notifications::send_notification(
        &app,
        if is_screenshot {
            notifications::NotificationType::ScreenshotSaveFailed
        } else {
            notifications::NotificationType::VideoSaveFailed
        },
    );

    Err(last_error.unwrap_or_else(|| "Maximum retry attempts exceeded".to_string()))
}

pub fn is_valid_video(path: &std::path::Path) -> bool {
    match ffmpeg::format::input(path) {
        Ok(input_context) => {
            // Check if we have at least one video stream
            input_context
                .streams()
                .any(|stream| stream.parameters().medium() == ffmpeg::media::Type::Video)
        }
        Err(_) => false,
    }
}

#[tauri::command]
#[specta::specta]
async fn copy_screenshot_to_clipboard(
    clipboard: MutableState<'_, ClipboardContext>,
    path: String,
) -> Result<(), String> {
    println!("Copying screenshot to clipboard: {path:?}");

    let img_data = clipboard_rs::RustImageData::from_path(&path)
        .map_err(|e| format!("Failed to copy screenshot to clipboard: {e}"))?;
    clipboard
        .write()
        .await
        .set_image(img_data)
        .map_err(|err| format!("Failed to copy screenshot to clipboard: {err}"))?;
    Ok(())
}

#[tauri::command]
#[specta::specta]
async fn open_file_path(_app: AppHandle, path: PathBuf) -> Result<(), String> {
    let path_str = path.to_str().ok_or("Invalid path")?;

    #[cfg(target_os = "windows")]
    {
        Command::new("explorer")
            .args(["/select,", path_str])
            .spawn()
            .map_err(|e| format!("Failed to open folder: {}", e))?;
    }

    #[cfg(target_os = "macos")]
    {
        Command::new("open")
            .arg("-R")
            .arg(path_str)
            .spawn()
            .map_err(|e| format!("Failed to open folder: {e}"))?;
    }

    #[cfg(target_os = "linux")]
    {
        Command::new("xdg-open")
            .arg(
                path.parent()
                    .ok_or("Invalid path")?
                    .to_str()
                    .ok_or("Invalid path")?,
            )
            .spawn()
            .map_err(|e| format!("Failed to open folder: {}", e))?;
    }

    Ok(())
}

#[derive(Deserialize, specta::Type, tauri_specta::Event, Debug, Clone)]
struct RenderFrameEvent {
    frame_number: u32,
    fps: u32,
    resolution_base: XY<u32>,
}

#[derive(Serialize, specta::Type, tauri_specta::Event, Debug, Clone)]
struct EditorStateChanged {
    playhead_position: u32,
}

impl EditorStateChanged {
    fn new(s: &EditorState) -> Self {
        Self {
            playhead_position: s.playhead_position,
        }
    }
}

#[tauri::command]
#[specta::specta]
async fn start_playback(
    editor_instance: WindowEditorInstance,
    fps: u32,
    resolution_base: XY<u32>,
) -> Result<(), String> {
    editor_instance.start_playback(fps, resolution_base).await;

    Ok(())
}

#[tauri::command]
#[specta::specta]
async fn stop_playback(editor_instance: WindowEditorInstance) -> Result<(), String> {
    let mut state = editor_instance.state.lock().await;

    if let Some(handle) = state.playback_task.take() {
        handle.stop();
    }

    Ok(())
}

#[derive(Serialize, Type, Debug)]
#[serde(rename_all = "camelCase")]
struct SerializedEditorInstance {
    frames_socket_url: String,
    recording_duration: f64,
    saved_project_config: ProjectConfiguration,
    recordings: Arc<ProjectRecordingsMeta>,
    path: PathBuf,
}

#[tauri::command]
#[specta::specta]
async fn create_editor_instance(window: Window) -> Result<SerializedEditorInstance, String> {
    let CapWindowDefinition::Editor { id } = CapWindowDefinition::from_str(window.label()).unwrap()
    else {
        return Err("Invalid window".to_string());
    };

    let path = {
        let window_ids = EditorWindowIds::get(window.app_handle());
        let window_ids = window_ids.ids.lock().unwrap();

        let Some((path, _)) = window_ids.iter().find(|(_, _id)| *_id == id) else {
            return Err("Editor instance not found".to_string());
        };
        path.clone()
    };

    let editor_instance = EditorInstances::get_or_create(&window, path).await?;

    let meta = editor_instance.meta();

    println!("Pretty name: {}", meta.pretty_name);

    Ok(SerializedEditorInstance {
        frames_socket_url: format!("ws://localhost:{}", editor_instance.ws_port),
        recording_duration: editor_instance.recordings.duration(),
        saved_project_config: {
            let project_config = editor_instance.project_config.1.borrow();
            project_config.clone()
        },
        recordings: editor_instance.recordings.clone(),
        path: editor_instance.project_path.clone(),
    })
}

#[tauri::command]
#[specta::specta]
async fn get_editor_meta(editor: WindowEditorInstance) -> Result<RecordingMeta, String> {
    let path = editor.project_path.clone();
    RecordingMeta::load_for_project(&path).map_err(|e| e.to_string())
}
#[tauri::command]
#[specta::specta]
async fn set_pretty_name(editor: WindowEditorInstance, pretty_name: String) -> Result<(), String> {
    let mut meta = editor.meta().clone();
    meta.pretty_name = pretty_name;
    meta.save_for_project().map_err(|e| e.to_string())
}

#[tauri::command]
#[specta::specta]
async fn copy_video_to_clipboard(
    app: AppHandle,
    clipboard: MutableState<'_, ClipboardContext>,
    path: String,
) -> Result<(), String> {
    println!("copying");
    let _ = clipboard.write().await.set_files(vec![path]);

    notifications::send_notification(
        &app,
        notifications::NotificationType::VideoCopiedToClipboard,
    );
    Ok(())
}

#[tauri::command]
#[specta::specta]
async fn get_video_metadata(path: PathBuf) -> Result<VideoRecordingMetadata, String> {
    let recording_meta = RecordingMeta::load_for_project(&path).map_err(|v| v.to_string())?;

    fn get_duration_for_path(path: PathBuf) -> Result<f64, String> {
        let input =
            ffmpeg::format::input(&path).map_err(|e| format!("Failed to open video file: {e}"))?;

        let raw_duration = input.duration();
        if raw_duration <= 0 {
            return Err(format!(
                "Unknown or invalid duration for video file: {:?}",
                path
            ));
        }

        let duration = raw_duration as f64 / AV_TIME_BASE as f64;
        Ok(duration)
    }

    let display_paths = match &recording_meta.inner {
        RecordingMetaInner::Instant(_) => {
            vec![path.join("content/output.mp4")]
        }
        RecordingMetaInner::Studio(meta) => {
            let status = meta.status();
            if let StudioRecordingStatus::Failed { .. } = status {
                return Err("Unable to get metadata on failed recording".to_string());
            } else if let StudioRecordingStatus::InProgress = status {
                return Err("Unable to get metadata on in-progress recording".to_string());
            }

            match meta {
                StudioRecordingMeta::SingleSegment { segment } => {
                    vec![recording_meta.path(&segment.display.path)]
                }
                StudioRecordingMeta::MultipleSegments { inner } => inner
                    .segments
                    .iter()
                    .map(|s| recording_meta.path(&s.display.path))
                    .collect(),
            }
        }
    };

    let duration = display_paths
        .into_iter()
        .map(get_duration_for_path)
        .try_fold(0f64, |acc, item| -> Result<f64, String> {
            let d = item?;
            Ok(acc + d)
        })?;

    let (width, height) = (1920, 1080);
    let fps = 30;

    let base_bitrate = if width <= 1280 && height <= 720 {
        4_000_000.0
    } else if width <= 1920 && height <= 1080 {
        8_000_000.0
    } else if width <= 2560 && height <= 1440 {
        14_000_000.0
    } else {
        20_000_000.0
    };

    let fps_factor = (fps as f64) / 30.0;
    let video_bitrate = base_bitrate * fps_factor;
    let audio_bitrate = 192_000.0;
    let total_bitrate = video_bitrate + audio_bitrate;
    let estimated_size_mb = (total_bitrate * duration) / (8.0 * 1024.0 * 1024.0);

    Ok(VideoRecordingMetadata {
        size: estimated_size_mb,
        duration,
    })
}

#[tauri::command]
#[specta::specta]
fn close_recordings_overlay_window(app: AppHandle) {
    #[cfg(target_os = "macos")]
    {
        use tauri_nspanel::ManagerExt;
        if let Ok(panel) = app.get_webview_panel(&CapWindowDefinition::RecordingsOverlay.label()) {
            panel.released_when_closed(true);
            panel.close();
        }
    }

    if !cfg!(target_os = "macos")
        && let Some(window) = CapWindowDefinition::RecordingsOverlay.get(&app)
    {
        let _ = window.close();
    }
}

#[tauri::command(async)]
#[specta::specta]
fn focus_captures_panel(_app: AppHandle) {
    #[cfg(target_os = "macos")]
    {
        use tauri_nspanel::ManagerExt;
        if let Ok(panel) = _app.get_webview_panel(&CapWindowDefinition::RecordingsOverlay.label()) {
            panel.make_key_window();
        }
    }
}

#[derive(Serialize, Deserialize, specta::Type, Clone)]
#[serde(tag = "type", rename_all = "camelCase")]
pub struct FramesRendered {
    rendered_count: u32,
    total_frames: u32,
}

#[tauri::command]
#[specta::specta]
async fn set_playhead_position(
    editor_instance: WindowEditorInstance,
    frame_number: u32,
) -> Result<(), String> {
    editor_instance
        .modify_and_emit_state(|state| {
            state.playhead_position = frame_number;
        })
        .await;

    Ok(())
}

#[tauri::command]
#[specta::specta]
async fn set_project_config(
    editor_instance: WindowEditorInstance,
    config: ProjectConfiguration,
) -> Result<(), String> {
    config.write(&editor_instance.project_path).unwrap();

    editor_instance.project_config.0.send(config).ok();

    Ok(())
}

#[tauri::command]
#[specta::specta]
async fn generate_zoom_segments_from_clicks(
    editor_instance: WindowEditorInstance,
) -> Result<Vec<ZoomSegment>, String> {
    let meta = editor_instance.meta();
    let recordings = &editor_instance.recordings;

    let zoom_segments = recording::generate_zoom_segments_for_project(meta, recordings);

    Ok(zoom_segments)
}

#[tauri::command]
#[specta::specta]
async fn list_audio_devices() -> Result<Vec<String>, ()> {
    if !permissions::do_permissions_check(false)
        .microphone
        .permitted()
    {
        return Ok(vec![]);
    }

    Ok(MicrophoneFeed::list().keys().cloned().collect())
}

#[derive(Serialize, Type, Debug, Clone)]
pub struct UploadProgress {
    progress: f64,
}

#[derive(Deserialize, Type)]
pub enum UploadMode {
    Initial {
        pre_created_video: Option<VideoUploadInfo>,
    },
    Reupload,
}

#[tauri::command]
#[specta::specta]
async fn upload_exported_video(
    app: AppHandle,
    path: PathBuf,
    mode: UploadMode,
    channel: Channel<UploadProgress>,
) -> Result<UploadResult, String> {
    let Ok(Some(auth)) = AuthStore::get(&app) else {
        AuthStore::set(&app, None).map_err(|e| e.to_string())?;
        return Ok(UploadResult::NotAuthenticated);
    };

    let mut meta = RecordingMeta::load_for_project(&path).map_err(|v| v.to_string())?;

    let file_path = meta.output_path();
    if !file_path.exists() {
        notifications::send_notification(&app, notifications::NotificationType::UploadFailed);
        return Err("Failed to upload video: Rendered video not found".to_string());
    }

    let metadata = build_video_meta(&file_path)
        .map_err(|err| format!("Error getting output video meta: {err}"))?;

    if !auth.is_upgraded() && metadata.duration_in_secs > 300.0 {
        return Ok(UploadResult::UpgradeRequired);
    }

    channel.send(UploadProgress { progress: 0.0 }).ok();

    let s3_config = async {
        let video_id = match mode {
            UploadMode::Initial { pre_created_video } => {
                if let Some(pre_created) = pre_created_video {
                    return Ok(pre_created.config);
                }
                None
            }
            UploadMode::Reupload => {
                let Some(sharing) = meta.sharing.clone() else {
                    return Err("No sharing metadata found".to_string());
                };

                Some(sharing.id)
            }
        };

        create_or_get_video(
            &app,
            false,
            video_id,
            Some(meta.pretty_name.clone()),
            Some(metadata.clone()),
        )
        .await
    }
    .await?;

    let screenshot_path = meta.project_path.join("screenshots/display.jpg");
    meta.upload = Some(UploadMeta::SinglePartUpload {
        video_id: s3_config.id.clone(),
        file_path: file_path.clone(),
        screenshot_path: screenshot_path.clone(),
        recording_dir: path.clone(),
    });
    meta.save_for_project()
        .map_err(|e| error!("Failed to save recording meta: {e}"))
        .ok();

    match upload_video(
        &app,
        s3_config.id.clone(),
        file_path,
        screenshot_path,
        metadata,
        Some(channel.clone()),
    )
    .await
    {
        Ok(uploaded_video) => {
            channel.send(UploadProgress { progress: 1.0 }).ok();

            meta.upload = Some(UploadMeta::Complete);
            meta.sharing = Some(SharingMeta {
                link: uploaded_video.link.clone(),
                id: uploaded_video.id.clone(),
            });
            meta.save_for_project()
                .map_err(|e| error!("Failed to save recording meta: {e}"))
                .ok();

            let _ = app
                .state::<ArcLock<ClipboardContext>>()
                .write()
                .await
                .set_text(uploaded_video.link.clone());

            NotificationType::ShareableLinkCopied.send(&app);
            Ok(UploadResult::Success(uploaded_video.link))
        }
        Err(e) => {
            error!("Failed to upload video: {e}");

            NotificationType::UploadFailed.send(&app);

            meta.upload = Some(UploadMeta::Failed { error: e.clone() });
            meta.save_for_project()
                .map_err(|e| error!("Failed to save recording meta: {e}"))
                .ok();

            Err(e)
        }
    }
}

#[tauri::command]
#[specta::specta]
async fn upload_screenshot(
    app: AppHandle,
    clipboard: MutableState<'_, ClipboardContext>,
    screenshot_path: PathBuf,
) -> Result<UploadResult, String> {
    let Ok(Some(auth)) = AuthStore::get(&app) else {
        AuthStore::set(&app, None).map_err(|e| e.to_string())?;
        return Ok(UploadResult::NotAuthenticated);
    };

    if !auth.is_upgraded() {
        CapWindow::Upgrade.show(&app).await.ok();
        return Ok(UploadResult::UpgradeRequired);
    }

    println!("Uploading screenshot: {screenshot_path:?}");

    let screenshot_dir = screenshot_path.parent().unwrap().to_path_buf();
    let mut meta = RecordingMeta::load_for_project(&screenshot_dir).unwrap();

    let share_link = if let Some(sharing) = meta.sharing.as_ref() {
        println!("Screenshot already uploaded, using existing link");
        sharing.link.clone()
    } else {
        let uploaded = upload_image(&app, screenshot_path.clone())
            .await
            .map_err(|e| e.to_string())?;

        meta.sharing = Some(SharingMeta {
            link: uploaded.link.clone(),
            id: uploaded.id.clone(),
        });
        meta.save_for_project()
            .map_err(|err| format!("Error saving project: {err}"))?;

        uploaded.link
    };

    println!("Copying to clipboard: {share_link:?}");

    let _ = clipboard.write().await.set_text(share_link.clone());

    notifications::send_notification(&app, notifications::NotificationType::ShareableLinkCopied);

    Ok(UploadResult::Success(share_link))
}

#[tauri::command]
#[specta::specta]
async fn take_screenshot(app: AppHandle, _state: MutableState<'_, App>) -> Result<(), String> {
    let id = uuid::Uuid::new_v4().to_string();

    let recording_dir = app
        .path()
        .app_data_dir()
        .unwrap()
        .join("screenshots")
        .join(format!("{id}.cap"));

    std::fs::create_dir_all(&recording_dir).map_err(|e| e.to_string())?;

    let (width, height, bgra_data) = {
        let options = scap::capturer::Options {
            fps: 1,
            output_type: scap::frame::FrameType::BGRAFrame,
            show_highlight: false,
            ..Default::default()
        };

        if let Some(window) = CapWindowDefinition::Main.get(&app) {
            let _ = window.hide();
        }

        let mut capturer =
            Capturer::build(options).map_err(|e| format!("Failed to construct error: {e}"))?;
        capturer.start_capture();
        let frame = capturer
            .get_next_frame()
            .map_err(|e| format!("Failed to get frame: {e}"))?;
        capturer.stop_capture();

        if let Some(window) = CapWindowDefinition::Main.get(&app) {
            let _ = window.show();
        }

        match frame {
            Frame::Video(VideoFrame::BGRA(bgra_frame)) => Ok((
                bgra_frame.width as u32,
                bgra_frame.height as u32,
                bgra_frame.data,
            )),
            _ => Err("Unexpected frame type".to_string()),
        }
    }?;

    let now = chrono::Local::now();
    let screenshot_name = format!(
        "Cap {} at {}.png",
        now.format("%Y-%m-%d"),
        now.format("%H.%M.%S")
    );
    let screenshot_path = recording_dir.join(&screenshot_name);

    let app_handle = app.clone();
    let recording_dir = recording_dir.clone();
    tokio::task::spawn_blocking(move || -> Result<(), String> {
        let mut rgba_data = vec![0; bgra_data.len()];
        for (bgra, rgba) in bgra_data.chunks_exact(4).zip(rgba_data.chunks_exact_mut(4)) {
            rgba[0] = bgra[2];
            rgba[1] = bgra[1];
            rgba[2] = bgra[0];
            rgba[3] = bgra[3];
        }

        let file = File::create(&screenshot_path).map_err(|e| e.to_string())?;
        let w = &mut BufWriter::new(file);

        let mut encoder = Encoder::new(w, width, height);
        encoder.set_color(ColorType::Rgba);
        encoder.set_compression(png::Compression::Fast);
        let mut writer = encoder.write_header().map_err(|e| e.to_string())?;

        writer
            .write_image_data(&rgba_data)
            .map_err(|e| e.to_string())?;

        AppSounds::Screenshot.play();

        let now = chrono::Local::now();
        let screenshot_name = format!(
            "Cap {} at {}.png",
            now.format("%Y-%m-%d"),
            now.format("%H.%M.%S")
        );

        use cap_project::*;
        RecordingMeta {
            platform: Some(Platform::default()),
            project_path: recording_dir.clone(),
            sharing: None,
            pretty_name: screenshot_name,
            inner: RecordingMetaInner::Studio(cap_project::StudioRecordingMeta::SingleSegment {
                segment: cap_project::SingleSegment {
                    display: VideoMeta {
                        path: RelativePathBuf::from_path(
                            screenshot_path.strip_prefix(&recording_dir).unwrap(),
                        )
                        .unwrap(),
                        fps: 0,
                        start_time: None,
                    },
                    camera: None,
                    audio: None,
                    cursor: None,
                },
            }),
            upload: None,
        }
        .save_for_project()
        .unwrap();

        NewScreenshotAdded {
            path: screenshot_path,
        }
        .emit(&app_handle)
        .ok();

        Ok(())
    })
    .await
    .map_err(|e| format!("Task join error: {e}"))??;

    Ok(())
}

#[tauri::command]
#[specta::specta]
async fn save_file_dialog(
    app: AppHandle,
    file_name: String,
    file_type: String,
) -> Result<Option<String>, String> {
    use tauri_plugin_dialog::DialogExt;

    println!("save_file_dialog called with file_name: {file_name}, file_type: {file_type}");

    let file_name = file_name
        .strip_suffix(".cap")
        .unwrap_or(&file_name)
        .to_string();
    println!("File name after removing .cap suffix: {file_name}");

    let (name, extension) = match file_type.as_str() {
        "recording" => {
            println!("File type is recording");
            ("MP4 Video", "mp4")
        }
        "screenshot" => {
            println!("File type is screenshot");
            ("PNG Image", "png")
        }
        _ => {
            println!("Invalid file type: {file_type}");
            return Err("Invalid file type".to_string());
        }
    };

    println!("Showing save dialog with name: {name}, extension: {extension}");

    let (tx, rx) = std::sync::mpsc::channel();
    println!("Created channel for communication");

    app.dialog()
        .file()
        .set_title("Save File")
        .set_file_name(file_name)
        .add_filter(name, &[extension])
        .save_file(move |path| {
            println!("Save file callback triggered");
            let _ = tx.send(
                path.as_ref()
                    .and_then(|p| p.as_path())
                    .map(|p| p.to_string_lossy().to_string()),
            );
        });

    println!("Waiting for user selection");
    match rx.recv() {
        Ok(result) => {
            println!("Save dialog result: {result:?}");
            Ok(result)
        }
        Err(e) => {
            println!("Error receiving result: {e}");
            notifications::send_notification(
                &app,
                notifications::NotificationType::VideoSaveFailed,
            );
            Err(e.to_string())
        }
    }
}

#[derive(Serialize, specta::Type)]
pub struct RecordingMetaWithMetadata {
    #[serde(flatten)]
    pub inner: RecordingMeta,
    // Easier accessors for within webview
    // THESE MUST COME AFTER `inner` to override flattened fields with the same name
    pub mode: RecordingMode,
    pub status: StudioRecordingStatus,
}

impl RecordingMetaWithMetadata {
    fn new(inner: RecordingMeta) -> Self {
        Self {
            mode: match &inner.inner {
                RecordingMetaInner::Studio(_) => RecordingMode::Studio,
                RecordingMetaInner::Instant(_) => RecordingMode::Instant,
            },
            status: match &inner.inner {
                RecordingMetaInner::Studio(StudioRecordingMeta::MultipleSegments { inner }) => {
                    inner
                        .status
                        .clone()
                        .unwrap_or(StudioRecordingStatus::Complete)
                }
                RecordingMetaInner::Studio(StudioRecordingMeta::SingleSegment { .. }) => {
                    StudioRecordingStatus::Complete
                }
                RecordingMetaInner::Instant(InstantRecordingMeta::InProgress { .. }) => {
                    StudioRecordingStatus::InProgress
                }
                RecordingMetaInner::Instant(InstantRecordingMeta::Failed { error }) => {
                    StudioRecordingStatus::Failed {
                        error: error.clone(),
                    }
                }
                RecordingMetaInner::Instant(InstantRecordingMeta::Complete { .. }) => {
                    StudioRecordingStatus::Complete
                }
            },
            inner,
        }
    }
}

#[derive(Debug, Clone, Serialize, Deserialize, Type, PartialEq, Eq)]
#[serde(rename_all = "lowercase")]
pub enum FileType {
    Recording,
    Screenshot,
}

#[tauri::command(async)]
#[specta::specta]
fn get_recording_meta(
    path: PathBuf,
    _file_type: FileType,
) -> Result<RecordingMetaWithMetadata, String> {
    RecordingMeta::load_for_project(&path)
        .map(RecordingMetaWithMetadata::new)
        .map_err(|e| format!("Failed to load recording meta: {e}"))
}

#[tauri::command]
#[specta::specta]
fn list_recordings(app: AppHandle) -> Result<Vec<(PathBuf, RecordingMetaWithMetadata)>, String> {
    let recordings_dir = recordings_path(&app);

    if !recordings_dir.exists() {
        return Ok(Vec::new());
    }

    let mut result = std::fs::read_dir(&recordings_dir)
        .map_err(|e| format!("Failed to read recordings directory: {e}"))?
        .filter_map(|entry| {
            let entry = match entry {
                Ok(e) => e,
                Err(_) => return None,
            };

            let path = entry.path();

            if !path.is_dir() {
                return None;
            }

            get_recording_meta(path.clone(), FileType::Recording)
                .ok()
                .map(|meta| (path, meta))
        })
        .collect::<Vec<_>>();

    result.sort_by(|a, b| {
        let b_time =
            b.0.metadata()
                .and_then(|m| m.created())
                .unwrap_or(std::time::SystemTime::UNIX_EPOCH);

        let a_time =
            a.0.metadata()
                .and_then(|m| m.created())
                .unwrap_or(std::time::SystemTime::UNIX_EPOCH);

        b_time.cmp(&a_time)
    });

    Ok(result)
}

#[tauri::command]
#[specta::specta]
fn list_screenshots(app: AppHandle) -> Result<Vec<(PathBuf, RecordingMeta)>, String> {
    let screenshots_dir = screenshots_path(&app);

    let mut result = std::fs::read_dir(&screenshots_dir)
        .map_err(|e| format!("Failed to read screenshots directory: {e}"))?
        .filter_map(|entry| {
            let entry = entry.ok()?;
            let path = entry.path();
            if path.is_dir() && path.extension().and_then(|s| s.to_str()) == Some("cap") {
                let meta = match get_recording_meta(path.clone(), FileType::Screenshot) {
                    Ok(meta) => meta.inner,
                    Err(_) => return None,
                };

                let png_path = std::fs::read_dir(&path)
                    .ok()?
                    .filter_map(|e| e.ok())
                    .find(|e| e.path().extension().and_then(|s| s.to_str()) == Some("png"))
                    .map(|e| e.path())?;

                Some((png_path, meta))
            } else {
                None
            }
        })
        .collect::<Vec<_>>();

    result.sort_by(|a, b| {
        b.0.metadata()
            .and_then(|m| m.created())
            .unwrap_or(std::time::SystemTime::UNIX_EPOCH)
            .cmp(
                &a.0.metadata()
                    .and_then(|m| m.created())
                    .unwrap_or(std::time::SystemTime::UNIX_EPOCH),
            )
    });

    Ok(result)
}

#[tauri::command]
#[specta::specta]
async fn check_upgraded_and_update(app: AppHandle) -> Result<bool, String> {
    println!("Checking upgraded status and updating...");

    if let Ok(Some(settings)) = GeneralSettingsStore::get(&app)
        && settings.commercial_license.is_some()
    {
        return Ok(true);
    }

    let Ok(Some(auth)) = AuthStore::get(&app) else {
        println!("No auth found, clearing auth store");
        AuthStore::set(&app, None).map_err(|e| e.to_string())?;
        return Ok(false);
    };

    if let Some(ref plan) = auth.plan
        && plan.manual
    {
        return Ok(true);
    }

    println!(
        "Fetching plan for user {}",
        auth.user_id.as_deref().unwrap_or("unknown")
    );
    let response = app
        .authed_api_request("/api/desktop/plan", |client, url| client.get(url))
        .await
        .map_err(|e| {
            println!("Failed to fetch plan: {e}");
            format!("Failed to fetch plan: {e}")
        })?;

    println!("Plan fetch response status: {}", response.status());
    if response.status() == reqwest::StatusCode::UNAUTHORIZED {
        println!("Unauthorized response, clearing auth store");
        AuthStore::set(&app, None).map_err(|e| e.to_string())?;
        return Ok(false);
    }

    let plan_data = response.json::<serde_json::Value>().await.map_err(|e| {
        println!("Failed to parse plan response: {e}");
        format!("Failed to parse plan response: {e}")
    })?;

    let is_pro = plan_data
        .get("upgraded")
        .and_then(|v| v.as_bool())
        .unwrap_or(false);
    println!("Pro status: {is_pro}");
    let updated_auth = AuthStore {
        secret: auth.secret,
        user_id: auth.user_id,
        intercom_hash: auth.intercom_hash,
        plan: Some(Plan {
            upgraded: is_pro,
            manual: auth.plan.map(|p| p.manual).unwrap_or(false),
            last_checked: chrono::Utc::now().timestamp() as i32,
        }),
    };
    println!("Updating auth store with new pro status");
    AuthStore::set(&app, Some(updated_auth)).map_err(|e| e.to_string())?;

    Ok(is_pro)
}

#[tauri::command]
#[specta::specta]
fn open_external_link(app: tauri::AppHandle, url: String) -> Result<(), String> {
    if let Ok(Some(settings)) = GeneralSettingsStore::get(&app)
        && settings.disable_auto_open_links
    {
        return Ok(());
    }

    app.shell()
        .open(&url, None)
        .map_err(|e| format!("Failed to open URL: {e}"))?;
    Ok(())
}

#[tauri::command]
#[specta::specta]
async fn reset_camera_permissions(_app: AppHandle) -> Result<(), String> {
    #[cfg(target_os = "macos")]
    {
        #[cfg(debug_assertions)]
        let bundle_id =
            std::env::var("CAP_BUNDLE_ID").unwrap_or_else(|_| "com.apple.Terminal".to_string());
        #[cfg(not(debug_assertions))]
        let bundle_id = "so.cap.desktop";

        Command::new("tccutil")
            .arg("reset")
            .arg("Camera")
            .arg(bundle_id)
            .output()
            .map_err(|_| "Failed to reset camera permissions".to_string())?;
    }

    Ok(())
}

#[tauri::command]
#[specta::specta]
async fn reset_microphone_permissions(_app: AppHandle) -> Result<(), ()> {
    #[cfg(debug_assertions)]
    let bundle_id = "com.apple.Terminal";
    #[cfg(not(debug_assertions))]
    let bundle_id = "so.cap.desktop";

    Command::new("tccutil")
        .arg("reset")
        .arg("Microphone")
        .arg(bundle_id)
        .output()
        .expect("Failed to reset microphone permissions");

    Ok(())
}

#[tauri::command]
#[specta::specta]
async fn is_camera_window_open(app: AppHandle) -> bool {
    CapWindowDefinition::Camera.get(&app).is_some()
}

#[tauri::command]
#[specta::specta]
async fn seek_to(editor_instance: WindowEditorInstance, frame_number: u32) -> Result<(), String> {
    editor_instance
        .modify_and_emit_state(|state| {
            state.playhead_position = frame_number;
        })
        .await;

    Ok(())
}

#[tauri::command]
#[specta::specta]
async fn get_mic_waveforms(editor_instance: WindowEditorInstance) -> Result<Vec<Vec<f32>>, String> {
    let mut out = Vec::new();

    for segment in editor_instance.segments.iter() {
        if let Some(audio) = &segment.audio {
            out.push(audio::get_waveform(audio));
        } else {
            out.push(Vec::new());
        }
    }

    Ok(out)
}

#[tauri::command]
#[specta::specta]
async fn get_system_audio_waveforms(
    editor_instance: WindowEditorInstance,
) -> Result<Vec<Vec<f32>>, String> {
    let mut out = Vec::new();

    for segment in editor_instance.segments.iter() {
        if let Some(audio) = &segment.system_audio {
            out.push(audio::get_waveform(audio));
        } else {
            out.push(Vec::new());
        }
    }

    Ok(out)
}

#[tauri::command]
#[specta::specta]
async fn editor_delete_project(
    app: tauri::AppHandle,
    editor_instance: WindowEditorInstance,
    window: tauri::Window,
) -> Result<(), String> {
    let _ = window.close();

    tokio::time::sleep(std::time::Duration::from_millis(20)).await;

    let path = editor_instance.0.project_path.clone();
    drop(editor_instance);

    let _ = tokio::fs::remove_dir_all(&path).await;

    RecordingDeleted { path }.emit(&app).ok();

    Ok(())
}

// keep this async otherwise opening windows may hang on windows
#[tauri::command]
#[specta::specta]
async fn show_window(app: AppHandle, window: CapWindow) -> Result<(), String> {
    let _ = window.show(&app).await;
    Ok(())
}

#[tauri::command(async)]
#[specta::specta]
fn list_fails() -> Result<BTreeMap<String, bool>, ()> {
    Ok(cap_fail::get_state())
}

#[tauri::command(async)]
#[specta::specta]
fn set_fail(name: String, value: bool) {
    cap_fail::set_fail(&name, value)
}

async fn check_notification_permissions(app: AppHandle) {
    let Ok(Some(settings)) = GeneralSettingsStore::get(&app) else {
        return;
    };

    if !settings.enable_notifications {
        return;
    }

    match app.notification().permission_state() {
        Ok(state) if state != PermissionState::Granted => {
            println!("Requesting notification permission");
            match app.notification().request_permission() {
                Ok(PermissionState::Granted) => {
                    println!("Notification permission granted");
                }
                Ok(_) | Err(_) => {
                    GeneralSettingsStore::update(&app, |s| {
                        s.enable_notifications = false;
                    })
                    .ok();
                }
            }
        }
        Ok(_) => {
            println!("Notification permission already granted");
        }
        Err(e) => {
            eprintln!("Error checking notification permission state: {e}");
        }
    }
}

// fn configure_logging(folder: &PathBuf) -> tracing_appender::non_blocking::WorkerGuard {
//     let file_appender = tracing_appender::rolling::daily(folder, "cap-logs.log");
//     let (non_blocking, _guard) = tracing_appender::non_blocking(file_appender);

//     let filter = || tracing_subscriber::filter::EnvFilter::builder().parse_lossy("cap-*=TRACE");

//     tracing_subscriber::registry()
//         .with(
//             tracing_subscriber::fmt::layer()
//                 .with_ansi(false)
//                 .with_target(false)
//                 .with_writer(non_blocking)
//                 .with_filter(filter()),
//         )
//         .with(
//             tracing_subscriber::fmt::layer()
//                 .with_ansi(true)
//                 .with_target(false)
//                 .with_filter(filter()),
//         )
//         .init();

//     _guard
// }

#[tauri::command]
#[specta::specta]
async fn set_server_url(app: MutableState<'_, App>, server_url: String) -> Result<(), ()> {
    app.write().await.server_url = server_url;
    Ok(())
}

#[tauri::command]
#[specta::specta]
async fn set_camera_preview_state(
    app: MutableState<'_, App>,
    state: CameraPreviewState,
) -> Result<(), String> {
    app.read()
        .await
        .camera_preview
        .set_state(state)
        .map_err(|err| format!("Error saving camera window state: {err}"))?;

    Ok(())
}

#[tauri::command]
#[specta::specta]
async fn await_camera_preview_ready(app: MutableState<'_, App>) -> Result<bool, String> {
    let app = app.read().await.camera_feed.clone();

    let (tx, rx) = oneshot::channel();
    app.tell(feeds::camera::ListenForReady(tx))
        .await
        .map_err(|err| format!("error registering ready listener: {err}"))?;
    rx.await
        .map_err(|err| format!("error receiving ready signal: {err}"))?;
    Ok(true)
}

#[tauri::command]
#[specta::specta]
async fn update_auth_plan(app: AppHandle) {
    AuthStore::update_auth_plan(&app).await.ok();
}

pub type FilteredRegistry = tracing_subscriber::layer::Layered<
    tracing_subscriber::filter::FilterFn<fn(m: &tracing::Metadata) -> bool>,
    tracing_subscriber::Registry,
>;

pub type DynLoggingLayer = Box<dyn tracing_subscriber::Layer<FilteredRegistry> + Send + Sync>;
type LoggingHandle = tracing_subscriber::reload::Handle<Option<DynLoggingLayer>, FilteredRegistry>;

#[cfg_attr(mobile, tauri::mobile_entry_point)]
pub async fn run(recording_logging_handle: LoggingHandle) {
    ffmpeg::init()
        .map_err(|e| {
            error!("Failed to initialize ffmpeg: {e}");
        })
        .ok();

    let tauri_context = tauri::generate_context!();

    let specta_builder = tauri_specta::Builder::new()
        .commands(tauri_specta::collect_commands![
            set_mic_input,
            set_camera_input,
            recording::start_recording,
            recording::stop_recording,
            recording::pause_recording,
            recording::resume_recording,
            recording::restart_recording,
            recording::delete_recording,
            recording::list_cameras,
            recording::list_capture_windows,
            recording::list_capture_displays,
            recording::list_displays_with_thumbnails,
            recording::list_windows_with_thumbnails,
            take_screenshot,
            list_audio_devices,
            close_recordings_overlay_window,
            fake_window::set_fake_window_bounds,
            fake_window::remove_fake_window,
            focus_captures_panel,
            get_current_recording,
            export::export_video,
            export::get_export_estimates,
            copy_file_to_path,
            copy_video_to_clipboard,
            copy_screenshot_to_clipboard,
            open_file_path,
            get_video_metadata,
            create_editor_instance,
            get_mic_waveforms,
            get_system_audio_waveforms,
            start_playback,
            stop_playback,
            set_playhead_position,
            set_project_config,
            generate_zoom_segments_from_clicks,
            permissions::open_permission_settings,
            permissions::do_permissions_check,
            permissions::request_permission,
            upload_exported_video,
            upload_screenshot,
            get_recording_meta,
            save_file_dialog,
            list_recordings,
            list_screenshots,
            check_upgraded_and_update,
            open_external_link,
            hotkeys::set_hotkey,
            reset_camera_permissions,
            reset_microphone_permissions,
            is_camera_window_open,
            seek_to,
            windows::set_theme,
            global_message_dialog,
            show_window,
            write_clipboard_string,
            platform::perform_haptic_feedback,
            list_fails,
            set_fail,
            update_auth_plan,
            set_window_transparent,
            get_editor_meta,
            set_pretty_name,
            set_server_url,
            set_camera_preview_state,
            await_camera_preview_ready,
            captions::create_dir,
            captions::save_model_file,
            captions::transcribe_audio,
            captions::save_captions,
            captions::load_captions,
            captions::download_whisper_model,
            captions::check_model_exists,
            captions::delete_whisper_model,
            captions::export_captions_srt,
            target_select_overlay::open_target_select_overlays,
            target_select_overlay::close_target_select_overlays,
            target_select_overlay::display_information,
            target_select_overlay::get_window_icon,
            target_select_overlay::focus_window,
            editor_delete_project
        ])
        .events(tauri_specta::collect_events![
            RecordingOptionsChanged,
            NewStudioRecordingAdded,
            NewScreenshotAdded,
            RenderFrameEvent,
            EditorStateChanged,
            CurrentRecordingChanged,
            RecordingStarted,
            RecordingStopped,
            RequestStartRecording,
            RequestOpenRecordingPicker,
            RequestNewScreenshot,
            RequestOpenSettings,
            RequestScreenCapturePrewarm,
            NewNotification,
            AuthenticationInvalid,
            audio_meter::AudioInputLevelChange,
            captions::DownloadProgress,
            recording::RecordingEvent,
            RecordingDeleted,
            target_select_overlay::TargetUnderCursor,
            hotkeys::OnEscapePress,
            upload::UploadProgressEvent,
        ])
        .error_handling(tauri_specta::ErrorHandlingMode::Throw)
        .typ::<ProjectConfiguration>()
        .typ::<AuthStore>()
        .typ::<presets::PresetsStore>()
        .typ::<hotkeys::HotkeysStore>()
        .typ::<general_settings::GeneralSettingsStore>()
        .typ::<recording_settings::RecordingSettingsStore>()
        .typ::<cap_flags::Flags>();

    #[cfg(debug_assertions)]
    specta_builder
        .export(
            specta_typescript::Typescript::default(),
            "../src/utils/tauri.ts",
        )
        .expect("Failed to export typescript bindings");

    let (camera_tx, camera_ws_port, _shutdown) = camera_legacy::create_camera_preview_ws().await;

    let (mic_samples_tx, mic_samples_rx) = flume::bounded(8);

    let camera_feed = CameraFeed::spawn(CameraFeed::default());
    let _ = camera_feed.ask(feeds::camera::AddSender(camera_tx)).await;

    let mic_feed = {
        let (error_tx, error_rx) = flume::bounded(1);

        let mic_feed = MicrophoneFeed::spawn(MicrophoneFeed::new(error_tx));

        // TODO: make this part of a global actor one day
        tokio::spawn(async move {
            let Ok(err) = error_rx.recv_async().await else {
                return;
            };

            error!("Mic feed actor error: {err}");
        });

        let _ = mic_feed
            .ask(feeds::microphone::AddSender(mic_samples_tx))
            .await;

        mic_feed
    };

    tauri::async_runtime::set(tokio::runtime::Handle::current());

    #[allow(unused_mut)]
    let mut builder =
        tauri::Builder::default().plugin(tauri_plugin_single_instance::init(|app, args, _cwd| {
            trace!("Single instance invoked with args {args:?}");

            // This is also handled as a deeplink on some platforms (eg macOS), see deeplink_actions
            let Some(cap_file) = args
                .iter()
                .find(|arg| arg.ends_with(".cap"))
                .map(PathBuf::from)
            else {
                let app = app.clone();
                tokio::spawn(async move {
                    CapWindow::Main {
                        init_target_mode: None,
                    }
                    .show(&app)
                    .await
                });
                return;
            };

            let _ = open_project_from_path(&cap_file, app.clone());
        }));

    #[cfg(target_os = "macos")]
    {
        builder = builder.plugin(tauri_nspanel::init());
    }

    builder
        .plugin(tauri_plugin_shell::init())
        .plugin(tauri_plugin_dialog::init())
        .plugin(tauri_plugin_store::Builder::new().build())
        .plugin(tauri_plugin_os::init())
        .plugin(tauri_plugin_process::init())
        .plugin(tauri_plugin_oauth::init())
        .plugin(tauri_plugin_http::init())
        .plugin(tauri_plugin_updater::Builder::new().build())
        .plugin(tauri_plugin_notification::init())
        .plugin(flags::plugin::init())
        .plugin(tauri_plugin_deep_link::init())
        .plugin(tauri_plugin_clipboard_manager::init())
        .plugin(tauri_plugin_fs::init())
        .plugin(tauri_plugin_opener::init())
        .plugin(
            tauri_plugin_window_state::Builder::new()
                .with_state_flags({
                    use tauri_plugin_window_state::StateFlags;
                    let mut flags = StateFlags::all();
                    flags.remove(StateFlags::VISIBLE);
                    flags
                })
                .with_denylist(&[
                    CapWindowDefinition::Setup.label().as_str(),
                    "window-capture-occluder",
                    "target-select-overlay",
                    CapWindowDefinition::CaptureArea.label().as_str(),
                    CapWindowDefinition::Camera.label().as_str(),
                    CapWindowDefinition::RecordingsOverlay.label().as_str(),
                    CapWindowDefinition::InProgressRecording.label().as_str(),
                    CapWindowDefinition::Upgrade.label().as_str(),
                ])
                .map_label(|label| match label {
                    label if label.starts_with("editor-") => "editor",
                    label if label.starts_with("window-capture-occluder-") => {
                        "window-capture-occluder"
                    }
                    label if label.starts_with("target-select-overlay") => "target-select-overlay",
                    _ => label,
                })
                .build(),
        )
        .invoke_handler(specta_builder.invoke_handler())
        .setup(move |app| {
            let app = app.handle().clone();
            specta_builder.mount_events(&app);
            hotkeys::init(&app);
            general_settings::init(&app);
            fake_window::init(&app);
            app.manage(target_select_overlay::WindowFocusManager::default());
            app.manage(EditorWindowIds::default());
            #[cfg(target_os = "macos")]
            app.manage(crate::platform::ScreenCapturePrewarmer::default());

            tokio::spawn({
                let camera_feed = camera_feed.clone();
                let app = app.clone();
                async move {
                    camera_feed
                        .tell(feeds::camera::OnFeedDisconnect(Box::new({
                            move || {
                                if let Some(win) = CapWindowDefinition::Camera.get(&app) {
                                    win.close().ok();
                                }
                            }
                        })))
                        .send()
                        .await
                        .map_err(|err| error!("Error registering on camera feed disconnect: {err}"))
                        .ok();
                }
            });

            if let Ok(Some(auth)) = AuthStore::load(&app) {
                sentry::configure_scope(|scope| {
                    scope.set_user(auth.user_id.map(|id| sentry::User {
                        id: Some(id),
                        ..Default::default()
                    }));
                });
            }

            tokio::spawn({
                let app = app.clone();
                async move {
                    let is_new_uploader_enabled = GeneralSettingsStore::get(&app)
                        .map_err(|err| {
                            error!(
                                "Error checking status of new uploader flow from settings: {err}"
                            )
                        })
                        .ok()
                        .and_then(|v| v.map(|v| v.enable_new_uploader))
                        .unwrap_or(false);
                    if is_new_uploader_enabled {
                        resume_uploads(app)
                            .await
                            .map_err(|err| warn!("Error resuming uploads: {err}"))
                            .ok();
                    }
                }
            });

            {
                app.manage(Arc::new(RwLock::new(App {
                    camera_ws_port,
                    handle: app.clone(),
                    camera_preview: CameraPreviewManager::new(&app),
                    recording_state: RecordingState::None,
                    recording_logging_handle,
                    mic_feed,
                    camera_feed,
                    server_url: std::option_env!("VITE_SERVER_URL")
                        .map(|s| s.to_string())
                        .or_else(|| {
                            GeneralSettingsStore::get(&app)
                                .ok()
                                .flatten()
                                .map(|v| v.server_url.clone())
                        })
                        .unwrap_or_else(|| "https://cap.so".to_string()),
                })));

                app.manage(Arc::new(RwLock::new(
                    ClipboardContext::new().expect("Failed to create clipboard context"),
                )));
            }

            tokio::spawn(check_notification_permissions(app.clone()));

            println!("Checking startup completion and permissions...");
            let permissions = permissions::do_permissions_check(false);
            println!("Permissions check result: {permissions:?}");

            tokio::spawn({
                let app = app.clone();
                async move {
                    if !permissions.screen_recording.permitted()
                        || !permissions.accessibility.permitted()
                        || GeneralSettingsStore::get(&app)
                            .ok()
                            .flatten()
                            .map(|s| !s.has_completed_startup)
                            .unwrap_or(false)
                    {
                        let _ = CapWindow::Setup.show(&app).await;
                    } else {
                        println!("Permissions granted, showing main window");

                        let _ = CapWindow::Main {
                            init_target_mode: None,
                        }
                        .show(&app)
                        .await;
                    }
                }
            });

            audio_meter::spawn_event_emitter(app.clone(), mic_samples_rx);

            tray::create_tray(&app).unwrap();

            RequestStartRecording::listen_any_spawn(&app, async |event, app| {
                let settings = RecordingSettingsStore::get(&app)
                    .ok()
                    .flatten()
                    .unwrap_or_default();

                let _ = set_mic_input(app.state(), settings.mic_name).await;
                let _ = set_camera_input(app.clone(), app.state(), settings.camera_id).await;

                let _ = start_recording(
                    app.clone(),
                    app.state(),
                    recording::StartRecordingInputs {
                        capture_target: settings.target.unwrap_or_else(|| {
                            ScreenCaptureTarget::Display {
                                id: Display::primary().id(),
                            }
                        }),
                        capture_system_audio: settings.system_audio,
                        mode: event.mode,
                    },
                )
                .await;
            });

            RequestOpenRecordingPicker::listen_any_spawn(&app, async |event, app| {
                let _ = CapWindow::Main {
                    init_target_mode: event.target_mode,
                }
                .show(&app)
                .await;
            });

            RequestOpenSettings::listen_any_spawn(&app, async |payload, app| {
                let _ = CapWindow::Settings {
                    page: Some(payload.page),
                }
                .show(&app)
                .await;
            });

            #[cfg(target_os = "macos")]
            RequestScreenCapturePrewarm::listen_any_spawn(&app, async |event, app| {
                let prewarmer = app.state::<crate::platform::ScreenCapturePrewarmer>();
                prewarmer.request(event.force).await;
            });

            let app_handle = app.clone();
            app.deep_link().on_open_url(move |event| {
                deeplink_actions::handle(&app_handle, event.urls());
            });

            Ok(())
        })
        .on_window_event(|window, event| {
            let label = window.label();
            let app = window.app_handle();

            match event {
                WindowEvent::Destroyed => {
                    if let Ok(window_id) = CapWindowDefinition::from_str(label) {
                        match window_id {
                            CapWindowDefinition::Main => {
                                let app = app.clone();

                                for (id, window) in app.webview_windows() {
                                    if let Ok(CapWindowDefinition::TargetSelectOverlay { .. }) =
                                        CapWindowDefinition::from_str(&id)
                                    {
                                        let _ = window.close();
                                    }
                                }

                                tokio::spawn(async move {
                                    let state = app.state::<ArcLock<App>>();
                                    let app_state = &mut *state.write().await;

                                    if !app_state.is_recording_active_or_pending() {
                                        let _ =
                                            app_state.mic_feed.ask(microphone::RemoveInput).await;
                                        let _ = app_state
                                            .camera_feed
                                            .ask(feeds::camera::RemoveInput)
                                            .await;
                                    }
                                });
                            }
                            CapWindowDefinition::Editor { id } => {
                                let window_ids = EditorWindowIds::get(window.app_handle());
                                window_ids.ids.lock().unwrap().retain(|(_, _id)| *_id != id);

                                tokio::spawn(EditorInstances::remove(window.clone()));
                            }
                            CapWindowDefinition::Settings
                            | CapWindowDefinition::Upgrade
                            | CapWindowDefinition::ModeSelect => {
                                for (label, window) in app.webview_windows() {
                                    if let Ok(id) = CapWindowDefinition::from_str(&label)
                                        && matches!(
                                            id,
                                            CapWindowDefinition::TargetSelectOverlay { .. }
                                                | CapWindowDefinition::Main
                                                | CapWindowDefinition::Camera
                                        )
                                    {
                                        let _ = window.show();
                                    }
                                }
                                return;
                            }
                            CapWindowDefinition::TargetSelectOverlay { display_id } => {
                                app.state::<target_select_overlay::WindowFocusManager>()
                                    .destroy(&display_id, app.global_shortcut());
                            }
                            CapWindowDefinition::Camera => {
                                let app = app.clone();
                                tokio::spawn(async move {
                                    app.state::<ArcLock<App>>()
                                        .write()
                                        .await
                                        .camera_preview
                                        .on_window_close();
                                });
                            }
                            _ => {}
                        };
                    }

                    if let Some(settings) = GeneralSettingsStore::get(app).unwrap_or(None)
                        && settings.hide_dock_icon
                        && app.webview_windows().keys().all(|label| {
                            !CapWindowDefinition::from_str(label)
                                .unwrap()
                                .activates_dock()
                        })
                    {
                        #[cfg(target_os = "macos")]
                        app.set_activation_policy(tauri::ActivationPolicy::Accessory)
                            .ok();
                    }
                }
                #[cfg(target_os = "macos")]
                WindowEvent::Focused(focused) => {
                    let window_id = CapWindowDefinition::from_str(label);

                    if matches!(window_id, Ok(CapWindowDefinition::Upgrade)) {
                        for (label, window) in app.webview_windows() {
                            if let Ok(id) = CapWindowDefinition::from_str(&label)
                                && matches!(id, CapWindowDefinition::TargetSelectOverlay { .. })
                            {
                                let _ = window.hide();
                            }
                        }
                    }

                    if *focused
                        && let Ok(window_id) = window_id
                        && window_id.activates_dock()
                    {
                        app.set_activation_policy(tauri::ActivationPolicy::Regular)
                            .ok();
                    }
                }
                WindowEvent::DragDrop(tauri::DragDropEvent::Drop { paths, .. }) => {
                    for path in paths {
                        let _ = open_project_from_path(path, app.clone());
                    }
                }
                _ => {}
            }
        })
        .build(tauri_context)
        .expect("error while running tauri application")
        .run(move |_handle, event| match event {
            #[cfg(target_os = "macos")]
            tauri::RunEvent::Reopen { .. } => {
                let has_window = _handle.webview_windows().iter().any(|(label, _)| {
                    label.starts_with("editor-")
                        || label.as_str() == "settings"
                        || label.as_str() == "signin"
                });

                if has_window {
                    if let Some(window) = _handle
                        .webview_windows()
                        .iter()
                        .find(|(label, _)| {
                            label.starts_with("editor-")
                                || label.as_str() == "settings"
                                || label.as_str() == "signin"
                        })
                        .map(|(_, window)| window.clone())
                    {
                        window.set_focus().ok();
                    }
                } else {
                    let handle = _handle.clone();
                    tokio::spawn(async move {
                        let _ = CapWindow::Main {
                            init_target_mode: None,
                        }
                        .show(&handle)
                        .await;
                    });
                }
            }
            tauri::RunEvent::ExitRequested { code, api, .. } => {
                if code.is_none() {
                    api.prevent_exit();
                }
            }
            _ => {}
        });
}

async fn resume_uploads(app: AppHandle) -> Result<(), String> {
    let recordings_dir = recordings_path(&app);
    if !recordings_dir.exists() {
        return Err("Recording directory missing".to_string());
    }

    let entries = std::fs::read_dir(&recordings_dir)
        .map_err(|e| format!("Failed to read recordings directory: {}", e))?;
    for entry in entries.flatten() {
        let path = entry.path();
        if path.is_dir() && path.extension().and_then(|s| s.to_str()) == Some("cap") {
            // Load recording meta to check for in-progress recordings
            if let Ok(mut meta) = RecordingMeta::load_for_project(&path) {
                let mut needs_save = false;

                // Check if recording is still marked as in-progress and if so mark as failed
                // This should only happen if the application crashes while recording
                match &mut meta.inner {
                    RecordingMetaInner::Studio(StudioRecordingMeta::MultipleSegments { inner }) => {
                        if let Some(StudioRecordingStatus::InProgress) = &inner.status {
                            inner.status = Some(StudioRecordingStatus::Failed {
                                error: "Recording crashed".to_string(),
                            });
                            needs_save = true;
                        }
                    }
                    RecordingMetaInner::Instant(InstantRecordingMeta::InProgress { .. }) => {
                        meta.inner = RecordingMetaInner::Instant(InstantRecordingMeta::Failed {
                            error: "Recording crashed".to_string(),
                        });
                        needs_save = true;
                    }
                    _ => {}
                }

                // Save the updated meta if we made changes
                if needs_save && let Err(err) = meta.save_for_project() {
                    error!("Failed to save recording meta for {path:?}: {err}");
                }

                // Handle upload resumption
                if let Some(upload_meta) = meta.upload {
                    match upload_meta {
                        UploadMeta::MultipartUpload {
                            video_id: _,
                            file_path,
                            pre_created_video,
                            recording_dir,
                        } => {
                            InstantMultipartUpload::spawn(
                                app.clone(),
                                file_path,
                                pre_created_video,
                                None,
                                recording_dir,
                            );
                        }
                        UploadMeta::SinglePartUpload {
                            video_id,
                            file_path,
                            screenshot_path,
                            recording_dir,
                        } => {
                            let app = app.clone();
                            tokio::spawn(async move {
                                if let Ok(meta) = build_video_meta(&file_path)
                                    .map_err(|error| {
                                        error!("Failed to resume video upload. error getting video metadata: {error}");

                                        if let Ok(mut meta) = RecordingMeta::load_for_project(&recording_dir).map_err(|err| error!("Error loading project metadata: {err}")) {
                                            meta.upload = Some(UploadMeta::Failed { error });
                                            meta.save_for_project().map_err(|err| error!("Error saving project metadata: {err}")).ok();
                                        }
                                    })
                                    && let Ok(uploaded_video) = upload_video(
                                        &app,
                                        video_id,
                                        file_path,
                                        screenshot_path,
                                        meta,
                                        None,
                                    )
                                    .await
                                    .map_err(|error| {
                                        error!("Error completing resumed upload for video: {error}");

                                        if let Ok(mut meta) = RecordingMeta::load_for_project(&recording_dir).map_err(|err| error!("Error loading project metadata: {err}")) {
                                            meta.upload = Some(UploadMeta::Failed { error });
                                            meta.save_for_project().map_err(|err| error!("Error saving project metadata: {err}")).ok();
                                        }
                                    })
                                    {
                                        if let Ok(mut meta) = RecordingMeta::load_for_project(&recording_dir).map_err(|err| error!("Error loading project metadata: {err}")) {
                                            meta.upload = Some(UploadMeta::Complete);
                                            meta.sharing = Some(SharingMeta {
                                                link: uploaded_video.link.clone(),
                                                id: uploaded_video.id.clone(),
                                            });
                                            meta.save_for_project()
                                                .map_err(|e| error!("Failed to save recording meta: {e}"))
                                                .ok();
                                        }

                                        let _ = app
                                            .state::<ArcLock<ClipboardContext>>()
                                            .write()
                                            .await
                                            .set_text(uploaded_video.link.clone());
                                        NotificationType::ShareableLinkCopied.send(&app);
                                    }
                            });
                        }
                        UploadMeta::Failed { .. } | UploadMeta::Complete => {}
                    }
                }
            }
        }
    }

    Ok(())
}

async fn create_editor_instance_impl(
    app: &AppHandle,
    path: PathBuf,
    frame_cb: Box<dyn FnMut(RenderedFrame) + Send>,
) -> Result<Arc<EditorInstance>, String> {
    let app = app.clone();

    let instance = {
        let app = app.clone();
        EditorInstance::new(
            path,
            move |state| {
                let _ = EditorStateChanged::new(state).emit(&app);
            },
            frame_cb,
        )
        .await?
    };

    RenderFrameEvent::listen_any(&app, {
        let preview_tx = instance.preview_tx.clone();
        move |e| {
            preview_tx
                .send(Some((
                    e.payload.frame_number,
                    e.payload.fps,
                    e.payload.resolution_base,
                )))
                .ok();
        }
    });

    Ok(instance)
}

fn recordings_path(app: &AppHandle) -> PathBuf {
    let path = app.path().app_data_dir().unwrap().join("recordings");
    std::fs::create_dir_all(&path).unwrap_or_default();
    path
}

// fn recording_path(app: &AppHandle, recording_id: &str) -> PathBuf {
//     recordings_path(app).join(format!("{recording_id}.cap"))
// }

fn screenshots_path(app: &AppHandle) -> PathBuf {
    let path = app.path().app_data_dir().unwrap().join("screenshots");
    std::fs::create_dir_all(&path).unwrap_or_default();
    path
}

// fn screenshot_path(app: &AppHandle, screenshot_id: &str) -> PathBuf {
//     screenshots_path(app).join(format!("{screenshot_id}.cap"))
// }

#[tauri::command]
#[specta::specta]
fn global_message_dialog(app: AppHandle, message: String) {
    app.dialog().message(message).show(|_| {});
}

#[tauri::command]
#[specta::specta]
async fn write_clipboard_string(
    clipboard: MutableState<'_, ClipboardContext>,
    text: String,
) -> Result<(), String> {
    let writer = clipboard
        .try_write()
        .map_err(|e| format!("Failed to acquire lock on clipboard state: {e}"))?;
    writer
        .set_text(text)
        .map_err(|e| format!("Failed to write text to clipboard: {e}"))
}

trait EventExt: tauri_specta::Event {
    fn listen_any_spawn<Fut>(
        app: &AppHandle,
        handler: impl Fn(Self, AppHandle) -> Fut + Send + 'static + Clone,
    ) -> tauri::EventId
    where
        Fut: Future + Send,
        Self: serde::de::DeserializeOwned + Send + 'static,
    {
        let app = app.clone();
        Self::listen_any(&app.clone(), move |e| {
            let app = app.clone();
            let handler = handler.clone();
            tokio::spawn(async move {
                (handler)(e.payload, app).await;
            });
        })
    }
}

impl<T: tauri_specta::Event> EventExt for T {}

fn open_project_from_path(path: &Path, app: AppHandle) -> Result<(), String> {
    let meta = RecordingMeta::load_for_project(path).map_err(|v| v.to_string())?;

    match &meta.inner {
        RecordingMetaInner::Studio(meta) => {
            let status = meta.status();
            if let StudioRecordingStatus::Failed { .. } = status {
                return Err("Unable to open failed recording".to_string());
            } else if let StudioRecordingStatus::InProgress = status {
                return Err("Recording in progress".to_string());
            }

<<<<<<< HEAD
            tokio::spawn(async move { CapWindow::Editor { project_path }.show(&app).await });
=======
            let project_path = path.to_path_buf();
            tokio::spawn(async move { ShowCapWindow::Editor { project_path }.show(&app).await });
>>>>>>> f1e9fa55
        }
        RecordingMetaInner::Instant(_) => {
            let mp4_path = path.join("content/output.mp4");

            if mp4_path.exists() && mp4_path.is_file() {
                let _ = app
                    .opener()
                    .open_path(mp4_path.to_str().unwrap_or_default(), None::<String>);
                if let Some(main_window) = CapWindowDefinition::Main.get(&app) {
                    main_window.close().ok();
                }
            }
        }
    }

    Ok(())
}<|MERGE_RESOLUTION|>--- conflicted
+++ resolved
@@ -2693,12 +2693,8 @@
                 return Err("Recording in progress".to_string());
             }
 
-<<<<<<< HEAD
+            let project_path = path.to_path_buf();
             tokio::spawn(async move { CapWindow::Editor { project_path }.show(&app).await });
-=======
-            let project_path = path.to_path_buf();
-            tokio::spawn(async move { ShowCapWindow::Editor { project_path }.show(&app).await });
->>>>>>> f1e9fa55
         }
         RecordingMetaInner::Instant(_) => {
             let mp4_path = path.join("content/output.mp4");
