mod audio;
mod auth;
mod camera;
mod flags;
mod general_settings;
mod hotkeys;
mod notifications;
mod permissions;
mod platform;
mod recording;
// mod resource;
mod audio_meter;
mod deeplink_actions;
mod export;
mod fake_window;
mod tray;
mod upload;
mod web_api;
mod windows;

use audio::AppSounds;
use auth::{AuthStore, AuthenticationInvalid, Plan};
use cap_editor::EditorInstance;
use cap_editor::EditorState;
use cap_media::feeds::{AudioInputFeed, AudioInputSamplesSender};
use cap_media::frame_ws::WSFrame;
use cap_media::sources::CaptureScreen;
use cap_media::{feeds::CameraFeed, sources::ScreenCaptureTarget};
use cap_project::XY;
use cap_project::{Content, ProjectConfiguration, RecordingMeta, Resolution, SharingMeta};
use cap_recording::RecordingOptions;
use cap_rendering::ProjectRecordings;
use clipboard_rs::common::RustImage;
use clipboard_rs::{Clipboard, ClipboardContext};
use general_settings::{GeneralSettingsStore, RecordingConfig};
use mp4::Mp4Reader;
// use display::{list_capture_windows, Bounds, CaptureTarget, FPS};
use notifications::NotificationType;
use png::{ColorType, Encoder};
use scap::capturer::Capturer;
use scap::frame::Frame;
use serde::{Deserialize, Serialize};
use serde_json::json;
use specta::Type;
use std::{
    collections::HashMap,
    fs::File,
    future::Future,
    io::{BufReader, BufWriter},
    marker::PhantomData,
    path::PathBuf,
    process::Command,
    str::FromStr,
    sync::Arc,
    time::Duration,
};
use tauri::{AppHandle, Manager, Runtime, State, WindowEvent};
use tauri_plugin_deep_link::DeepLinkExt;
use tauri_plugin_dialog::DialogExt;
use tauri_plugin_notification::{NotificationExt, PermissionState};
use tauri_plugin_shell::ShellExt;
use tauri_specta::Event;
use tokio::sync::{Mutex, RwLock};
use upload::{get_s3_config, upload_image, upload_video, S3UploadMeta};
use web_api::ManagerExt;
use windows::{CapWindowId, ShowCapWindow};

#[derive(specta::Type, Serialize)]
#[serde(rename_all = "camelCase")]
pub struct App {
    start_recording_options: RecordingOptions,
    #[serde(skip)]
    camera_tx: flume::Sender<WSFrame>,
    camera_ws_port: u16,
    #[serde(skip)]
    camera_feed: Option<Arc<Mutex<CameraFeed>>>,
    #[serde(skip)]
    audio_input_feed: Option<AudioInputFeed>,
    #[serde(skip)]
    audio_input_tx: AudioInputSamplesSender,
    #[serde(skip)]
    handle: AppHandle,
    #[serde(skip)]
    current_recording: Option<cap_recording::ActorHandle>,
    #[serde(skip)]
    pre_created_video: Option<PreCreatedVideo>,
    #[serde(skip)]
    auth_state: Option<auth::AuthState>,
}

#[derive(specta::Type, Serialize, Deserialize, Clone, Debug)]
#[serde(rename_all = "camelCase")]
pub enum VideoType {
    Screen,
    Output,
    Camera,
}

#[derive(Serialize, Deserialize, specta::Type, Debug)]
pub enum UploadResult {
    Success(String),
    NotAuthenticated,
    PlanCheckFailed,
    UpgradeRequired,
}

#[derive(Serialize, Deserialize, specta::Type, Debug)]
pub struct VideoRecordingMetadata {
    pub duration: f64,
    pub size: f64,
}

#[derive(Clone, Serialize, Deserialize, specta::Type)]
pub struct PreCreatedVideo {
    id: String,
    link: String,
    config: S3UploadMeta,
}

impl App {
    pub fn set_current_recording(&mut self, actor: cap_recording::ActorHandle) {
        let current_recording = self.current_recording.insert(actor);

        CurrentRecordingChanged.emit(&self.handle).ok();

        if matches!(
            current_recording.options.capture_target,
            ScreenCaptureTarget::Window(_)
        ) {
            let _ = ShowCapWindow::WindowCaptureOccluder.show(&self.handle);
        } else {
            self.close_occluder_window();
        }
    }

    pub fn clear_current_recording(&mut self) -> Option<cap_recording::ActorHandle> {
        self.close_occluder_window();

        self.current_recording.take()
    }

    fn close_occluder_window(&self) {
        if let Some(window) = CapWindowId::WindowCaptureOccluder.get(&self.handle) {
            window.close().ok();
        }
    }

    async fn set_start_recording_options(
        &mut self,
        new_options: RecordingOptions,
    ) -> Result<(), String> {
        let options = new_options.clone();
        sentry::configure_scope(move |scope| {
            let mut ctx = std::collections::BTreeMap::new();
            ctx.insert(
                "capture_target".into(),
                match options.capture_target {
                    ScreenCaptureTarget::Screen(screen) => screen.name,
                    ScreenCaptureTarget::Window(window) => window.owner_name,
                }
                .into(),
            );
            ctx.insert(
                "camera".into(),
                options.camera_label.unwrap_or("None".into()).into(),
            );
            ctx.insert(
                "microphone".into(),
                options.audio_input_name.unwrap_or("None".into()).into(),
            );
            scope.set_context("recording_options", sentry::protocol::Context::Other(ctx));
        });

        match CapWindowId::Camera.get(&self.handle) {
            Some(window) if new_options.camera_label().is_none() => {
                println!("closing camera window");
                window.close().ok();
            }
            None if new_options.camera_label().is_some() => {
                println!("creating camera window");
                ShowCapWindow::Camera {
                    ws_port: self.camera_ws_port,
                }
                .show(&self.handle)
                .ok();
            }
            _ => {}
        }

        match new_options.camera_label() {
            Some(camera_label) => {
                if let Some(camera_feed) = self.camera_feed.as_ref() {
                    camera_feed
                        .lock()
                        .await
                        .switch_cameras(camera_label)
                        .await
                        .map_err(|e| e.to_string())?;
                } else {
                    self.camera_feed = Some(
                        CameraFeed::init(camera_label, self.camera_tx.clone())
                            .await
                            .map(Mutex::new)
                            .map(Arc::new)
                            .map_err(|e| e.to_string())?,
                    );
                }
            }
            None => {
                self.camera_feed = None;
            }
        }

        self.audio_input_feed = match new_options.audio_input_name() {
            Some(audio_input_name) => Some(match self.audio_input_feed.take() {
                Some(mut feed) => {
                    feed.switch_input(audio_input_name)
                        .await
                        .map_err(|e| e.to_string())?;

                    feed
                }
                None => {
                    let feed = AudioInputFeed::init(audio_input_name)
                        .await
                        .map_err(|e| e.to_string())?;

                    feed.add_sender(self.audio_input_tx.clone()).await.unwrap();

                    feed
                }
            }),
            None => None,
        };

        self.start_recording_options = new_options;

        RecordingOptionsChanged.emit(&self.handle).ok();

        Ok(())
    }
}

// #[tauri::command]
// #[specta::specta]
// async fn set_camera_input(
//     app: AppHandle,
//     state: MutableState<'_, App>,
//     name: Option<String>,
// ) -> Result<(), String> {
//     let mut state = state.write().await;

//     match CapWindowId::Camera.get(&app) {
//         Some(window) if name.is_none() => {
//             println!("closing camera window");
//             window.close().ok();
//         }
//         None if name.is_some() => {
//             println!("creating camera window");
//             ShowCapWindow::Camera {
//                 ws_port: state.camera_ws_port,
//             }
//             .show(&app)
//             .ok();
//         }
//         _ => {}
//     }

//     match &name {
//         Some(camera_label) => {
//             if let Some(camera_feed) = state.camera_feed.as_ref() {
//                 camera_feed
//                     .lock()
//                     .await
//                     .switch_cameras(camera_label)
//                     .await
//                     .map_err(|error| eprintln!("{error}"))
//                     .ok();
//             } else {
//                 state.camera_feed = CameraFeed::init(camera_label, state.camera_tx.clone())
//                     .await
//                     .map(Mutex::new)
//                     .map(Arc::new)
//                     .map_err(|error| eprintln!("{error}"))
//                     .ok();
//             }
//         }
//         None => {
//             state.camera_feed = None;
//         }
//     }

//     state.start_recording_options.camera_label = name;

//     RecordingOptionsChanged.emit(&app).ok();

//     Ok(())
// }

// #[tauri::command]
// #[specta::specta]
// async fn set_mic_input(
//     app: AppHandle,
//     state: MutableState<'_, App>,
//     name: Option<String>,
// ) -> Result<(), String> {
//     let mut state = state.write().await;

//     match &name {
//         Some(audio_input_name) => {
//             if let Some(audio_input_feed) = state.audio_input_feed.as_mut() {
//                 audio_input_feed
//                     .switch_input(audio_input_name)
//                     .await
//                     .map_err(|error| eprintln!("{error}"))
//                     .ok();
//             } else {
//                 state.audio_input_feed = if let Ok(feed) = AudioInputFeed::init(audio_input_name)
//                     .await
//                     .map_err(|error| eprintln!("{error}"))
//                 {
//                     feed.add_sender(state.audio_input_tx.clone()).await.unwrap();
//                     Some(feed)
//                 } else {
//                     None
//                 };
//             }
//         }
//         None => {
//             state.audio_input_feed = None;
//         }
//     }

//     state.start_recording_options.audio_input_name = name;

//     RecordingOptionsChanged.emit(&app).ok();

//     Ok(())
// }

#[derive(specta::Type, Serialize, tauri_specta::Event, Clone)]
pub struct RecordingOptionsChanged;

#[derive(Deserialize, specta::Type, Serialize, tauri_specta::Event, Debug, Clone)]
pub struct NewRecordingAdded {
    path: PathBuf,
}

#[derive(Deserialize, specta::Type, Serialize, tauri_specta::Event, Debug, Clone)]
pub struct NewScreenshotAdded {
    path: PathBuf,
}

#[derive(Deserialize, specta::Type, Serialize, tauri_specta::Event, Debug, Clone)]
pub struct RecordingStarted;

#[derive(Deserialize, specta::Type, Serialize, tauri_specta::Event, Debug, Clone)]
pub struct RecordingStopped {
    path: PathBuf,
}

#[derive(Deserialize, specta::Type, Serialize, tauri_specta::Event, Debug, Clone)]
pub struct RequestStartRecording;

#[derive(Deserialize, specta::Type, Serialize, tauri_specta::Event, Debug, Clone)]
pub struct RequestRestartRecording;

#[derive(Deserialize, specta::Type, Serialize, tauri_specta::Event, Debug, Clone)]
pub struct RequestNewScreenshot;

#[derive(Deserialize, specta::Type, Serialize, tauri_specta::Event, Debug, Clone)]
pub struct RequestStopRecording;

#[derive(Deserialize, specta::Type, Serialize, tauri_specta::Event, Debug, Clone)]
pub struct RequestOpenSettings {
    page: String,
}

#[derive(Deserialize, specta::Type, Serialize, tauri_specta::Event, Debug, Clone)]
pub struct NewNotification {
    title: String,
    body: String,
    is_error: bool,
}

type ArcLock<T> = Arc<RwLock<T>>;
type MutableState<'a, T> = State<'a, Arc<RwLock<T>>>;

#[tauri::command]
#[specta::specta]
async fn get_recording_options(
    app: AppHandle,
    state: MutableState<'_, App>,
) -> Result<RecordingOptions, ()> {
    let mut state = state.write().await;

    // Load settings from disk if they exist
    if let Ok(Some(settings)) = GeneralSettingsStore::get(&app) {
        if let Some(config) = settings.recording_config {
            state.start_recording_options.fps = config.fps;
            state.start_recording_options.output_resolution = Some(config.resolution);
        }
    }

    // If there's a saved audio input but no feed, initialize it
    if let Some(audio_input_name) = state.start_recording_options.audio_input_name() {
        if state.audio_input_feed.is_none() {
            state.audio_input_feed = if let Ok(feed) = AudioInputFeed::init(audio_input_name)
                .await
                .map_err(|error| eprintln!("{error}"))
            {
                feed.add_sender(state.audio_input_tx.clone()).await.unwrap();
                Some(feed)
            } else {
                None
            };
        }
    }

    Ok(state.start_recording_options.clone())
}

#[tauri::command]
#[specta::specta]
async fn set_recording_options(
    app: AppHandle,
    state: MutableState<'_, App>,
    options: RecordingOptions,
) -> Result<(), String> {
    // Update in-memory state
    state
        .write()
        .await
        .set_start_recording_options(options.clone())
        .await?;

    // Update persistent settings
    GeneralSettingsStore::update(&app, |settings| {
        settings.recording_config = Some(RecordingConfig {
            fps: options.fps,
            resolution: options.output_resolution.unwrap_or_else(|| Resolution {
                width: 1920,
                height: 1080,
            }),
        });
    })?;

    Ok(())
}

type Bruh<T> = (T,);

#[derive(Serialize, Type)]
struct JsonValue<T>(
    #[serde(skip)] PhantomData<T>,
    #[specta(type = Bruh<T>)] serde_json::Value,
);

impl<T> Clone for JsonValue<T> {
    fn clone(&self) -> Self {
        Self(PhantomData, self.1.clone())
    }
}

impl<T: Serialize> JsonValue<T> {
    fn new(value: &T) -> Self {
        Self(PhantomData, json!(value))
    }
}

#[derive(Serialize, Type)]
#[serde(rename_all = "camelCase")]
pub struct RecordingInfo {
    capture_target: ScreenCaptureTarget,
}

#[tauri::command]
#[specta::specta]
async fn get_current_recording(
    state: MutableState<'_, App>,
) -> Result<JsonValue<Option<RecordingInfo>>, ()> {
    let state = state.read().await;
    Ok(JsonValue::new(&state.current_recording.as_ref().map(|r| {
        RecordingInfo {
            capture_target: r.options.capture_target.clone(),
        }
    })))
}

#[derive(Serialize, Type, tauri_specta::Event, Clone)]
pub struct CurrentRecordingChanged;

async fn create_screenshot(
    input: PathBuf,
    output: PathBuf,
    size: Option<(u32, u32)>,
) -> Result<(), String> {
    println!(
        "Creating screenshot: input={:?}, output={:?}, size={:?}",
        input, output, size
    );

    let result: Result<(), String> = tokio::task::spawn_blocking(move || -> Result<(), String> {
        ffmpeg::init().map_err(|e| {
            eprintln!("Failed to initialize ffmpeg: {}", e);
            e.to_string()
        })?;

        let mut ictx = ffmpeg::format::input(&input).map_err(|e| {
            eprintln!("Failed to create input context: {}", e);
            e.to_string()
        })?;
        let input_stream = ictx
            .streams()
            .best(ffmpeg::media::Type::Video)
            .ok_or("No video stream found")?;
        let video_stream_index = input_stream.index();
        println!("Found video stream at index {}", video_stream_index);

        let mut decoder =
            ffmpeg::codec::context::Context::from_parameters(input_stream.parameters())
                .map_err(|e| {
                    eprintln!("Failed to create decoder context: {}", e);
                    e.to_string()
                })?
                .decoder()
                .video()
                .map_err(|e| {
                    eprintln!("Failed to create video decoder: {}", e);
                    e.to_string()
                })?;

        let mut scaler = ffmpeg::software::scaling::context::Context::get(
            decoder.format(),
            decoder.width(),
            decoder.height(),
            ffmpeg::format::Pixel::RGB24,
            size.map_or(decoder.width(), |s| s.0),
            size.map_or(decoder.height(), |s| s.1),
            ffmpeg::software::scaling::flag::Flags::BILINEAR,
        )
        .map_err(|e| {
            eprintln!("Failed to create scaler: {}", e);
            e.to_string()
        })?;

        println!("Decoder and scaler initialized");

        let mut frame = ffmpeg::frame::Video::empty();
        for (stream, packet) in ictx.packets() {
            if stream.index() == video_stream_index {
                decoder.send_packet(&packet).map_err(|e| {
                    eprintln!("Failed to send packet to decoder: {}", e);
                    e.to_string()
                })?;
                if decoder.receive_frame(&mut frame).is_ok() {
                    println!("Frame received, scaling...");
                    let mut rgb_frame = ffmpeg::frame::Video::empty();
                    scaler.run(&frame, &mut rgb_frame).map_err(|e| {
                        eprintln!("Failed to scale frame: {}", e);
                        e.to_string()
                    })?;

                    let width = rgb_frame.width() as usize;
                    let height = rgb_frame.height() as usize;
                    let bytes_per_pixel = 3;
                    let src_stride = rgb_frame.stride(0);
                    let dst_stride = width * bytes_per_pixel;

                    let mut img_buffer = vec![0u8; height * dst_stride];

                    for y in 0..height {
                        let src_slice =
                            &rgb_frame.data(0)[y * src_stride..y * src_stride + dst_stride];
                        let dst_slice = &mut img_buffer[y * dst_stride..(y + 1) * dst_stride];
                        dst_slice.copy_from_slice(src_slice);
                    }

                    let img = image::RgbImage::from_raw(width as u32, height as u32, img_buffer)
                        .ok_or("Failed to create image from frame data")?;
                    println!("Saving image to {:?}", output);

                    img.save_with_format(&output, image::ImageFormat::Jpeg)
                        .map_err(|e| {
                            eprintln!("Failed to save image: {}", e);
                            e.to_string()
                        })?;

                    println!("Screenshot created successfully");
                    return Ok(());
                }
            }
        }

        eprintln!("Failed to create screenshot: No suitable frame found");
        Err("Failed to create screenshot".to_string())
    })
    .await
    .map_err(|e| format!("Task join error: {}", e))?;

    result
}

async fn create_thumbnail(input: PathBuf, output: PathBuf, size: (u32, u32)) -> Result<(), String> {
    println!(
        "Creating thumbnail: input={:?}, output={:?}, size={:?}",
        input, output, size
    );

    tokio::task::spawn_blocking(move || -> Result<(), String> {
        let img = image::open(&input).map_err(|e| {
            eprintln!("Failed to open image: {}", e);
            e.to_string()
        })?;

        let width = img.width() as usize;
        let height = img.height() as usize;
        let bytes_per_pixel = 3;
        let src_stride = width * bytes_per_pixel;

        let rgb_img = img.to_rgb8();
        let img_buffer = rgb_img.as_raw();

        let mut corrected_buffer = vec![0u8; height * src_stride];

        for y in 0..height {
            let src_slice = &img_buffer[y * src_stride..(y + 1) * src_stride];
            let dst_slice = &mut corrected_buffer[y * src_stride..(y + 1) * src_stride];
            dst_slice.copy_from_slice(src_slice);
        }

        let corrected_img =
            image::RgbImage::from_raw(width as u32, height as u32, corrected_buffer)
                .ok_or("Failed to create corrected image")?;

        let thumbnail = image::imageops::resize(
            &corrected_img,
            size.0,
            size.1,
            image::imageops::FilterType::Lanczos3,
        );

        thumbnail
            .save_with_format(&output, image::ImageFormat::Png)
            .map_err(|e| {
                eprintln!("Failed to save thumbnail: {}", e);
                e.to_string()
            })?;

        println!("Thumbnail created successfully");
        Ok(())
    })
    .await
    .map_err(|e| format!("Task join error: {}", e))?
}

async fn get_rendered_video_path(app: AppHandle, video_id: String) -> Result<PathBuf, String> {
    let editor_instance = upsert_editor_instance(&app, video_id.clone()).await;
    let output_path = editor_instance.meta().output_path();

    // If the file doesn't exist, return an error to trigger the progress-enabled path
    if !output_path.exists() {
        return Err("Rendered video does not exist".to_string());
    }

    Ok(output_path)
}

#[tauri::command]
#[specta::specta]
async fn copy_file_to_path(app: AppHandle, src: String, dst: String) -> Result<(), String> {
    println!("Attempting to copy file from {} to {}", src, dst);

    let is_screenshot = src.contains("screenshots/");

    let src_path = std::path::Path::new(&src);
    if !src_path.exists() {
        return Err(format!("Source file {} does not exist", src));
    }

    if !is_screenshot {
        if !is_valid_mp4(src_path) {
            // Wait for up to 10 seconds for the file to become valid
            let mut attempts = 0;
            while attempts < 10 {
                std::thread::sleep(std::time::Duration::from_secs(1));
                if is_valid_mp4(src_path) {
                    break;
                }
                attempts += 1;
            }
            if attempts == 10 {
                return Err("Source video file is not a valid MP4".to_string());
            }
        }
    }

    if let Some(parent) = std::path::Path::new(&dst).parent() {
        tokio::fs::create_dir_all(parent)
            .await
            .map_err(|e| format!("Failed to create target directory: {}", e))?;
    }

    let mut attempts = 0;
    const MAX_ATTEMPTS: u32 = 3;
    let mut last_error = None;

    while attempts < MAX_ATTEMPTS {
        match tokio::fs::copy(&src, &dst).await {
            Ok(bytes) => {
                let src_size = match tokio::fs::metadata(&src).await {
                    Ok(metadata) => metadata.len(),
                    Err(e) => {
                        last_error = Some(format!("Failed to get source file metadata: {}", e));
                        attempts += 1;
                        tokio::time::sleep(tokio::time::Duration::from_secs(1)).await;
                        continue;
                    }
                };

                if bytes != src_size {
                    last_error = Some(format!(
                        "File copy verification failed: copied {} bytes but source is {} bytes",
                        bytes, src_size
                    ));
                    let _ = tokio::fs::remove_file(&dst).await;
                    attempts += 1;
                    tokio::time::sleep(tokio::time::Duration::from_secs(1)).await;
                    continue;
                }

                if !is_screenshot && !is_valid_mp4(std::path::Path::new(&dst)) {
                    last_error = Some("Destination file is not a valid MP4".to_string());
                    // Delete the invalid file
                    let _ = tokio::fs::remove_file(&dst).await;
                    attempts += 1;
                    tokio::time::sleep(tokio::time::Duration::from_secs(1)).await;
                    continue;
                }

                println!(
                    "Successfully copied {} bytes from {} to {}",
                    bytes, src, dst
                );

                notifications::send_notification(
                    &app,
                    if is_screenshot {
                        notifications::NotificationType::ScreenshotSaved
                    } else {
                        notifications::NotificationType::VideoSaved
                    },
                );
                return Ok(());
            }
            Err(e) => {
                last_error = Some(e.to_string());
                attempts += 1;
                if attempts < MAX_ATTEMPTS {
                    tokio::time::sleep(tokio::time::Duration::from_secs(1)).await;
                    continue;
                }
            }
        }
    }

    // If we get here, all attempts failed
    eprintln!(
        "Failed to copy file from {} to {} after {} attempts. Last error: {}",
        src,
        dst,
        MAX_ATTEMPTS,
        last_error.as_ref().unwrap()
    );

    notifications::send_notification(
        &app,
        if is_screenshot {
            notifications::NotificationType::ScreenshotSaveFailed
        } else {
            notifications::NotificationType::VideoSaveFailed
        },
    );

    Err(last_error.unwrap_or_else(|| "Maximum retry attempts exceeded".to_string()))
}

/// Validates if a file at the given path is a valid MP4 file
pub fn is_valid_mp4(path: &std::path::Path) -> bool {
    if let Ok(file) = std::fs::File::open(path) {
        let file_size = match file.metadata() {
            Ok(metadata) => metadata.len(),
            Err(_) => return false,
        };
        let reader = std::io::BufReader::new(file);
        Mp4Reader::read_header(reader, file_size).is_ok()
    } else {
        false
    }
}

#[tauri::command]
#[specta::specta]
async fn copy_screenshot_to_clipboard(
    clipboard: MutableState<'_, ClipboardContext>,
    path: String,
) -> Result<(), String> {
    println!("Copying screenshot to clipboard: {:?}", path);

    let img_data = clipboard_rs::RustImageData::from_path(&path)
        .map_err(|e| format!("Failed to copy screenshot to clipboard: {}", e))?;
    clipboard.write().await.set_image(img_data);
    Ok(())
}

#[tauri::command]
#[specta::specta]
async fn open_file_path(_app: AppHandle, path: PathBuf) -> Result<(), String> {
    let path_str = path.to_str().ok_or("Invalid path")?;

    #[cfg(target_os = "windows")]
    {
        Command::new("explorer")
            .args(["/select,", path_str])
            .spawn()
            .map_err(|e| format!("Failed to open folder: {}", e))?;
    }

    #[cfg(target_os = "macos")]
    {
        Command::new("open")
            .arg("-R")
            .arg(path_str)
            .spawn()
            .map_err(|e| format!("Failed to open folder: {}", e))?;
    }

    #[cfg(target_os = "linux")]
    {
        Command::new("xdg-open")
            .arg(
                path.parent()
                    .ok_or("Invalid path")?
                    .to_str()
                    .ok_or("Invalid path")?,
            )
            .spawn()
            .map_err(|e| format!("Failed to open folder: {}", e))?;
    }

    Ok(())
}

#[derive(Deserialize, specta::Type, tauri_specta::Event, Debug, Clone)]
struct RenderFrameEvent {
    frame_number: u32,
    fps: u32,
    resolution_base: XY<u32>,
}

#[derive(Serialize, specta::Type, tauri_specta::Event, Debug, Clone)]
struct EditorStateChanged {
    playhead_position: u32,
}

impl EditorStateChanged {
    fn new(s: &EditorState) -> Self {
        Self {
            playhead_position: s.playhead_position,
        }
    }
}

#[tauri::command]
#[specta::specta]
async fn start_playback(app: AppHandle, video_id: String, fps: u32, resolution_base: XY<u32>) {
    upsert_editor_instance(&app, video_id)
        .await
        .start_playback(
            fps,
            resolution_base,
            AuthStore::get(&app)
                .ok()
                .flatten()
                .map(|s| s.is_upgraded())
                .unwrap_or(false),
        )
        .await
}

#[tauri::command]
#[specta::specta]
async fn stop_playback(app: AppHandle, video_id: String) {
    let editor_instance = upsert_editor_instance(&app, video_id).await;

    let mut state = editor_instance.state.lock().await;

    if let Some(handle) = state.playback_task.take() {
        handle.stop();
    }
}

#[derive(Serialize, Type, Debug)]
#[serde(rename_all = "camelCase")]
struct SerializedEditorInstance {
    frames_socket_url: String,
    recording_duration: f64,
    saved_project_config: ProjectConfiguration,
    recordings: ProjectRecordings,
    path: PathBuf,
    pretty_name: String,
}

#[tauri::command]
#[specta::specta]
async fn create_editor_instance(
    app: AppHandle,
    video_id: String,
) -> Result<SerializedEditorInstance, String> {
    let editor_instance = upsert_editor_instance(&app, video_id).await;

    // Load the RecordingMeta to get the pretty name
    let mut meta = RecordingMeta::load_for_project(&editor_instance.project_path)
        .map_err(|e| format!("Failed to load recording meta: {}", e))?;

    println!("Pretty name: {}", meta.pretty_name);

    Ok(SerializedEditorInstance {
        frames_socket_url: format!("ws://localhost:{}", editor_instance.ws_port),
        recording_duration: editor_instance.recordings.duration(),
        saved_project_config: {
            let project_config = editor_instance.project_config.1.borrow();
            project_config.clone()
        },
        recordings: editor_instance.recordings.clone(),
        path: editor_instance.project_path.clone(),
        pretty_name: meta.pretty_name,
    })
}

#[tauri::command]
#[specta::specta]
async fn copy_video_to_clipboard(
    app: AppHandle,
    clipboard: MutableState<'_, ClipboardContext>,
    path: String,
) -> Result<(), String> {
    println!("copying");
    let _ = clipboard.write().await.set_files(vec![path]);

    notifications::send_notification(
        &app,
        notifications::NotificationType::VideoCopiedToClipboard,
    );
    Ok(())
}

#[tauri::command]
#[specta::specta]
async fn get_video_metadata(
    app: AppHandle,
    video_id: String,
    video_type: Option<VideoType>,
) -> Result<VideoRecordingMetadata, String> {
    let video_id = if video_id.ends_with(".cap") {
        video_id.trim_end_matches(".cap").to_string()
    } else {
        video_id
    };

    let project_path = app
        .path()
        .app_data_dir()
        .unwrap()
        .join("recordings")
        .join(format!("{}.cap", video_id));

    let mut meta = RecordingMeta::load_for_project(&project_path)?;

    fn get_duration_for_paths(paths: Vec<PathBuf>) -> Result<f64, String> {
        let mut max_duration: f64 = 0.0;
        for path in paths {
            let reader = BufReader::new(
                File::open(&path).map_err(|e| format!("Failed to open video file: {}", e))?,
            );
            let file_size = path
                .metadata()
                .map_err(|e| format!("Failed to get file metadata: {}", e))?
                .len();

            let current_duration = match Mp4Reader::read_header(reader, file_size) {
                Ok(mp4) => mp4.duration().as_secs_f64(),
                Err(e) => {
                    println!(
                        "Failed to read MP4 header: {}. Falling back to default duration.",
                        e
                    );
                    0.0_f64
                }
            };
            max_duration = max_duration.max(current_duration);
        }
        Ok(max_duration)
    }

    fn content_paths(project_path: &PathBuf, meta: &RecordingMeta) -> Vec<PathBuf> {
        match &meta.content {
            Content::SingleSegment { segment } => {
                vec![segment.path(&meta, &segment.display.path)]
            }
            Content::MultipleSegments { inner } => inner
                .segments
                .iter()
                .map(|s| inner.path(&meta, &s.display.path))
                .collect(),
        }
    }

    // Get display duration
    let display_duration = get_duration_for_paths(content_paths(&project_path, &meta))?;

    // Get camera duration
    let camera_paths = match &meta.content {
        Content::SingleSegment { segment } => segment
            .camera
            .as_ref()
            .map_or(vec![], |c| vec![segment.path(&meta, &c.path)]),
        Content::MultipleSegments { inner } => inner
            .segments
            .iter()
            .filter_map(|s| s.camera.as_ref().map(|c| inner.path(&meta, &c.path)))
            .collect(),
    };
    let camera_duration = get_duration_for_paths(camera_paths)?;

    // Use the longer duration
    let duration = display_duration.max(camera_duration);

    // Calculate estimated size using same logic as get_export_estimates
    let (width, height) = (1920, 1080); // Default to 1080p
    let fps = 30; // Default to 30fps

    let base_bitrate = if width <= 1280 && height <= 720 {
        4_000_000.0
    } else if width <= 1920 && height <= 1080 {
        8_000_000.0
    } else if width <= 2560 && height <= 1440 {
        14_000_000.0
    } else {
        20_000_000.0
    };

    let fps_factor = (fps as f64) / 30.0;
    let video_bitrate = base_bitrate * fps_factor;
    let audio_bitrate = 192_000.0;
    let total_bitrate = video_bitrate + audio_bitrate;
    let estimated_size_mb = (total_bitrate * duration) / (8.0 * 1024.0 * 1024.0);

    Ok(VideoRecordingMetadata {
        size: estimated_size_mb,
        duration,
    })
}

#[tauri::command(async)]
#[specta::specta]
fn open_editor(app: AppHandle, id: String) {
    println!("Opening editor for recording: {}", id);

    if let Some(window) = CapWindowId::Camera.get(&app) {
        window.close().ok();
    }

    ShowCapWindow::Editor { project_id: id }.show(&app).unwrap();
}

#[tauri::command(async)]
#[specta::specta]
fn close_previous_recordings_window(app: AppHandle) {
    #[cfg(target_os = "macos")]
    {
        use tauri_nspanel::ManagerExt;
        if let Ok(panel) = app.get_webview_panel(&CapWindowId::RecordingsOverlay.label()) {
            panel.released_when_closed(true);
            panel.close();
        }
    }
}

#[tauri::command(async)]
#[specta::specta]
fn focus_captures_panel(app: AppHandle) {
    #[cfg(target_os = "macos")]
    {
        use tauri_nspanel::ManagerExt;
        if let Ok(panel) = app.get_webview_panel(&CapWindowId::RecordingsOverlay.label()) {
            panel.make_key_window();
        }
    }
}

#[derive(Serialize, Deserialize, specta::Type, Clone)]
#[serde(tag = "type")]
pub enum RenderProgress {
    Starting { total_frames: u32 },
    EstimatedTotalFrames { total_frames: u32 },
    FrameRendered { current_frame: u32 },
}

#[tauri::command]
#[specta::specta]
async fn set_playhead_position(app: AppHandle, video_id: String, frame_number: u32) {
    let editor_instance = upsert_editor_instance(&app, video_id).await;

    editor_instance
        .modify_and_emit_state(|state| {
            state.playhead_position = frame_number;
        })
        .await;
}

#[tauri::command]
#[specta::specta]
async fn set_project_config(app: AppHandle, video_id: String, config: ProjectConfiguration) {
    let editor_instance = upsert_editor_instance(&app, video_id).await;

    config.write(&editor_instance.project_path).unwrap();

    editor_instance.project_config.0.send(config).ok();
}

#[tauri::command]
#[specta::specta]
async fn list_audio_devices() -> Result<Vec<String>, ()> {
    if !permissions::do_permissions_check(false)
        .microphone
        .permitted()
    {
        return Ok(vec![]);
    }

    Ok(AudioInputFeed::list_devices().keys().cloned().collect())
}

#[tauri::command(async)]
#[specta::specta]
fn open_main_window(app: AppHandle) {
    let permissions = permissions::do_permissions_check(false);
    if !permissions.screen_recording.permitted() || !permissions.accessibility.permitted() {
        return;
    }

    ShowCapWindow::Main.show(&app).ok();
}

#[derive(Serialize, Type, tauri_specta::Event, Debug, Clone)]
pub struct UploadProgress {
    stage: String,
    progress: f64,
    message: String,
}

#[derive(Deserialize, Type)]
pub enum UploadMode {
    Initial {
        pre_created_video: Option<PreCreatedVideo>,
    },
    Reupload,
}

#[tauri::command]
#[specta::specta]
async fn upload_exported_video(
    app: AppHandle,
    video_id: String,
    mode: UploadMode,
) -> Result<UploadResult, String> {
    let Ok(Some(mut auth)) = AuthStore::get(&app) else {
        AuthStore::set(&app, None).map_err(|e| e.to_string())?;
        return Ok(UploadResult::NotAuthenticated);
    };

    // Get video metadata to check duration
    let screen_metadata =
        match get_video_metadata(app.clone(), video_id.clone(), Some(VideoType::Screen)).await {
            Ok(meta) => meta,
            Err(e) => {
                sentry::capture_message(
                    &format!("Failed to get video metadata: {}", e),
                    sentry::Level::Error,
                );
                return Err(
                "Failed to read video metadata. The recording may be from an incompatible version."
                    .to_string(),
            );
            }
        };

    // Get camera metadata if it exists
    let camera_metadata =
        get_video_metadata(app.clone(), video_id.clone(), Some(VideoType::Camera))
            .await
            .ok();

    // Use the longer duration between screen and camera
    let duration = screen_metadata.duration.max(
        camera_metadata
            .map(|m| m.duration)
            .unwrap_or(screen_metadata.duration),
    );

    // Check if user is not pro and video is over 5 minutes
    if !auth.is_upgraded() && duration > 300.0 {
        // 300 seconds = 5 minutes
        return Ok(UploadResult::UpgradeRequired);
    }

    let mut meta = RecordingMeta::load_for_project(
        &app.path()
            .app_data_dir()
            .unwrap()
            .join("recordings")
            .join(format!("{}.cap", video_id)),
    )?;

    let output_path = meta.output_path();
    if !output_path.exists() {
        notifications::send_notification(&app, notifications::NotificationType::UploadFailed);
        return Err("Failed to upload video: Rendered video not found".to_string());
    }

    // Start upload progress
    UploadProgress {
        stage: "uploading".to_string(),
        progress: 0.0,
        message: "Starting upload...".to_string(),
    }
    .emit(&app)
    .ok();

    let s3_config = async {
        let video_id = match mode {
            UploadMode::Initial { pre_created_video } => {
                if let Some(pre_created) = pre_created_video {
                    return Ok(pre_created.config);
                }
                None
            }
            UploadMode::Reupload => {
                let Some(sharing) = meta.sharing.clone() else {
                    return Err("No sharing metadata found".to_string());
                };

                Some(sharing.id)
            }
        };

        get_s3_config(&app, false, video_id).await
    }
    .await?;

    match upload_video(&app, video_id.clone(), output_path, false, Some(s3_config)).await {
        Ok(uploaded_video) => {
            // Emit upload complete
            UploadProgress {
                stage: "uploading".to_string(),
                progress: 1.0,
                message: "Upload complete!".to_string(),
            }
            .emit(&app)
            .ok();

            meta.sharing = Some(SharingMeta {
                link: uploaded_video.link.clone(),
                id: uploaded_video.id.clone(),
            });
            meta.save_for_project().ok();
            RecordingMetaChanged { id: video_id }.emit(&app).ok();

            let _ = app
                .state::<ArcLock<ClipboardContext>>()
                .write()
                .await
                .set_text(uploaded_video.link.clone());

            NotificationType::ShareableLinkCopied.send(&app);
            Ok(UploadResult::Success(uploaded_video.link))
        }
        Err(e) => {
            NotificationType::UploadFailed.send(&app);
            Err(e)
        }
    }
}

#[tauri::command]
#[specta::specta]
async fn upload_screenshot(
    app: AppHandle,
    clipboard: MutableState<'_, ClipboardContext>,
    screenshot_path: PathBuf,
) -> Result<UploadResult, String> {
    let Ok(Some(mut auth)) = AuthStore::get(&app) else {
        // Sign out and redirect to sign in
        AuthStore::set(&app, None).map_err(|e| e.to_string())?;
        return Ok(UploadResult::NotAuthenticated);
    };

    if !auth.is_upgraded() {
        match AuthStore::fetch_and_update_plan(&app).await {
            Ok(_) => match AuthStore::get(&app) {
                Ok(Some(updated_auth)) => {
                    auth = updated_auth;
                }
                Ok(None) => {
                    return Ok(UploadResult::NotAuthenticated);
                }
                Err(e) => return Err(format!("Failed to refresh auth: {}", e)),
            },
            Err(e) => {
                if e.contains("Authentication expired") {
                    return Ok(UploadResult::NotAuthenticated);
                }
                return Ok(UploadResult::PlanCheckFailed);
            }
        }

        if !auth.is_upgraded() {
            ShowCapWindow::Upgrade.show(&app).ok();
            return Ok(UploadResult::UpgradeRequired);
        }
    }

    println!("Uploading screenshot: {:?}", screenshot_path);

    let screenshot_dir = screenshot_path.parent().unwrap().to_path_buf();
    let mut meta = RecordingMeta::load_for_project(&screenshot_dir).unwrap();

    let share_link = if let Some(sharing) = meta.sharing.as_ref() {
        // Screenshot already uploaded, use existing link
        println!("Screenshot already uploaded, using existing link");
        sharing.link.clone()
    } else {
        // Upload the screenshot
        let uploaded = upload_image(&app, screenshot_path.clone())
            .await
            .map_err(|e| e.to_string())?;

        meta.sharing = Some(SharingMeta {
            link: uploaded.link.clone(),
            id: uploaded.id.clone(),
        });
        meta.save_for_project();

        RecordingMetaChanged {
            id: screenshot_path
                .file_stem()
                .unwrap()
                .to_str()
                .unwrap()
                .to_string(),
        }
        .emit(&app)
        .ok();

        uploaded.link
    };

    println!("Copying to clipboard: {:?}", share_link);

    // Copy link to clipboard
    let _ = clipboard.write().await.set_text(share_link.clone());

    // Send notification after successful upload and clipboard copy
    notifications::send_notification(&app, notifications::NotificationType::ShareableLinkCopied);

    Ok(UploadResult::Success(share_link))
}

#[tauri::command]
#[specta::specta]
async fn take_screenshot(app: AppHandle, _state: MutableState<'_, App>) -> Result<(), String> {
    let id = uuid::Uuid::new_v4().to_string();

    let recording_dir = app
        .path()
        .app_data_dir()
        .unwrap()
        .join("screenshots")
        .join(format!("{id}.cap"));

    std::fs::create_dir_all(&recording_dir).map_err(|e| e.to_string())?;

    // Capture the screenshot synchronously before any await points
    let (width, height, bgra_data) = {
        // Take screenshot using scap with optimized settings
        let options = scap::capturer::Options {
            fps: 1,
            output_type: scap::frame::FrameType::BGRAFrame,
            show_highlight: false,
            ..Default::default()
        };

        // Hide main window before taking screenshot
        if let Some(window) = CapWindowId::Main.get(&app) {
            window.hide().ok();
        }

        // Create and use capturer on the main thread
        let mut capturer = Capturer::new(options);
        capturer.start_capture();
        let frame = capturer
            .get_next_frame()
            .map_err(|e| format!("Failed to get frame: {}", e))?;
        capturer.stop_capture();

        // Show main window after taking screenshot
        if let Some(window) = CapWindowId::Main.get(&app) {
            window.show().ok();
        }

        match frame {
            Frame::BGRA(bgra_frame) => Ok((
                bgra_frame.width as u32,
                bgra_frame.height as u32,
                bgra_frame.data,
            )),
            _ => Err("Unexpected frame type".to_string()),
        }
    }?;

    let now = chrono::Local::now();
    let screenshot_name = format!(
        "Cap {} at {}.png",
        now.format("%Y-%m-%d"),
        now.format("%H.%M.%S")
    );
    let screenshot_path = recording_dir.join(&screenshot_name);

    let app_handle = app.clone();
    let recording_dir = recording_dir.clone();
    tokio::task::spawn_blocking(move || -> Result<(), String> {
        // Convert BGRA to RGBA
        let mut rgba_data = vec![0; bgra_data.len()];
        for (bgra, rgba) in bgra_data.chunks_exact(4).zip(rgba_data.chunks_exact_mut(4)) {
            rgba[0] = bgra[2];
            rgba[1] = bgra[1];
            rgba[2] = bgra[0];
            rgba[3] = bgra[3];
        }

        // Create file and PNG encoder
        let file = File::create(&screenshot_path).map_err(|e| e.to_string())?;
        let w = &mut BufWriter::new(file);

        let mut encoder = Encoder::new(w, width, height);
        encoder.set_color(ColorType::Rgba);
        encoder.set_compression(png::Compression::Fast);
        let mut writer = encoder.write_header().map_err(|e| e.to_string())?;

        // Write image data
        writer
            .write_image_data(&rgba_data)
            .map_err(|e| e.to_string())?;

        AppSounds::Screenshot.play();

        let now = chrono::Local::now();
        let screenshot_name = format!(
            "Cap {} at {}.png",
            now.format("%Y-%m-%d"),
            now.format("%H.%M.%S")
        );

        use cap_project::*;
        RecordingMeta {
            project_path: recording_dir.clone(),
            sharing: None,
            pretty_name: screenshot_name,
            content: cap_project::Content::SingleSegment {
                segment: cap_project::SingleSegment {
                    display: Display {
                        path: screenshot_path.clone(),
                        fps: 0,
                    },
                    camera: None,
                    audio: None,
                    cursor: None,
                },
            },
        }
        .save_for_project()
        .unwrap();

        NewScreenshotAdded {
            path: screenshot_path,
        }
        .emit(&app_handle)
        .ok();

        Ok(())
    })
    .await
    .map_err(|e| format!("Task join error: {}", e))??;

    Ok(())
}

#[tauri::command]
#[specta::specta]
async fn save_file_dialog(
    app: AppHandle,
    file_name: String,
    file_type: String,
) -> Result<Option<String>, String> {
    use tauri_plugin_dialog::DialogExt;

    println!(
        "save_file_dialog called with file_name: {}, file_type: {}",
        file_name, file_type
    );

    // Remove the ".cap" suffix if present
    let file_name = file_name
        .strip_suffix(".cap")
        .unwrap_or(&file_name)
        .to_string();
    println!("File name after removing .cap suffix: {}", file_name);

    // Determine the file type and extension
    let (name, extension) = match file_type.as_str() {
        "recording" => {
            println!("File type is recording");
            ("MP4 Video", "mp4")
        }
        "screenshot" => {
            println!("File type is screenshot");
            ("PNG Image", "png")
        }
        _ => {
            println!("Invalid file type: {}", file_type);
            return Err("Invalid file type".to_string());
        }
    };

    println!(
        "Showing save dialog with name: {}, extension: {}",
        name, extension
    );

    let (tx, rx) = std::sync::mpsc::channel();
    println!("Created channel for communication");

    app.dialog()
        .file()
        .set_title("Save File")
        .set_file_name(file_name)
        .add_filter(name, &[extension])
        .save_file(move |path| {
            println!("Save file callback triggered");
            let _ = tx.send(
                path.as_ref()
                    .and_then(|p| p.as_path())
                    .map(|p| p.to_string_lossy().to_string()),
            );
        });

    println!("Waiting for user selection");
    match rx.recv() {
        Ok(result) => {
            println!("Save dialog result: {:?}", result);
            // Don't send any notifications here - we'll do it after the file is actually copied
            Ok(result)
        }
        Err(e) => {
            println!("Error receiving result: {}", e);
            notifications::send_notification(
                &app,
                notifications::NotificationType::VideoSaveFailed,
            );
            Err(e.to_string())
        }
    }
}

#[derive(Serialize, specta::Type, tauri_specta::Event, Debug, Clone)]
struct RecordingMetaChanged {
    id: String,
}

#[tauri::command(async)]
#[specta::specta]
fn get_recording_meta(
    app: AppHandle,
    id: String,
    file_type: String,
) -> Result<RecordingMeta, String> {
    let meta_path = match file_type.as_str() {
        "recording" => recording_path(&app, &id),
        "screenshot" => screenshot_path(&app, &id),
        _ => return Err("Invalid file type".to_string()),
    };

    RecordingMeta::load_for_project(&meta_path)
        .map_err(|e| format!("Failed to load recording meta: {}", e))
}

#[tauri::command]
#[specta::specta]
fn list_recordings(app: AppHandle) -> Result<Vec<(String, PathBuf, RecordingMeta)>, String> {
    let recordings_dir = recordings_path(&app);

    // First check if directory exists
    if !recordings_dir.exists() {
        return Ok(Vec::new());
    }

    let mut result = std::fs::read_dir(&recordings_dir)
        .map_err(|e| format!("Failed to read recordings directory: {}", e))?
        .filter_map(|entry| {
            let entry = match entry {
                Ok(e) => e,
                Err(_) => return None,
            };

            let path = entry.path();

            // Multiple validation checks
            if !path.is_dir() {
                return None;
            }

            let extension = match path.extension().and_then(|s| s.to_str()) {
                Some("cap") => "cap",
                _ => return None,
            };

            let id = match path.file_stem().and_then(|s| s.to_str()) {
                Some(stem) => stem.to_string(),
                None => return None,
            };

            // Try to get recording meta, skip if it fails
            match get_recording_meta(app.clone(), id.clone(), "recording".to_string()) {
                Ok(meta) => Some((id, path.clone(), meta)),
                Err(_) => None,
            }
        })
        .collect::<Vec<_>>();

    // Sort the result by creation date of the actual file, newest first
    result.sort_by(|a, b| {
        let b_time =
            b.1.metadata()
                .and_then(|m| m.created())
                .unwrap_or(std::time::SystemTime::UNIX_EPOCH);

        let a_time =
            a.1.metadata()
                .and_then(|m| m.created())
                .unwrap_or(std::time::SystemTime::UNIX_EPOCH);

        b_time.cmp(&a_time)
    });

    Ok(result)
}

#[tauri::command]
#[specta::specta]
fn list_screenshots(app: AppHandle) -> Result<Vec<(String, PathBuf, RecordingMeta)>, String> {
    let screenshots_dir = screenshots_path(&app);

    let mut result = std::fs::read_dir(&screenshots_dir)
        .map_err(|e| format!("Failed to read screenshots directory: {}", e))?
        .filter_map(|entry| {
            let entry = entry.ok()?;
            let path = entry.path();
            if path.is_dir() && path.extension().and_then(|s| s.to_str()) == Some("cap") {
                let id = path.file_stem()?.to_str()?.to_string();
                let meta =
                    match get_recording_meta(app.clone(), id.clone(), "screenshot".to_string()) {
                        Ok(meta) => meta,
                        Err(_) => return None, // Skip this entry if metadata can't be loaded
                    };

                // Find the nearest .png file inside the .cap folder
                let png_path = std::fs::read_dir(&path)
                    .ok()?
                    .filter_map(|e| e.ok())
                    .find(|e| e.path().extension().and_then(|s| s.to_str()) == Some("png"))
                    .map(|e| e.path())?;

                Some((id, png_path, meta))
            } else {
                None
            }
        })
        .collect::<Vec<_>>();

    // Sort the result by creation date of the actual file, newest first
    result.sort_by(|a, b| {
        b.1.metadata()
            .and_then(|m| m.created())
            .unwrap_or(std::time::SystemTime::UNIX_EPOCH)
            .cmp(
                &a.1.metadata()
                    .and_then(|m| m.created())
                    .unwrap_or(std::time::SystemTime::UNIX_EPOCH),
            )
    });

    Ok(result)
}

#[tauri::command]
#[specta::specta]
async fn check_upgraded_and_update(app: AppHandle) -> Result<bool, String> {
    println!("Checking upgraded status and updating...");
    let Ok(Some(mut auth)) = AuthStore::get(&app) else {
        println!("No auth found, clearing auth store");
        AuthStore::set(&app, None).map_err(|e| e.to_string())?;
        return Ok(false);
    };

    // Return true early if plan is manually set
    if let Some(ref plan) = auth.plan {
        if plan.manual {
            return Ok(true);
        }
    }

    println!(
        "Fetching plan for user {}",
        auth.user_id.as_deref().unwrap_or("unknown")
    );
    let plan_url = web_api::make_url("/api/desktop/plan");
    let response = app
        .authed_api_request(|client| client.get(plan_url))
        .await
        .map_err(|e| {
            println!("Failed to fetch plan: {}", e);
            format!("Failed to fetch plan: {}", e)
        })?;

    println!("Plan fetch response status: {}", response.status());
    if response.status() == reqwest::StatusCode::UNAUTHORIZED {
        println!("Unauthorized response, clearing auth store");
        AuthStore::set(&app, None).map_err(|e| e.to_string())?;
        return Ok(false);
    }

    let plan_data = response.json::<serde_json::Value>().await.map_err(|e| {
        println!("Failed to parse plan response: {}", e);
        format!("Failed to parse plan response: {}", e)
    })?;

    let is_pro = plan_data
        .get("upgraded")
        .and_then(|v| v.as_bool())
        .unwrap_or(false);
    println!("Pro status: {}", is_pro);
    let updated_auth = AuthStore {
        token: auth.token,
        user_id: auth.user_id,
        expires: auth.expires,
        plan: Some(Plan {
            upgraded: is_pro,
            manual: auth.plan.map(|p| p.manual).unwrap_or(false),
            last_checked: chrono::Utc::now().timestamp() as i32,
        }),
    };
    println!("Updating auth store with new pro status");
    AuthStore::set(&app, Some(updated_auth)).map_err(|e| e.to_string())?;

    Ok(is_pro)
}

#[tauri::command]
#[specta::specta]
fn open_external_link(app: tauri::AppHandle, url: String) -> Result<(), String> {
    // Check settings first
    if let Ok(Some(settings)) = GeneralSettingsStore::get(&app) {
        if settings.disable_auto_open_links {
            return Ok(());
        }
    }

    app.shell()
        .open(&url, None)
        .map_err(|e| format!("Failed to open URL: {}", e))?;
    Ok(())
}

#[tauri::command]
#[specta::specta]
async fn start_listening_to_oauth(state: MutableState<'_, App>) -> Result<(), String> {
    let mut writer_guard = state.write().await;
    writer_guard.auth_state = Some(auth::AuthState::Listening);
    Ok(())
}

#[tauri::command]
#[specta::specta]
async fn delete_auth_open_signin(app: AppHandle) -> Result<(), String> {
    AuthStore::set(&app, None).map_err(|e| e.to_string())?;

    if let Some(window) = CapWindowId::Settings.get(&app) {
        window.close().ok();
    }

    if let Some(window) = CapWindowId::Camera.get(&app) {
        window.close().ok();
    }
    if let Some(window) = CapWindowId::Main.get(&app) {
        window.close().ok();
    }

    // Show the signin window
    ShowCapWindow::SignIn
        .show(&app)
        .map_err(|e| e.to_string())?;

    Ok(())
}

#[tauri::command]
#[specta::specta]
async fn reset_camera_permissions(_app: AppHandle) -> Result<(), ()> {
    #[cfg(target_os = "macos")]
    {
        #[cfg(debug_assertions)]
        let bundle_id =
            std::env::var("CAP_BUNDLE_ID").unwrap_or_else(|_| "com.apple.Terminal".to_string());
        #[cfg(not(debug_assertions))]
        let bundle_id = "so.cap.desktop";

        Command::new("tccutil")
            .arg("reset")
            .arg("Camera")
            .arg(bundle_id)
            .output()
            .expect("Failed to reset camera permissions");
    }

    Ok(())
}

#[tauri::command]
#[specta::specta]
async fn reset_microphone_permissions(_app: AppHandle) -> Result<(), ()> {
    #[cfg(debug_assertions)]
    let bundle_id = "com.apple.Terminal";
    #[cfg(not(debug_assertions))]
    let bundle_id = "so.cap.desktop";

    Command::new("tccutil")
        .arg("reset")
        .arg("Microphone")
        .arg(bundle_id)
        .output()
        .expect("Failed to reset microphone permissions");

    Ok(())
}

#[tauri::command]
#[specta::specta]
async fn is_camera_window_open(app: AppHandle) -> bool {
    CapWindowId::Camera.get(&app).is_some()
}

#[tauri::command]
#[specta::specta]
async fn seek_to(app: AppHandle, video_id: String, frame_number: u32) {
    let editor_instance = upsert_editor_instance(&app, video_id).await;

    editor_instance
        .modify_and_emit_state(|state| {
            state.playhead_position = frame_number;
        })
        .await;
}

// keep this async otherwise opening windows may hang on windows
#[tauri::command(async)]
#[specta::specta]
fn show_window(app: AppHandle, window: ShowCapWindow) {
    window.show(&app).ok();
}

async fn check_notification_permissions(app: AppHandle) {
    // Check if we've already requested permissions
    let Ok(Some(settings)) = GeneralSettingsStore::get(&app) else {
        return;
    };

    if !settings.enable_notifications {
        return;
    }

    match app.notification().permission_state() {
        Ok(state) if state != PermissionState::Granted => {
            println!("Requesting notification permission");
            match app.notification().request_permission() {
                Ok(PermissionState::Granted) => {
                    println!("Notification permission granted");
                }
                Ok(_) | Err(_) => {
                    GeneralSettingsStore::update(&app, |s| {
                        s.enable_notifications = false;
                    })
                    .ok();
                }
            }
        }
        Ok(_) => {
            println!("Notification permission already granted");
        }
        Err(e) => {
            eprintln!("Error checking notification permission state: {}", e);
        }
    }
}

#[cfg_attr(mobile, tauri::mobile_entry_point)]
pub async fn run() {
    let specta_builder = tauri_specta::Builder::new()
        .commands(tauri_specta::collect_commands![
            get_recording_options,
            set_recording_options,
            recording::start_recording,
            recording::stop_recording,
            recording::pause_recording,
            recording::resume_recording,
            recording::list_cameras,
            recording::list_capture_windows,
            recording::list_capture_screens,
            take_screenshot,
            list_audio_devices,
            close_previous_recordings_window,
            fake_window::set_fake_window_bounds,
            fake_window::remove_fake_window,
            focus_captures_panel,
            get_current_recording,
            export::export_video,
            export::get_export_estimates,
            copy_file_to_path,
            copy_video_to_clipboard,
            copy_screenshot_to_clipboard,
            open_file_path,
            get_video_metadata,
            create_editor_instance,
            start_playback,
            stop_playback,
            set_playhead_position,
            set_project_config,
            open_editor,
            open_main_window,
            permissions::open_permission_settings,
            permissions::do_permissions_check,
            permissions::request_permission,
            upload_exported_video,
            upload_screenshot,
            get_recording_meta,
            save_file_dialog,
            list_recordings,
            list_screenshots,
            check_upgraded_and_update,
            open_external_link,
            hotkeys::set_hotkey,
            start_listening_to_oauth,
            delete_auth_open_signin,
            reset_camera_permissions,
            reset_microphone_permissions,
            is_camera_window_open,
            seek_to,
            send_feedback_request,
            windows::position_traffic_lights,
            windows::set_theme,
            global_message_dialog,
            show_window,
            write_clipboard_string,
            get_editor_total_frames,
        ])
        .events(tauri_specta::collect_events![
            RecordingOptionsChanged,
            NewRecordingAdded,
            NewScreenshotAdded,
            RenderFrameEvent,
            EditorStateChanged,
            CurrentRecordingChanged,
            RecordingMetaChanged,
            RecordingStarted,
            RecordingStopped,
            RequestStartRecording,
            RequestRestartRecording,
            RequestStopRecording,
            RequestNewScreenshot,
            RequestOpenSettings,
            NewNotification,
            AuthenticationInvalid,
            audio_meter::AudioInputLevelChange,
            UploadProgress,
        ])
        .error_handling(tauri_specta::ErrorHandlingMode::Throw)
        .typ::<ProjectConfiguration>()
        .typ::<AuthStore>()
        .typ::<hotkeys::HotkeysStore>()
        .typ::<general_settings::GeneralSettingsStore>()
        .typ::<cap_flags::Flags>();

    #[cfg(debug_assertions)]
    specta_builder
        .export(
            specta_typescript::Typescript::default(),
            "../src/utils/tauri.ts",
        )
        .expect("Failed to export typescript bindings");

    let (camera_tx, camera_rx) = CameraFeed::create_channel();
    // _shutdown needs to be kept alive to keep the camera ws running
    let (camera_ws_port, _shutdown) = cap_media::frame_ws::create_frame_ws(camera_rx.clone()).await;

    let (audio_input_tx, audio_input_rx) = AudioInputFeed::create_channel();

    tauri::async_runtime::set(tokio::runtime::Handle::current());

    #[allow(unused_mut)]
    let mut builder =
        tauri::Builder::default().plugin(tauri_plugin_single_instance::init(|app, _args, _cwd| {
            let _ = ShowCapWindow::Main.show(app);
        }));

    #[cfg(target_os = "macos")]
    {
        builder = builder.plugin(tauri_nspanel::init()).plugin(
            // TODO(Ilya): Also enable for Windows when Tao is updated to `0.31.0`
            tauri_plugin_window_state::Builder::new()
                .with_state_flags({
                    use tauri_plugin_window_state::StateFlags;
                    let mut flags = StateFlags::all();
                    flags.remove(StateFlags::VISIBLE);
                    flags
                })
                .with_denylist(&[
                    CapWindowId::Setup.label().as_str(),
                    CapWindowId::WindowCaptureOccluder.label().as_str(),
                    CapWindowId::Camera.label().as_str(),
                    CapWindowId::RecordingsOverlay.label().as_str(),
                    CapWindowId::InProgressRecording.label().as_str(),
                ])
                .map_label(|label| match label {
                    label if label.starts_with("editor-") => "editor",
                    _ => label,
                })
                .build(),
        );
    }

    builder
        .plugin(tauri_plugin_deep_link::init())
        .plugin(tauri_plugin_shell::init())
        .plugin(tauri_plugin_dialog::init())
        .plugin(tauri_plugin_store::Builder::new().build())
        .plugin(tauri_plugin_os::init())
        .plugin(tauri_plugin_process::init())
        .plugin(tauri_plugin_oauth::init())
        .plugin(tauri_plugin_http::init())
        .plugin(tauri_plugin_updater::Builder::new().build())
        .plugin(tauri_plugin_notification::init())
        .plugin(flags::plugin::init())
        .invoke_handler({
            let handler = specta_builder.invoke_handler();

            move |invoke| {
                sentry::configure_scope(|scope| {
                    scope.set_tag("cmd", invoke.message.command());
                });

                handler(invoke)
            }
        })
        .setup(move |app| {
            let app = app.handle().clone();
            specta_builder.mount_events(&app);
            hotkeys::init(&app);
            general_settings::init(&app);
            fake_window::init(&app);

<<<<<<< HEAD
            // this doesn't work in dev on mac, just a fact of life
            let app_handle = app.clone();
            app.deep_link().on_open_url(move |event| {
                if let Err(err) = deeplink_actions::handle(&app_handle, dbg!(event.urls())) {
                    eprintln!("Deep-link error: {}", err);
                };
            });

=======
>>>>>>> b74a96bf
            if let Ok(Some(auth)) = AuthStore::load(&app) {
                sentry::configure_scope(|scope| {
                    scope.set_user(auth.user_id.map(|id| sentry::User {
                        id: Some(id),
                        ..Default::default()
                    }));
                });
            }

            // These MUST be called before anything else!
            {
                app.manage(Arc::new(RwLock::new(App {
                    handle: app.clone(),
                    camera_tx,
                    camera_ws_port,
                    camera_feed: None,
                    audio_input_tx,
                    audio_input_feed: None,
                    start_recording_options: RecordingOptions {
                        capture_target: ScreenCaptureTarget::Screen(CaptureScreen {
                            id: 0,
                            name: String::new(),
                            refresh_rate: 0,
                        }),
                        camera_label: None,
                        audio_input_name: None,
                        fps: 30,
                        output_resolution: None,
                    },
                    current_recording: None,
                    pre_created_video: None,
                    auth_state: None,
                })));

                app.manage(Arc::new(RwLock::new(
                    ClipboardContext::new().expect("Failed to create clipboard context"),
                )));
            }

            tokio::spawn(check_notification_permissions(app.clone()));

            println!("Checking startup completion and permissions...");
            let permissions = permissions::do_permissions_check(false);
            println!("Permissions check result: {:?}", permissions);

            if !permissions.screen_recording.permitted()
                || !permissions.accessibility.permitted()
                || GeneralSettingsStore::get(&app)
                    .ok()
                    .flatten()
                    .map(|s| !s.has_completed_startup)
                    .unwrap_or(false)
            {
                ShowCapWindow::Setup.show(&app).ok();
            } else {
                println!("Permissions granted, showing main window");

                ShowCapWindow::Main.show(&app).ok();
            }

            ShowCapWindow::PrevRecordings.show(&app).ok();

            audio_meter::spawn_event_emitter(app.clone(), audio_input_rx);

            tray::create_tray(&app).unwrap();

            RequestStartRecording::listen_any_spawn(&app, |_, app| async move {
                let state = app.state::<Arc<RwLock<App>>>();
                let is_recording = {
                    let app_state = state.read().await;
                    app_state.current_recording.is_some()
                };

                if is_recording {
                    if let Err(e) = recording::stop_recording(app.clone(), app.state()).await {
                        eprintln!("Failed to stop recording: {}", e);
                    }
                } else if let Err(e) = recording::start_recording(app.clone(), app.state()).await {
                    eprintln!("Failed to start recording: {}", e);
                }
            });

            RequestStopRecording::listen_any_spawn(&app, |_, app| async move {
                if let Err(e) = recording::stop_recording(app.clone(), app.state()).await {
                    eprintln!("Failed to stop recording: {}", e);
                }
            });

            RequestRestartRecording::listen_any_spawn(&app, |_, app| async move {
                let state = app.state::<Arc<RwLock<App>>>();

                // Stop and discard the current recording
                {
                    let mut app_state = state.write().await;
                    if let Some(recording) = app_state.clear_current_recording() {
                        CurrentRecordingChanged /*(JsonValue::new(&None))*/
                            .emit(&app)
                            .ok();

                        recording.stop().await.ok();

                        // recording.stop_and_discard();
                    }
                }

                if let Err(e) = recording::start_recording(app.clone(), state).await {
                    eprintln!("Failed to start new recording: {}", e);
                } else {
                    println!("New recording started successfully");
                }
            });

            RequestNewScreenshot::listen_any_spawn(&app, |_, app| async move {
                if let Err(e) = take_screenshot(app.clone(), app.state()).await {
                    eprintln!("Failed to take screenshot: {}", e);
                }
            });

            RequestOpenSettings::listen_any_spawn(&app, |payload, app| async move {
                ShowCapWindow::Settings {
                    page: Some(payload.page),
                }
                .show(&app)
                .ok();
            });

            AuthenticationInvalid::listen_any_spawn(&app, |_, app| async move {
                delete_auth_open_signin(app).await.ok();
            });
            Ok(())
        })
        .on_window_event(|window, event| {
            let label = window.label();
            let app = window.app_handle();

            match event {
                WindowEvent::Destroyed => {
                    if let Ok(window_id) = CapWindowId::from_str(label) {
                        match window_id {
                            CapWindowId::Main => {
                                if let Some(w) = CapWindowId::Camera.get(app) {
                                    w.close().ok();
                                }
                            }
                            CapWindowId::Editor { project_id } => {
                                let app_handle = app.clone();
                                tokio::spawn(async move {
                                    let _ = remove_editor_instance(&app_handle, project_id).await;
                                    tokio::task::yield_now().await;
                                });
                            }
                            CapWindowId::Settings | CapWindowId::Upgrade => {
                                // Don't quit the app when settings or upgrade window is closed
                                return;
                            }
                            _ => {}
                        };
                    }

                    if let Some(settings) = GeneralSettingsStore::get(app).unwrap_or(None) {
                        if settings.hide_dock_icon
                            && app.webview_windows().keys().all(|label| {
                                !CapWindowId::from_str(label).unwrap().activates_dock()
                            })
                        {
                            #[cfg(target_os = "macos")]
                            app.set_activation_policy(tauri::ActivationPolicy::Accessory)
                                .ok();
                        }
                    }
                }
                #[cfg(target_os = "macos")]
                WindowEvent::Focused(focused) if *focused => {
                    if let Ok(window_id) = CapWindowId::from_str(label) {
                        if window_id.activates_dock() {
                            app.set_activation_policy(tauri::ActivationPolicy::Regular)
                                .ok();
                        }
                    }
                }
                _ => {}
            }
        })
        .build(tauri::generate_context!())
        .expect("error while running tauri application")
        .run(|handle, event| match event {
            #[cfg(target_os = "macos")]
            tauri::RunEvent::Reopen { .. } => {
                // Check if any editor, settings or signin window is open
                let has_window = handle.webview_windows().iter().any(|(label, _)| {
                    label.starts_with("editor-")
                        || label.as_str() == "settings"
                        || label.as_str() == "signin"
                });

                if has_window {
                    // Find and focus the editor, settings or signin window
                    if let Some(window) = handle
                        .webview_windows()
                        .iter()
                        .find(|(label, _)| {
                            label.starts_with("editor-")
                                || label.as_str() == "settings"
                                || label.as_str() == "signin"
                        })
                        .map(|(_, window)| window.clone())
                    {
                        window.set_focus().ok();
                    }
                } else {
                    // No editor, settings or signin window open, show main window
                    open_main_window(handle.clone());
                }
            }
            _ => {}
        });
}

type EditorInstancesState = Arc<Mutex<HashMap<String, Arc<EditorInstance>>>>;

pub async fn remove_editor_instance(
    app: &AppHandle<impl Runtime>,
    video_id: String,
) -> Option<Arc<EditorInstance>> {
    let map = match app.try_state::<EditorInstancesState>() {
        Some(s) => (*s).clone(),
        None => return None,
    };

    let mut map = map.lock().await;

    if let Some(editor) = map.remove(&video_id) {
        editor.dispose().await;
        Some(editor)
    } else {
        None
    }
}

pub async fn upsert_editor_instance(app: &AppHandle, video_id: String) -> Arc<EditorInstance> {
    let map = match app.try_state::<EditorInstancesState>() {
        Some(s) => (*s).clone(),
        None => {
            let map = Arc::new(Mutex::new(HashMap::new()));
            app.manage(map.clone());
            map
        }
    };

    let mut map = map.lock().await;

    use std::collections::hash_map::Entry;
    match map.entry(video_id.clone()) {
        Entry::Occupied(o) => o.get().clone(),
        Entry::Vacant(v) => {
            let instance = create_editor_instance_impl(app, video_id).await;
            v.insert(instance.clone());
            instance
        }
    }
}

async fn create_editor_instance_impl(app: &AppHandle, video_id: String) -> Arc<EditorInstance> {
    let app = app.clone();

    let instance = EditorInstance::new(
        recordings_path(&app),
        video_id,
        {
            let app = app.clone();
            move |state| {
                EditorStateChanged::new(state).emit(&app).ok();
            }
        },
        {
            let app = app.clone();
            move || {
                AuthStore::get(&app)
                    .ok()
                    .flatten()
                    .map(|s| s.is_upgraded())
                    .unwrap_or(false)
            }
        },
    )
    .await;

    RenderFrameEvent::listen_any(&app, {
        let preview_tx = instance.preview_tx.clone();
        move |e| {
            preview_tx
                .send(Some((
                    e.payload.frame_number,
                    e.payload.fps,
                    e.payload.resolution_base,
                )))
                .ok();
        }
    });

    instance
}

// use EditorInstance.project_path instead of this
fn recordings_path(app: &AppHandle) -> PathBuf {
    let path = app.path().app_data_dir().unwrap().join("recordings");
    std::fs::create_dir_all(&path).unwrap_or_default();
    path
}

fn recording_path(app: &AppHandle, recording_id: &str) -> PathBuf {
    recordings_path(app).join(format!("{}.cap", recording_id))
}

fn screenshots_path(app: &AppHandle) -> PathBuf {
    let path = app.path().app_data_dir().unwrap().join("screenshots");
    std::fs::create_dir_all(&path).unwrap_or_default();
    path
}

fn screenshot_path(app: &AppHandle, screenshot_id: &str) -> PathBuf {
    screenshots_path(app).join(format!("{}.cap", screenshot_id))
}

#[tauri::command]
#[specta::specta]
async fn send_feedback_request(app: AppHandle, feedback: String) -> Result<(), String> {
    let auth = AuthStore::get(&app)
        .map_err(|e| e.to_string())?
        .ok_or("Not authenticated")?;

    let feedback_url = web_api::make_url("/api/desktop/feedback");

    // Create a proper multipart form
    let form = reqwest::multipart::Form::new().text("feedback", feedback);

    let client = reqwest::Client::new();
    let response = client
        .post(feedback_url)
        .header("Authorization", format!("Bearer {}", auth.token))
        .multipart(form)
        .send()
        .await
        .map_err(|e| format!("Failed to send feedback: {}", e))?;

    if !response.status().is_success() {
        println!("Feedback request failed with status: {}", response.status());

        let error_text = response
            .text()
            .await
            .map_err(|_| "Failed to read error response")?;

        println!("Error response: {}", error_text);

        // Parse the error response and convert to owned String immediately
        let error = match serde_json::from_str::<serde_json::Value>(&error_text) {
            Ok(v) => v
                .get("error")
                .and_then(|e| e.as_str())
                .map(ToString::to_string)
                .unwrap_or_else(|| "Failed to submit feedback".to_string()),
            Err(_) => "Failed to submit feedback".to_string(),
        };

        return Err(error);
    }

    Ok(())
}

#[tauri::command]
#[specta::specta]
fn global_message_dialog(app: AppHandle, message: String) {
    app.dialog().message(message).show(|_| {});
}

#[tauri::command]
#[specta::specta]
async fn write_clipboard_string(
    clipboard: MutableState<'_, ClipboardContext>,
    text: String,
) -> Result<(), String> {
    let writer = clipboard
        .try_write()
        .map_err(|e| format!("Failed to acquire lock on clipboard state: {e}"))?;
    writer
        .set_text(text)
        .map_err(|e| format!("Failed to write text to clipboard: {e}"))
}

trait EventExt: tauri_specta::Event {
    fn listen_any_spawn<Fut>(
        app: &AppHandle,
        handler: impl Fn(Self, AppHandle) -> Fut + Send + 'static + Clone,
    ) -> tauri::EventId
    where
        Fut: Future + Send,
        Self: serde::de::DeserializeOwned + Send + 'static,
    {
        let app = app.clone();
        Self::listen_any(&app.clone(), move |e| {
            let app = app.clone();
            let handler = handler.clone();
            tokio::spawn(async move {
                (handler)(e.payload, app).await;
            });
        })
    }
}

impl<T: tauri_specta::Event> EventExt for T {}

#[tauri::command(async)]
#[specta::specta]
async fn get_editor_total_frames(
    app: AppHandle,
    video_id: String,
    fps: u32,
) -> Result<u32, String> {
    let editor_instances = app.state::<EditorInstancesState>();
    let instances = editor_instances.lock().await;

    let instance = instances
        .get(&video_id)
        .ok_or_else(|| "Editor instance not found".to_string())?;
    Ok(instance.get_total_frames(fps))
}<|MERGE_RESOLUTION|>--- conflicted
+++ resolved
@@ -2088,17 +2088,13 @@
             general_settings::init(&app);
             fake_window::init(&app);
 
-<<<<<<< HEAD
-            // this doesn't work in dev on mac, just a fact of life
-            let app_handle = app.clone();
-            app.deep_link().on_open_url(move |event| {
-                if let Err(err) = deeplink_actions::handle(&app_handle, dbg!(event.urls())) {
-                    eprintln!("Deep-link error: {}", err);
-                };
+            // this doesn't work in dev on mac, just a fact of deeplinks
+            app.deep_link().on_open_url(|event| {
+                // TODO: handle deep link for auth
+                dbg!(event.id());
+                dbg!(event.urls());
             });
 
-=======
->>>>>>> b74a96bf
             if let Ok(Some(auth)) = AuthStore::load(&app) {
                 sentry::configure_scope(|scope| {
                     scope.set_user(auth.user_id.map(|id| sentry::User {
