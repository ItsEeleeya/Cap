--- conflicted
+++ resolved
@@ -2934,22 +2934,14 @@
 
             match event {
                 WindowEvent::CloseRequested { .. } => {
-<<<<<<< HEAD
-                    if let Ok(CapWindowDef::Camera) = CapWindowDef::from_str(label) {
-                        tokio::spawn(cleanup_camera_window(app.clone()));
-                    }
-                }
-                WindowEvent::Destroyed => {
                     if let Ok(window_id) = CapWindowDef::from_str(label) {
-=======
-                    if let Ok(window_id) = CapWindowId::from_str(label) {
                         match window_id {
-                            CapWindowId::Camera => {
+                            CapWindowDef::Camera => {
                                 tracing::warn!("Camera window CloseRequested event received!");
                                 tokio::spawn(cleanup_camera_window(app.clone()));
                             }
-                            CapWindowId::Main => {
-                                if let Some(camera_window) = CapWindowId::Camera.get(app) {
+                            CapWindowDef::Main => {
+                                if let Some(camera_window) = CapWindowDef::Camera.get(app) {
                                     let _ = camera_window.close();
                                 }
                             }
@@ -2958,11 +2950,10 @@
                     }
                 }
                 WindowEvent::Destroyed => {
-                    if let Ok(window_id) = CapWindowId::from_str(label) {
-                        if matches!(window_id, CapWindowId::Camera) {
+                    if let Ok(window_id) = CapWindowDef::from_str(label) {
+                        if matches!(window_id, CapWindowDef::Camera) {
                             tracing::warn!("Camera window Destroyed event received!");
                         }
->>>>>>> 816cd3ca
                         match window_id {
                             CapWindowDef::Main => {
                                 let app = app.clone();
