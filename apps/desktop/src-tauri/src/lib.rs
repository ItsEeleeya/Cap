mod api;
mod audio;
mod audio_meter;
mod auth;
mod camera;
mod camera_legacy;
mod captions;
mod deeplink_actions;
mod editor_window;
mod export;
mod fake_window;
mod flags;
mod frame_ws;
mod general_settings;
mod hotkeys;
mod http_client;
mod logging;
mod notifications;
mod permissions;
mod platform;
mod posthog;
mod presets;
mod recording;
mod recording_settings;
mod screenshot_editor;
mod target_select_overlay;
mod thumbnails;
mod tray;
mod upload;
mod web_api;
mod window_exclusion;
mod windows;

use audio::AppSounds;
use auth::{AuthStore, Plan};
use camera::CameraPreviewState;
use cap_editor::{EditorInstance, EditorState};
use cap_project::{
    InstantRecordingMeta, ProjectConfiguration, RecordingMeta, RecordingMetaInner, SharingMeta,
    StudioRecordingMeta, StudioRecordingStatus, UploadMeta, VideoUploadInfo, XY, ZoomSegment,
};
use cap_recording::{
    RecordingMode,
    feeds::{
        self,
        camera::{CameraFeed, DeviceOrModelID},
        microphone::{self, MicrophoneFeed},
    },
    sources::screen_capture::ScreenCaptureTarget,
};
use cap_rendering::{ProjectRecordingsMeta, RenderedFrame};
use clipboard_rs::common::RustImage;
use clipboard_rs::{Clipboard, ClipboardContext};
use cpal::StreamError;
use editor_window::{EditorInstances, WindowEditorInstance};
use ffmpeg::ffi::AV_TIME_BASE;
use general_settings::GeneralSettingsStore;
use kameo::{Actor, actor::ActorRef};
use notifications::NotificationType;
use recording::{InProgressRecording, RecordingEvent, RecordingInputKind};
use scap_targets::{Display, DisplayId, WindowId, bounds::LogicalBounds};
use screenshot_editor::{
    ScreenshotEditorInstances, create_screenshot_editor_instance, update_screenshot_config,
};

mod gpu_context;
pub use gpu_context::{PendingScreenshot, PendingScreenshots};
use serde::{Deserialize, Serialize};
use serde_json::json;
use specta::Type;
use std::{
    collections::{BTreeMap, HashSet},
    future::Future,
    marker::PhantomData,
    path::{Path, PathBuf},
    process::Command,
    str::FromStr,
    sync::Arc,
    time::Duration,
};
use tauri::{AppHandle, Manager, State, Window, WindowEvent, ipc::Channel};
use tauri_plugin_deep_link::DeepLinkExt;
use tauri_plugin_dialog::DialogExt;
use tauri_plugin_global_shortcut::GlobalShortcutExt;
use tauri_plugin_notification::{NotificationExt, PermissionState};
use tauri_plugin_opener::OpenerExt;
use tauri_plugin_shell::ShellExt;
use tauri_specta::Event;
use tokio::sync::{RwLock, oneshot};
use tracing::*;
use upload::{create_or_get_video, upload_image, upload_video};
use web_api::AuthedApiError;
use web_api::ManagerExt as WebManagerExt;
<<<<<<< HEAD
use windows::{CapWindow, CapWindowDef, EditorWindowIds, set_window_transparent};
=======
use windows::{
    CapWindowId, EditorWindowIds, ScreenshotEditorWindowIds, ShowCapWindow, set_window_transparent,
};
>>>>>>> 3cb22ad6

use crate::{
    camera::CameraPreviewManager,
    recording_settings::{RecordingSettingsStore, RecordingTargetMode},
    upload::InstantMultipartUpload,
};
use crate::{recording::start_recording, upload::build_video_meta};

#[allow(clippy::large_enum_variant)]
pub enum RecordingState {
    None,
    Pending {
        mode: RecordingMode,
        target: ScreenCaptureTarget,
    },
    Active(InProgressRecording),
}

pub struct App {
    #[deprecated = "can be removed when native camera preview is ready"]
    camera_ws_port: u16,
    camera_preview: CameraPreviewManager,
    handle: AppHandle,
    recording_state: RecordingState,
    recording_logging_handle: LoggingHandle,
    mic_feed: ActorRef<feeds::microphone::MicrophoneFeed>,
    mic_meter_sender: flume::Sender<microphone::MicrophoneSamples>,
    selected_mic_label: Option<String>,
    selected_camera_id: Option<DeviceOrModelID>,
    camera_in_use: bool,
    camera_cleanup_done: bool,
    camera_feed: ActorRef<feeds::camera::CameraFeed>,
    server_url: String,
    logs_dir: PathBuf,
    disconnected_inputs: HashSet<RecordingInputKind>,
}

#[derive(specta::Type, Serialize, Deserialize, Clone, Debug)]
#[serde(rename_all = "camelCase")]
pub enum VideoType {
    Screen,
    Output,
    Camera,
}

#[derive(Serialize, Deserialize, specta::Type, Debug)]
pub enum UploadResult {
    Success(String),
    NotAuthenticated,
    PlanCheckFailed,
    UpgradeRequired,
}

#[derive(Serialize, Deserialize, specta::Type, Debug)]
pub struct VideoRecordingMetadata {
    pub duration: f64,
    pub size: f64,
}

impl App {
    pub fn set_pending_recording(&mut self, mode: RecordingMode, target: ScreenCaptureTarget) {
        self.recording_state = RecordingState::Pending { mode, target };
        CurrentRecordingChanged.emit(&self.handle).ok();
    }

    pub fn set_current_recording(&mut self, actor: InProgressRecording) {
        self.recording_state = RecordingState::Active(actor);
        CurrentRecordingChanged.emit(&self.handle).ok();
    }

    pub fn clear_current_recording(&mut self) -> Option<InProgressRecording> {
        match std::mem::replace(&mut self.recording_state, RecordingState::None) {
            RecordingState::Active(recording) => {
                self.close_occluder_windows();
                Some(recording)
            }
            _ => {
                self.close_occluder_windows();
                None
            }
        }
    }

    fn close_occluder_windows(&self) {
        for window in self.handle.webview_windows() {
            if window.0.starts_with("window-capture-occluder-") {
                let _ = window.1.close();
            }
        }
    }

    async fn restart_mic_feed(&mut self) -> Result<(), String> {
        info!("Restarting microphone feed after actor shutdown");

        let (error_tx, error_rx) = flume::bounded(1);
        let mic_feed = MicrophoneFeed::spawn(MicrophoneFeed::new(error_tx));

        spawn_mic_error_handler(self.handle.clone(), error_rx);

        mic_feed
            .ask(microphone::AddSender(self.mic_meter_sender.clone()))
            .await
            .map_err(|e| e.to_string())?;

        if let Some(label) = self.selected_mic_label.clone() {
            match mic_feed.ask(microphone::SetInput { label }).await {
                Ok(ready) => {
                    if let Err(err) = ready.await {
                        if matches!(err, microphone::SetInputError::DeviceNotFound) {
                            warn!("Selected microphone not available while restarting feed");
                        } else {
                            return Err(err.to_string());
                        }
                    }
                }
                Err(kameo::error::SendError::HandlerError(
                    microphone::SetInputError::DeviceNotFound,
                )) => {
                    warn!("Selected microphone not available while restarting feed");
                }
                Err(err) => return Err(err.to_string()),
            }
        }

        self.mic_feed = mic_feed;

        Ok(())
    }

    async fn add_recording_logging_handle(&mut self, path: &PathBuf) -> Result<(), String> {
        let logfile =
            std::fs::File::create(path).map_err(|e| format!("Failed to create logfile: {e}"))?;

        self.recording_logging_handle
            .reload(Some(Box::new(
                tracing_subscriber::fmt::layer()
                    .with_ansi(false)
                    .with_target(true)
                    .with_writer(logfile),
            ) as DynLoggingLayer))
            .map_err(|e| format!("Failed to reload logging layer: {e}"))?;

        Ok(())
    }

    pub fn current_recording(&self) -> Option<&InProgressRecording> {
        match &self.recording_state {
            RecordingState::Active(recording) => Some(recording),
            _ => None,
        }
    }

    pub fn current_recording_mut(&mut self) -> Option<&mut InProgressRecording> {
        match &mut self.recording_state {
            RecordingState::Active(recording) => Some(recording),
            _ => None,
        }
    }

    pub fn is_recording_active_or_pending(&self) -> bool {
        !matches!(self.recording_state, RecordingState::None)
    }

    async fn handle_input_disconnect(&mut self, kind: RecordingInputKind) -> Result<(), String> {
        if !self.disconnected_inputs.insert(kind) {
            return Ok(());
        }

        if let Some(recording) = self.current_recording_mut() {
            recording.pause().await.map_err(|e| e.to_string())?;
        }

        let (title, body) = match kind {
            RecordingInputKind::Microphone => (
                "Microphone disconnected",
                "Recording paused. Reconnect your microphone, then resume or stop the recording.",
            ),
            RecordingInputKind::Camera => (
                "Camera disconnected",
                "Recording paused. Reconnect your camera, then resume or stop the recording.",
            ),
        };

        let _ = NewNotification {
            title: title.to_string(),
            body: body.to_string(),
            is_error: true,
        }
        .emit(&self.handle);

        let _ = RecordingEvent::InputLost { input: kind }.emit(&self.handle);

        Ok(())
    }

    async fn handle_input_restored(&mut self, kind: RecordingInputKind) -> Result<(), String> {
        if !self.disconnected_inputs.remove(&kind) {
            return Ok(());
        }

        match kind {
            RecordingInputKind::Microphone => {
                self.ensure_selected_mic_ready().await.ok();
            }
            RecordingInputKind::Camera => {
                self.ensure_selected_camera_ready().await.ok();
            }
        }

        let _ = RecordingEvent::InputRestored { input: kind }.emit(&self.handle);

        Ok(())
    }

    async fn ensure_selected_mic_ready(&mut self) -> Result<(), String> {
        if let Some(label) = self.selected_mic_label.clone() {
            let ready = self
                .mic_feed
                .ask(feeds::microphone::SetInput { label })
                .await
                .map_err(|e| e.to_string())?;

            ready.await.map_err(|e| e.to_string())?;
        }

        Ok(())
    }

    async fn ensure_selected_camera_ready(&mut self) -> Result<(), String> {
        if let Some(id) = self.selected_camera_id.clone() {
            let ready = self
                .camera_feed
                .ask(feeds::camera::SetInput { id: id.clone() })
                .await
                .map_err(|e| e.to_string())?;

            ready.await.map_err(|e| e.to_string())?;
        }

        Ok(())
    }
}

#[tauri::command]
#[specta::specta]
#[instrument(skip(state))]
async fn set_mic_input(state: MutableState<'_, App>, label: Option<String>) -> Result<(), String> {
    let (mic_feed, studio_handle, current_label) = {
        let app = state.read().await;
        let handle = match app.current_recording() {
            Some(InProgressRecording::Studio { handle, .. }) => Some(handle.clone()),
            _ => None,
        };
        (app.mic_feed.clone(), handle, app.selected_mic_label.clone())
    };

    if label == current_label {
        return Ok(());
    }

    if let Some(handle) = &studio_handle {
        handle.set_mic_feed(None).await.map_err(|e| e.to_string())?;
    }

    let desired_label = label.clone();

    match desired_label.as_ref() {
        None => {
            mic_feed
                .ask(microphone::RemoveInput)
                .await
                .map_err(|e| e.to_string())?;
        }
        Some(label) => {
            mic_feed
                .ask(feeds::microphone::SetInput {
                    label: label.clone(),
                })
                .await
                .map_err(|e| e.to_string())?
                .await
                .map_err(|e| e.to_string())?;
        }
    }

    if let Some(handle) = studio_handle
        && desired_label.is_some()
    {
        let mic_lock = mic_feed
            .ask(microphone::Lock)
            .await
            .map_err(|e| e.to_string())?;
        handle
            .set_mic_feed(Some(Arc::new(mic_lock)))
            .await
            .map_err(|e| e.to_string())?;
    }

    {
        let mut app = state.write().await;
        app.selected_mic_label = desired_label;
        let cleared = app
            .disconnected_inputs
            .remove(&RecordingInputKind::Microphone);

        if cleared {
            let _ = RecordingEvent::InputRestored {
                input: RecordingInputKind::Microphone,
            }
            .emit(&app.handle);
        }
    }

    Ok(())
}

#[tauri::command]
#[specta::specta]
async fn upload_logs(app_handle: AppHandle) -> Result<(), String> {
    logging::upload_log_file(&app_handle).await
}

#[tauri::command]
#[specta::specta]
#[instrument(skip(app_handle, state))]
#[allow(unused_mut)]
async fn set_camera_input(
    app_handle: AppHandle,
    state: MutableState<'_, App>,
    id: Option<DeviceOrModelID>,
) -> Result<(), String> {
    let app = state.read().await;
    let camera_feed = app.camera_feed.clone();
    let studio_handle = match app.current_recording() {
        Some(InProgressRecording::Studio { handle, .. }) => Some(handle.clone()),
        _ => None,
    };
    let current_id = app.selected_camera_id.clone();
    let camera_in_use = app.camera_in_use;
    drop(app);

    if id == current_id && camera_in_use {
        return Ok(());
    }

    if let Some(handle) = &studio_handle {
        handle
            .set_camera_feed(None)
            .await
            .map_err(|e| e.to_string())?;
    }

    match &id {
        None => {
            camera_feed
                .ask(feeds::camera::RemoveInput)
                .await
                .map_err(|e| e.to_string())?;
        }
        Some(id) => {
            let mut attempts = 0;
            loop {
                attempts += 1;

                // We first ask the actor to set the input
                // This returns a future that resolves when the camera is actually ready
                let request = camera_feed
                    .ask(feeds::camera::SetInput { id: id.clone() })
                    .await
                    .map_err(|e| e.to_string());

                let result = match request {
                    Ok(future) => future.await.map_err(|e| e.to_string()),
                    Err(e) => Err(e),
                };

                match result {
                    Ok(_) => break,
                    Err(e) => {
                        if attempts >= 3 {
                            return Err(format!(
                                "Failed to initialize camera after {} attempts: {}",
                                attempts, e
                            ));
                        }
                        warn!(
                            "Failed to set camera input (attempt {}): {}. Retrying...",
                            attempts, e
                        );
                        tokio::time::sleep(Duration::from_millis(500)).await;
                    }
                }
            }

            CapWindow::Camera
                .show(&app_handle)
                .await
                .map_err(|err| error!("Failed to show camera preview window: {err}"))
                .ok();
        }
    }

    if let Some(handle) = studio_handle
        && id.is_some()
    {
        let camera_lock = camera_feed
            .ask(feeds::camera::Lock)
            .await
            .map_err(|e| e.to_string())?;
        handle
            .set_camera_feed(Some(Arc::new(camera_lock)))
            .await
            .map_err(|e| e.to_string())?;
    }

    {
        let app = &mut *state.write().await;
        app.selected_camera_id = id;
        app.camera_in_use = app.selected_camera_id.is_some();
        if app.camera_in_use {
            app.camera_cleanup_done = false;
        }
        let cleared = app.disconnected_inputs.remove(&RecordingInputKind::Camera);

        if cleared {
            let _ = RecordingEvent::InputRestored {
                input: RecordingInputKind::Camera,
            }
            .emit(&app.handle);
        }
    }

    Ok(())
}

fn spawn_mic_error_handler(app_handle: AppHandle, error_rx: flume::Receiver<StreamError>) {
    tokio::spawn(async move {
        let state = app_handle.state::<ArcLock<App>>();
        let state = state.inner().clone();

        let error_rx = error_rx;

        while let Ok(err) = error_rx.recv_async().await {
            error!("Mic feed actor error: {err}");

            let mut app = state.write().await;

            if let Err(handle_err) = app
                .handle_input_disconnect(RecordingInputKind::Microphone)
                .await
            {
                warn!("Failed to pause recording after mic disconnect: {handle_err}");
            }

            match app.ensure_selected_mic_ready().await {
                Ok(()) => {
                    if let Err(restored_err) = app
                        .handle_input_restored(RecordingInputKind::Microphone)
                        .await
                    {
                        warn!("Failed to handle mic restoration: {restored_err}");
                    }
                }
                Err(restart_err) => {
                    warn!("Failed to restart microphone input: {restart_err}");
                }
            }
        }
    });
}

fn spawn_device_watchers(app_handle: AppHandle) {
    spawn_microphone_watcher(app_handle.clone());
    spawn_camera_watcher(app_handle);
}

async fn cleanup_camera_window(app: AppHandle) {
    let state = app.state::<ArcLock<App>>();
    let mut app_state = state.write().await;

    if app_state.camera_cleanup_done {
        return;
    }

    app_state.camera_cleanup_done = true;
    app_state.camera_preview.on_window_close();

    if !app_state.is_recording_active_or_pending() {
        let _ = app_state.camera_feed.ask(feeds::camera::RemoveInput).await;
        app_state.camera_in_use = false;
    }
}

fn spawn_microphone_watcher(app_handle: AppHandle) {
    tokio::spawn(async move {
        let state = app_handle.state::<ArcLock<App>>();
        let state = state.inner().clone();

        loop {
            let (should_check, label, is_marked) = {
                let guard = state.read().await;
                (
                    matches!(guard.recording_state, RecordingState::Active(_)),
                    guard.selected_mic_label.clone(),
                    guard
                        .disconnected_inputs
                        .contains(&RecordingInputKind::Microphone),
                )
            };

            if should_check && let Some(selected_label) = label {
                let available = microphone::MicrophoneFeed::list().contains_key(&selected_label);

                if !available && !is_marked {
                    let mut app = state.write().await;
                    if let Err(err) = app
                        .handle_input_disconnect(RecordingInputKind::Microphone)
                        .await
                    {
                        warn!("Failed to handle mic disconnect: {err}");
                    }
                } else if available && is_marked {
                    let mut app = state.write().await;
                    if let Err(err) = app
                        .handle_input_restored(RecordingInputKind::Microphone)
                        .await
                    {
                        warn!("Failed to handle mic reconnection: {err}");
                    }
                }
            }

            tokio::time::sleep(Duration::from_secs(1)).await;
        }
    });
}

fn spawn_camera_watcher(app_handle: AppHandle) {
    tokio::spawn(async move {
        let state = app_handle.state::<ArcLock<App>>();
        let state = state.inner().clone();

        loop {
            let (should_check, camera_id, is_marked) = {
                let guard = state.read().await;
                (
                    matches!(guard.recording_state, RecordingState::Active(_))
                        && guard.camera_in_use,
                    guard.selected_camera_id.clone(),
                    guard
                        .disconnected_inputs
                        .contains(&RecordingInputKind::Camera),
                )
            };

            if should_check && let Some(selected_id) = camera_id {
                let available = is_camera_available(&selected_id);

                if !available && !is_marked {
                    let mut app = state.write().await;
                    if let Err(err) = app
                        .handle_input_disconnect(RecordingInputKind::Camera)
                        .await
                    {
                        warn!("Failed to handle camera disconnect: {err}");
                    }
                } else if available && is_marked {
                    let mut app = state.write().await;
                    if let Err(err) = app.handle_input_restored(RecordingInputKind::Camera).await {
                        warn!("Failed to handle camera reconnection: {err}");
                    }
                }
            }

            tokio::time::sleep(Duration::from_secs(1)).await;
        }
    });
}

fn is_camera_available(id: &DeviceOrModelID) -> bool {
    cap_camera::list_cameras().any(|info| match id {
        DeviceOrModelID::DeviceID(device_id) => info.device_id() == device_id,
        DeviceOrModelID::ModelID(model_id) => {
            info.model_id().is_some_and(|existing| existing == model_id)
        }
    })
}

#[derive(specta::Type, Serialize, tauri_specta::Event, Clone)]
pub struct RecordingOptionsChanged;

#[derive(Deserialize, specta::Type, Serialize, tauri_specta::Event, Debug, Clone)]
pub struct NewStudioRecordingAdded {
    path: PathBuf,
}

#[derive(specta::Type, tauri_specta::Event, Debug, Clone, Serialize)]
pub struct RecordingDeleted {
    #[allow(unused)]
    path: PathBuf,
}

#[derive(specta::Type, tauri_specta::Event, Serialize)]
pub struct SetCaptureAreaPending(bool);

#[derive(Deserialize, specta::Type, Serialize, tauri_specta::Event, Debug, Clone)]
pub struct NewScreenshotAdded {
    path: PathBuf,
}

#[derive(Deserialize, specta::Type, Serialize, tauri_specta::Event, Debug, Clone)]
pub struct RecordingStarted;

#[derive(Deserialize, specta::Type, Serialize, tauri_specta::Event, Debug, Clone)]
pub struct RecordingStopped;

#[derive(Deserialize, specta::Type, Serialize, tauri_specta::Event, Debug, Clone)]
pub struct RequestStartRecording {
    pub mode: RecordingMode,
}

#[derive(Deserialize, specta::Type, Serialize, tauri_specta::Event, Debug, Clone)]
pub struct RequestOpenRecordingPicker {
    pub target_mode: Option<RecordingTargetMode>,
}

#[derive(Deserialize, specta::Type, Serialize, tauri_specta::Event, Debug, Clone)]
pub struct RequestOpenSettings {
    page: String,
}

#[derive(Deserialize, specta::Type, Serialize, tauri_specta::Event, Debug, Clone)]
pub struct RequestScreenCapturePrewarm {
    #[serde(default)]
    pub force: bool,
}

#[derive(Deserialize, specta::Type, Serialize, tauri_specta::Event, Debug, Clone)]
pub struct NewNotification {
    title: String,
    body: String,
    is_error: bool,
}

type ArcLock<T> = Arc<RwLock<T>>;
pub type MutableState<'a, T> = State<'a, Arc<RwLock<T>>>;

type SingleTuple<T> = (T,);

#[derive(Serialize, Type)]
struct JsonValue<T>(
    #[serde(skip)] PhantomData<T>,
    #[specta(type = SingleTuple<T>)] serde_json::Value,
);

impl<T> Clone for JsonValue<T> {
    fn clone(&self) -> Self {
        Self(PhantomData, self.1.clone())
    }
}

impl<T: Serialize> JsonValue<T> {
    fn new(value: &T) -> Self {
        Self(PhantomData, json!(value))
    }
}

#[derive(Serialize, Type)]
#[serde(rename_all = "camelCase")]
pub struct RecordingInfo {
    capture_target: ScreenCaptureTarget,
}

#[derive(Serialize, Type)]
#[serde(rename_all = "camelCase")]
enum CurrentRecordingTarget {
    Window {
        id: WindowId,
        bounds: LogicalBounds,
    },
    Screen {
        id: DisplayId,
    },
    Area {
        screen: DisplayId,
        bounds: LogicalBounds,
    },
}

#[derive(Serialize, Type)]
#[serde(rename_all = "camelCase")]
pub enum RecordingStatus {
    Pending,
    Recording,
}

#[derive(Serialize, Type)]
#[serde(rename_all = "camelCase")]
struct CurrentRecording {
    target: CurrentRecordingTarget,
    mode: RecordingMode,
    status: RecordingStatus,
}

#[tauri::command]
#[specta::specta]
#[instrument(skip(state))]
async fn get_current_recording(
    state: MutableState<'_, App>,
) -> Result<JsonValue<Option<CurrentRecording>>, ()> {
    let state = state.read().await;

    let (mode, capture_target, status) = match &state.recording_state {
        RecordingState::None => return Ok(JsonValue::new(&None)),
        RecordingState::Pending { mode, target } => (*mode, target, RecordingStatus::Pending),
        RecordingState::Active(inner) => (
            inner.mode(),
            inner.capture_target(),
            RecordingStatus::Recording,
        ),
    };

    let target = match capture_target {
        ScreenCaptureTarget::Display { id } => CurrentRecordingTarget::Screen { id: id.clone() },
        ScreenCaptureTarget::Window { id } => CurrentRecordingTarget::Window {
            id: id.clone(),
            bounds: scap_targets::Window::from_id(id)
                .ok_or(())?
                .display_relative_logical_bounds()
                .ok_or(())?,
        },
        ScreenCaptureTarget::Area { screen, bounds } => CurrentRecordingTarget::Area {
            screen: screen.clone(),
            bounds: *bounds,
        },
    };

    Ok(JsonValue::new(&Some(CurrentRecording {
        target,
        mode,
        status,
    })))
}

#[derive(Serialize, Type, tauri_specta::Event, Clone)]
pub struct CurrentRecordingChanged;

async fn create_screenshot(
    input: PathBuf,
    output: PathBuf,
    size: Option<(u32, u32)>,
) -> Result<(), String> {
    println!("Creating screenshot: input={input:?}, output={output:?}, size={size:?}");

    let result: Result<(), String> = tokio::task::spawn_blocking(move || -> Result<(), String> {
        let mut ictx = ffmpeg::format::input(&input).map_err(|e| {
            eprintln!("Failed to create input context: {e}");
            e.to_string()
        })?;
        let input_stream = ictx
            .streams()
            .best(ffmpeg::media::Type::Video)
            .ok_or("No video stream found")?;
        let video_stream_index = input_stream.index();
        println!("Found video stream at index {video_stream_index}");

        let mut decoder =
            ffmpeg::codec::context::Context::from_parameters(input_stream.parameters())
                .map_err(|e| {
                    eprintln!("Failed to create decoder context: {e}");
                    e.to_string()
                })?
                .decoder()
                .video()
                .map_err(|e| {
                    eprintln!("Failed to create video decoder: {e}");
                    e.to_string()
                })?;

        let mut scaler = ffmpeg::software::scaling::context::Context::get(
            decoder.format(),
            decoder.width(),
            decoder.height(),
            ffmpeg::format::Pixel::RGB24,
            size.map_or(decoder.width(), |s| s.0),
            size.map_or(decoder.height(), |s| s.1),
            ffmpeg::software::scaling::flag::Flags::BILINEAR,
        )
        .map_err(|e| {
            eprintln!("Failed to create scaler: {e}");
            e.to_string()
        })?;

        println!("Decoder and scaler initialized");

        let mut frame = ffmpeg::frame::Video::empty();
        for (stream, packet) in ictx.packets() {
            if stream.index() == video_stream_index {
                decoder.send_packet(&packet).map_err(|e| {
                    eprintln!("Failed to send packet to decoder: {e}");
                    e.to_string()
                })?;
                if decoder.receive_frame(&mut frame).is_ok() {
                    println!("Frame received, scaling...");
                    let mut rgb_frame = ffmpeg::frame::Video::empty();
                    scaler.run(&frame, &mut rgb_frame).map_err(|e| {
                        eprintln!("Failed to scale frame: {e}");
                        e.to_string()
                    })?;

                    let width = rgb_frame.width() as usize;
                    let height = rgb_frame.height() as usize;
                    let bytes_per_pixel = 3;
                    let src_stride = rgb_frame.stride(0);
                    let dst_stride = width * bytes_per_pixel;

                    let mut img_buffer = vec![0u8; height * dst_stride];

                    for y in 0..height {
                        let src_slice =
                            &rgb_frame.data(0)[y * src_stride..y * src_stride + dst_stride];
                        let dst_slice = &mut img_buffer[y * dst_stride..(y + 1) * dst_stride];
                        dst_slice.copy_from_slice(src_slice);
                    }

                    let img = image::RgbImage::from_raw(width as u32, height as u32, img_buffer)
                        .ok_or("Failed to create image from frame data")?;
                    println!("Saving image to {output:?}");

                    img.save_with_format(&output, image::ImageFormat::Jpeg)
                        .map_err(|e| {
                            eprintln!("Failed to save image: {e}");
                            e.to_string()
                        })?;

                    println!("Screenshot created successfully");
                    return Ok(());
                }
            }
        }

        eprintln!("Failed to create screenshot: No suitable frame found");
        Err("Failed to create screenshot".to_string())
    })
    .await
    .map_err(|e| format!("Task join error: {e}"))?;

    result
}

// async fn create_thumbnail(input: PathBuf, output: PathBuf, size: (u32, u32)) -> Result<(), String> {
//     println!("Creating thumbnail: input={input:?}, output={output:?}, size={size:?}");

//     tokio::task::spawn_blocking(move || -> Result<(), String> {
//         let img = image::open(&input).map_err(|e| {
//             eprintln!("Failed to open image: {e}");
//             e.to_string()
//         })?;

//         let width = img.width() as usize;
//         let height = img.height() as usize;
//         let bytes_per_pixel = 3;
//         let src_stride = width * bytes_per_pixel;

//         let rgb_img = img.to_rgb8();
//         let img_buffer = rgb_img.as_raw();

//         let mut corrected_buffer = vec![0u8; height * src_stride];

//         for y in 0..height {
//             let src_slice = &img_buffer[y * src_stride..(y + 1) * src_stride];
//             let dst_slice = &mut corrected_buffer[y * src_stride..(y + 1) * src_stride];
//             dst_slice.copy_from_slice(src_slice);
//         }

//         let corrected_img =
//             image::RgbImage::from_raw(width as u32, height as u32, corrected_buffer)
//                 .ok_or("Failed to create corrected image")?;

//         let thumbnail = image::imageops::resize(
//             &corrected_img,
//             size.0,
//             size.1,
//             image::imageops::FilterType::Lanczos3,
//         );

//         thumbnail
//             .save_with_format(&output, image::ImageFormat::Png)
//             .map_err(|e| {
//                 eprintln!("Failed to save thumbnail: {e}");
//                 e.to_string()
//             })?;

//         println!("Thumbnail created successfully");
//         Ok(())
//     })
//     .await
//     .map_err(|e| format!("Task join error: {e}"))?
// }

#[tauri::command]
#[specta::specta]
#[instrument(skip(app))]
async fn copy_file_to_path(app: AppHandle, src: String, dst: String) -> Result<(), String> {
    println!("Attempting to copy file from {src} to {dst}");

    let is_screenshot = src.contains("screenshots/");
    let is_gif = src.ends_with(".gif") || dst.ends_with(".gif");

    let src_path = std::path::Path::new(&src);
    if !src_path.exists() {
        return Err(format!("Source file {src} does not exist"));
    }

    if !is_screenshot && !is_gif && !is_valid_video(src_path) {
        let mut attempts = 0;
        while attempts < 10 {
            std::thread::sleep(std::time::Duration::from_secs(1));
            if is_valid_video(src_path) {
                break;
            }
            attempts += 1;
        }
        if attempts == 10 {
            return Err("Source video file is not a valid MP4".to_string());
        }
    }

    if let Some(parent) = std::path::Path::new(&dst).parent() {
        tokio::fs::create_dir_all(parent)
            .await
            .map_err(|e| format!("Failed to create target directory: {e}"))?;
    }

    let mut attempts = 0;
    const MAX_ATTEMPTS: u32 = 3;
    let mut last_error = None;

    while attempts < MAX_ATTEMPTS {
        match tokio::fs::copy(&src, &dst).await {
            Ok(bytes) => {
                let src_size = match tokio::fs::metadata(&src).await {
                    Ok(metadata) => metadata.len(),
                    Err(e) => {
                        last_error = Some(format!("Failed to get source file metadata: {e}"));
                        attempts += 1;
                        tokio::time::sleep(tokio::time::Duration::from_secs(1)).await;
                        continue;
                    }
                };

                if bytes != src_size {
                    last_error = Some(format!(
                        "File copy verification failed: copied {bytes} bytes but source is {src_size} bytes"
                    ));
                    let _ = tokio::fs::remove_file(&dst).await;
                    attempts += 1;
                    tokio::time::sleep(tokio::time::Duration::from_secs(1)).await;
                    continue;
                }

                if !is_screenshot && !is_gif && !is_valid_video(std::path::Path::new(&dst)) {
                    last_error = Some("Destination file is not a valid".to_string());
                    let _ = tokio::fs::remove_file(&dst).await;
                    attempts += 1;
                    tokio::time::sleep(tokio::time::Duration::from_secs(1)).await;
                    continue;
                }

                println!("Successfully copied {bytes} bytes from {src} to {dst}");

                notifications::send_notification(
                    &app,
                    if is_screenshot {
                        notifications::NotificationType::ScreenshotSaved
                    } else {
                        notifications::NotificationType::VideoSaved
                    },
                );
                return Ok(());
            }
            Err(e) => {
                last_error = Some(e.to_string());
                attempts += 1;
                if attempts < MAX_ATTEMPTS {
                    tokio::time::sleep(tokio::time::Duration::from_secs(1)).await;
                    continue;
                }
            }
        }
    }

    eprintln!(
        "Failed to copy file from {} to {} after {} attempts. Last error: {}",
        src,
        dst,
        MAX_ATTEMPTS,
        last_error.as_ref().unwrap()
    );

    notifications::send_notification(
        &app,
        if is_screenshot {
            notifications::NotificationType::ScreenshotSaveFailed
        } else {
            notifications::NotificationType::VideoSaveFailed
        },
    );

    Err(last_error.unwrap_or_else(|| "Maximum retry attempts exceeded".to_string()))
}

pub fn is_valid_video(path: &std::path::Path) -> bool {
    match ffmpeg::format::input(path) {
        Ok(input_context) => {
            // Check if we have at least one video stream
            input_context
                .streams()
                .any(|stream| stream.parameters().medium() == ffmpeg::media::Type::Video)
        }
        Err(_) => false,
    }
}

#[tauri::command]
#[specta::specta]
#[instrument(skip(clipboard))]
async fn copy_screenshot_to_clipboard(
    clipboard: MutableState<'_, ClipboardContext>,
    path: String,
) -> Result<(), String> {
    println!("Copying screenshot to clipboard: {path:?}");

    let img_data = clipboard_rs::RustImageData::from_path(&path)
        .map_err(|e| format!("Failed to copy screenshot to clipboard: {e}"))?;
    clipboard
        .write()
        .await
        .set_image(img_data)
        .map_err(|err| format!("Failed to copy screenshot to clipboard: {err}"))?;
    Ok(())
}

#[tauri::command]
#[specta::specta]
#[instrument(skip(clipboard, data))]
async fn copy_image_to_clipboard(
    clipboard: MutableState<'_, ClipboardContext>,
    data: Vec<u8>,
) -> Result<(), String> {
    println!("Copying image to clipboard ({} bytes)", data.len());

    let img_data = clipboard_rs::RustImageData::from_bytes(&data)
        .map_err(|e| format!("Failed to create image data from bytes: {e}"))?;
    clipboard
        .write()
        .await
        .set_image(img_data)
        .map_err(|err| format!("Failed to copy image to clipboard: {err}"))?;
    Ok(())
}

#[tauri::command]
#[specta::specta]
#[instrument(skip(_app))]
async fn open_file_path(_app: AppHandle, path: PathBuf) -> Result<(), String> {
    let path_str = path.to_str().ok_or("Invalid path")?;

    #[cfg(target_os = "windows")]
    {
        Command::new("explorer")
            .args(["/select,", path_str])
            .spawn()
            .map_err(|e| format!("Failed to open folder: {}", e))?;
    }

    #[cfg(target_os = "macos")]
    {
        Command::new("open")
            .arg("-R")
            .arg(path_str)
            .spawn()
            .map_err(|e| format!("Failed to open folder: {e}"))?;
    }

    #[cfg(target_os = "linux")]
    {
        Command::new("xdg-open")
            .arg(
                path.parent()
                    .ok_or("Invalid path")?
                    .to_str()
                    .ok_or("Invalid path")?,
            )
            .spawn()
            .map_err(|e| format!("Failed to open folder: {}", e))?;
    }

    Ok(())
}

#[derive(Deserialize, specta::Type, tauri_specta::Event, Debug, Clone)]
struct RenderFrameEvent {
    frame_number: u32,
    fps: u32,
    resolution_base: XY<u32>,
}

#[derive(Serialize, specta::Type, tauri_specta::Event, Debug, Clone)]
struct EditorStateChanged {
    playhead_position: u32,
}

impl EditorStateChanged {
    fn new(s: &EditorState) -> Self {
        Self {
            playhead_position: s.playhead_position,
        }
    }
}

#[tauri::command]
#[specta::specta]
#[instrument(skip(editor_instance))]
async fn start_playback(
    editor_instance: WindowEditorInstance,
    fps: u32,
    resolution_base: XY<u32>,
) -> Result<(), String> {
    editor_instance.start_playback(fps, resolution_base).await;

    Ok(())
}

#[tauri::command]
#[specta::specta]
#[instrument(skip(editor_instance))]
async fn stop_playback(editor_instance: WindowEditorInstance) -> Result<(), String> {
    let mut state = editor_instance.state.lock().await;

    if let Some(handle) = state.playback_task.take() {
        handle.stop();
    }

    Ok(())
}

#[derive(Serialize, Type, Debug)]
#[serde(rename_all = "camelCase")]
struct SerializedEditorInstance {
    frames_socket_url: String,
    recording_duration: f64,
    saved_project_config: ProjectConfiguration,
    recordings: Arc<ProjectRecordingsMeta>,
    path: PathBuf,
}

#[tauri::command]
#[specta::specta]
#[instrument(skip(window))]
async fn create_editor_instance(window: Window) -> Result<SerializedEditorInstance, String> {
    let CapWindowDef::Editor { id } = CapWindowDef::from_str(window.label()).unwrap() else {
        return Err("Invalid window".to_string());
    };

    let path = {
        let window_ids = EditorWindowIds::get(window.app_handle());
        let window_ids = window_ids.ids.lock().unwrap();

        let Some((path, _)) = window_ids.iter().find(|(_, _id)| *_id == id) else {
            return Err("Editor instance not found".to_string());
        };
        path.clone()
    };

    let editor_instance = EditorInstances::get_or_create(&window, path).await?;

    let meta = editor_instance.meta();

    println!("Pretty name: {}", meta.pretty_name);

    Ok(SerializedEditorInstance {
        frames_socket_url: format!("ws://localhost:{}", editor_instance.ws_port),
        recording_duration: editor_instance.recordings.duration(),
        saved_project_config: {
            let project_config = editor_instance.project_config.1.borrow();
            project_config.clone()
        },
        recordings: editor_instance.recordings.clone(),
        path: editor_instance.project_path.clone(),
    })
}

#[tauri::command]
#[specta::specta]
#[instrument(skip(editor))]
async fn get_editor_meta(editor: WindowEditorInstance) -> Result<RecordingMeta, String> {
    let path = editor.project_path.clone();
    RecordingMeta::load_for_project(&path).map_err(|e| e.to_string())
}
#[tauri::command]
#[specta::specta]
#[instrument(skip(editor))]
async fn set_pretty_name(editor: WindowEditorInstance, pretty_name: String) -> Result<(), String> {
    let mut meta = editor.meta().clone();
    meta.pretty_name = pretty_name;
    meta.save_for_project().map_err(|e| e.to_string())
}

#[tauri::command]
#[specta::specta]
#[instrument(skip(app, clipboard))]
async fn copy_video_to_clipboard(
    app: AppHandle,
    clipboard: MutableState<'_, ClipboardContext>,
    path: String,
) -> Result<(), String> {
    println!("copying");
    let _ = clipboard.write().await.set_files(vec![path]);

    notifications::send_notification(
        &app,
        notifications::NotificationType::VideoCopiedToClipboard,
    );
    Ok(())
}

#[tauri::command]
#[specta::specta]
#[instrument]
async fn get_video_metadata(path: PathBuf) -> Result<VideoRecordingMetadata, String> {
    let recording_meta = RecordingMeta::load_for_project(&path).map_err(|v| v.to_string())?;

    fn get_duration_for_path(path: PathBuf) -> Result<f64, String> {
        let input =
            ffmpeg::format::input(&path).map_err(|e| format!("Failed to open video file: {e}"))?;

        let raw_duration = input.duration();
        if raw_duration <= 0 {
            return Err(format!(
                "Unknown or invalid duration for video file: {path:?}"
            ));
        }

        let duration = raw_duration as f64 / AV_TIME_BASE as f64;
        Ok(duration)
    }

    let display_paths = match &recording_meta.inner {
        RecordingMetaInner::Instant(_) => {
            vec![path.join("content/output.mp4")]
        }
        RecordingMetaInner::Studio(meta) => {
            let status = meta.status();
            if let StudioRecordingStatus::Failed { .. } = status {
                return Err("Unable to get metadata on failed recording".to_string());
            } else if let StudioRecordingStatus::InProgress = status {
                return Err("Unable to get metadata on in-progress recording".to_string());
            }

            match meta {
                StudioRecordingMeta::SingleSegment { segment } => {
                    vec![recording_meta.path(&segment.display.path)]
                }
                StudioRecordingMeta::MultipleSegments { inner } => inner
                    .segments
                    .iter()
                    .map(|s| recording_meta.path(&s.display.path))
                    .collect(),
            }
        }
    };

    let duration = display_paths
        .into_iter()
        .map(get_duration_for_path)
        .try_fold(0f64, |acc, item| -> Result<f64, String> {
            let d = item?;
            Ok(acc + d)
        })?;

    let (width, height) = (1920, 1080);
    let fps = 30;

    let base_bitrate = if width <= 1280 && height <= 720 {
        4_000_000.0
    } else if width <= 1920 && height <= 1080 {
        8_000_000.0
    } else if width <= 2560 && height <= 1440 {
        14_000_000.0
    } else {
        20_000_000.0
    };

    let fps_factor = (fps as f64) / 30.0;
    let video_bitrate = base_bitrate * fps_factor;
    let audio_bitrate = 192_000.0;
    let total_bitrate = video_bitrate + audio_bitrate;
    let estimated_size_mb = (total_bitrate * duration) / (8.0 * 1024.0 * 1024.0);

    Ok(VideoRecordingMetadata {
        size: estimated_size_mb,
        duration,
    })
}

#[tauri::command]
#[specta::specta]
#[instrument(skip(app))]
fn close_recordings_overlay_window(app: AppHandle) {
    #[cfg(target_os = "macos")]
    {
        use tauri_nspanel::ManagerExt;
        if let Ok(panel) = app.get_webview_panel(&CapWindowDef::RecordingsOverlay.label()) {
            panel.released_when_closed(true);
            panel.close();
        }
    }

    if !cfg!(target_os = "macos")
        && let Some(window) = CapWindowDef::RecordingsOverlay.get(&app)
    {
        let _ = window.close();
    }
}

#[tauri::command(async)]
#[specta::specta]
#[instrument(skip(_app))]
fn focus_captures_panel(_app: AppHandle) {
    #[cfg(target_os = "macos")]
    {
        use tauri_nspanel::ManagerExt;
        if let Ok(panel) = _app.get_webview_panel(&CapWindowDef::RecordingsOverlay.label()) {
            panel.make_key_window();
        }
    }
}

#[derive(Serialize, Deserialize, specta::Type, Clone)]
#[serde(tag = "type", rename_all = "camelCase")]
pub struct FramesRendered {
    rendered_count: u32,
    total_frames: u32,
}

#[tauri::command]
#[specta::specta]
#[instrument(skip(editor_instance))]
async fn set_playhead_position(
    editor_instance: WindowEditorInstance,
    frame_number: u32,
) -> Result<(), String> {
    editor_instance
        .modify_and_emit_state(|state| {
            state.playhead_position = frame_number;
        })
        .await;

    Ok(())
}

#[tauri::command]
#[specta::specta]
#[instrument(skip(editor_instance))]
async fn set_project_config(
    editor_instance: WindowEditorInstance,
    config: ProjectConfiguration,
) -> Result<(), String> {
    config.write(&editor_instance.project_path).unwrap();

    editor_instance.project_config.0.send(config).ok();

    Ok(())
}

#[tauri::command]
#[specta::specta]
#[instrument(skip(editor_instance))]
async fn generate_zoom_segments_from_clicks(
    editor_instance: WindowEditorInstance,
) -> Result<Vec<ZoomSegment>, String> {
    let meta = editor_instance.meta();
    let recordings = &editor_instance.recordings;

    let zoom_segments = recording::generate_zoom_segments_for_project(meta, recordings);

    Ok(zoom_segments)
}

#[tauri::command]
#[specta::specta]
#[instrument]
async fn list_audio_devices() -> Result<Vec<String>, ()> {
    if !permissions::do_permissions_check(false)
        .microphone
        .permitted()
    {
        return Ok(vec![]);
    }

    Ok(MicrophoneFeed::list().keys().cloned().collect())
}

#[derive(Serialize, Type, Debug, Clone)]
pub struct UploadProgress {
    progress: f64,
}

#[derive(Debug, Deserialize, Type)]
pub enum UploadMode {
    Initial {
        pre_created_video: Option<VideoUploadInfo>,
    },
    Reupload,
}

#[tauri::command]
#[specta::specta]
#[instrument(skip(app, channel))]
async fn upload_exported_video(
    app: AppHandle,
    path: PathBuf,
    mode: UploadMode,
    channel: Channel<UploadProgress>,
    organization_id: Option<String>,
) -> Result<UploadResult, String> {
    let Ok(Some(auth)) = AuthStore::get(&app) else {
        AuthStore::set(&app, None).map_err(|e| e.to_string())?;
        return Ok(UploadResult::NotAuthenticated);
    };

    let mut meta = RecordingMeta::load_for_project(&path).map_err(|v| v.to_string())?;

    let file_path = meta.output_path();
    if !file_path.exists() {
        notifications::send_notification(&app, notifications::NotificationType::UploadFailed);
        return Err("Failed to upload video: Rendered video not found".to_string());
    }

    let metadata = build_video_meta(&file_path)
        .map_err(|err| format!("Error getting output video meta: {err}"))?;

    if !auth.is_upgraded() && metadata.duration_in_secs > 300.0 {
        return Ok(UploadResult::UpgradeRequired);
    }

    channel.send(UploadProgress { progress: 0.0 }).ok();

    let s3_config = match async {
        let video_id = match mode {
            UploadMode::Initial { pre_created_video } => {
                if let Some(pre_created) = pre_created_video {
                    return Ok(pre_created.config);
                }
                None
            }
            UploadMode::Reupload => {
                let Some(sharing) = meta.sharing.clone() else {
                    return Err("No sharing metadata found".into());
                };

                Some(sharing.id)
            }
        };

        create_or_get_video(
            &app,
            false,
            video_id,
            Some(meta.pretty_name.clone()),
            Some(metadata.clone()),
            organization_id,
        )
        .await
    }
    .await
    {
        Ok(data) => data,
        Err(AuthedApiError::InvalidAuthentication) => return Ok(UploadResult::NotAuthenticated),
        Err(AuthedApiError::UpgradeRequired) => return Ok(UploadResult::UpgradeRequired),
        Err(err) => return Err(err.to_string()),
    };

    let screenshot_path = meta.project_path.join("screenshots/display.jpg");
    meta.upload = Some(UploadMeta::SinglePartUpload {
        video_id: s3_config.id.clone(),
        file_path: file_path.clone(),
        screenshot_path: screenshot_path.clone(),
        recording_dir: path.clone(),
    });
    meta.save_for_project()
        .map_err(|e| error!("Failed to save recording meta: {e}"))
        .ok();

    match upload_video(
        &app,
        s3_config.id.clone(),
        file_path,
        screenshot_path,
        metadata,
        Some(channel.clone()),
    )
    .await
    {
        Ok(uploaded_video) => {
            channel.send(UploadProgress { progress: 1.0 }).ok();

            meta.upload = Some(UploadMeta::Complete);
            meta.sharing = Some(SharingMeta {
                link: uploaded_video.link.clone(),
                id: uploaded_video.id.clone(),
            });
            meta.save_for_project()
                .map_err(|e| error!("Failed to save recording meta: {e}"))
                .ok();

            let _ = app
                .state::<ArcLock<ClipboardContext>>()
                .write()
                .await
                .set_text(uploaded_video.link.clone());

            NotificationType::ShareableLinkCopied.send(&app);
            Ok(UploadResult::Success(uploaded_video.link))
        }
        Err(AuthedApiError::UpgradeRequired) => Ok(UploadResult::UpgradeRequired),
        Err(e) => {
            error!("Failed to upload video: {e}");

            NotificationType::UploadFailed.send(&app);

            meta.upload = Some(UploadMeta::Failed {
                error: e.to_string(),
            });
            meta.save_for_project()
                .map_err(|e| error!("Failed to save recording meta: {e}"))
                .ok();

            Err(e.to_string())
        }
    }
}

#[tauri::command]
#[specta::specta]
#[instrument(skip(app, clipboard))]
async fn upload_screenshot(
    app: AppHandle,
    clipboard: MutableState<'_, ClipboardContext>,
    screenshot_path: PathBuf,
) -> Result<UploadResult, String> {
    let Ok(Some(auth)) = AuthStore::get(&app) else {
        AuthStore::set(&app, None).map_err(|e| e.to_string())?;
        return Ok(UploadResult::NotAuthenticated);
    };

    if !auth.is_upgraded() {
        CapWindow::Upgrade.show(&app).await.ok();
        return Ok(UploadResult::UpgradeRequired);
    }

    println!("Uploading screenshot: {screenshot_path:?}");

    let screenshot_dir = screenshot_path.parent().unwrap().to_path_buf();
    let mut meta = RecordingMeta::load_for_project(&screenshot_dir).unwrap();

    let share_link = if let Some(sharing) = meta.sharing.as_ref() {
        println!("Screenshot already uploaded, using existing link");
        sharing.link.clone()
    } else {
        let uploaded = upload_image(&app, screenshot_path.clone())
            .await
            .map_err(|e| e.to_string())?;

        meta.sharing = Some(SharingMeta {
            link: uploaded.link.clone(),
            id: uploaded.id.clone(),
        });
        meta.save_for_project()
            .map_err(|err| format!("Error saving project: {err}"))?;

        uploaded.link
    };

    println!("Copying to clipboard: {share_link:?}");

    let _ = clipboard.write().await.set_text(share_link.clone());

    notifications::send_notification(&app, notifications::NotificationType::ShareableLinkCopied);

    Ok(UploadResult::Success(share_link))
}

#[tauri::command]
#[specta::specta]
#[instrument(skip(app))]
async fn save_file_dialog(
    app: AppHandle,
    file_name: String,
    file_type: String,
) -> Result<Option<String>, String> {
    use tauri_plugin_dialog::DialogExt;

    println!("save_file_dialog called with file_name: {file_name}, file_type: {file_type}");

    let file_name = file_name
        .strip_suffix(".cap")
        .unwrap_or(&file_name)
        .to_string();
    println!("File name after removing .cap suffix: {file_name}");

    let (name, extension) = match file_type.as_str() {
        "recording" => {
            println!("File type is recording");
            ("MP4 Video", "mp4")
        }
        "screenshot" => {
            println!("File type is screenshot");
            ("PNG Image", "png")
        }
        _ => {
            println!("Invalid file type: {file_type}");
            return Err("Invalid file type".to_string());
        }
    };

    println!("Showing save dialog with name: {name}, extension: {extension}");

    let (tx, rx) = std::sync::mpsc::channel();
    println!("Created channel for communication");

    app.dialog()
        .file()
        .set_title("Save File")
        .set_file_name(file_name)
        .add_filter(name, &[extension])
        .save_file(move |path| {
            println!("Save file callback triggered");
            let _ = tx.send(
                path.as_ref()
                    .and_then(|p| p.as_path())
                    .map(|p| p.to_string_lossy().to_string()),
            );
        });

    println!("Waiting for user selection");
    match rx.recv() {
        Ok(result) => {
            println!("Save dialog result: {result:?}");
            Ok(result)
        }
        Err(e) => {
            println!("Error receiving result: {e}");
            notifications::send_notification(
                &app,
                notifications::NotificationType::VideoSaveFailed,
            );
            Err(e.to_string())
        }
    }
}

#[derive(Serialize, specta::Type)]
pub struct RecordingMetaWithMetadata {
    #[serde(flatten)]
    pub inner: RecordingMeta,
    // Easier accessors for within webview
    // THESE MUST COME AFTER `inner` to override flattened fields with the same name
    pub mode: RecordingMode,
    pub status: StudioRecordingStatus,
}

impl RecordingMetaWithMetadata {
    fn new(inner: RecordingMeta) -> Self {
        Self {
            mode: match &inner.inner {
                RecordingMetaInner::Studio(_) => RecordingMode::Studio,
                RecordingMetaInner::Instant(_) => RecordingMode::Instant,
            },
            status: match &inner.inner {
                RecordingMetaInner::Studio(StudioRecordingMeta::MultipleSegments { inner }) => {
                    inner
                        .status
                        .clone()
                        .unwrap_or(StudioRecordingStatus::Complete)
                }
                RecordingMetaInner::Studio(StudioRecordingMeta::SingleSegment { .. }) => {
                    StudioRecordingStatus::Complete
                }
                RecordingMetaInner::Instant(InstantRecordingMeta::InProgress { .. }) => {
                    StudioRecordingStatus::InProgress
                }
                RecordingMetaInner::Instant(InstantRecordingMeta::Failed { error }) => {
                    StudioRecordingStatus::Failed {
                        error: error.clone(),
                    }
                }
                RecordingMetaInner::Instant(InstantRecordingMeta::Complete { .. }) => {
                    StudioRecordingStatus::Complete
                }
            },
            inner,
        }
    }
}

#[derive(Debug, Clone, Serialize, Deserialize, Type, PartialEq, Eq)]
#[serde(rename_all = "lowercase")]
pub enum FileType {
    Recording,
    Screenshot,
}

#[tauri::command(async)]
#[specta::specta]
#[instrument]
fn get_recording_meta(
    path: PathBuf,
    _file_type: FileType,
) -> Result<RecordingMetaWithMetadata, String> {
    RecordingMeta::load_for_project(&path)
        .map(RecordingMetaWithMetadata::new)
        .map_err(|e| format!("Failed to load recording meta: {e}"))
}

#[tauri::command]
#[specta::specta]
#[instrument(skip(app))]
fn list_recordings(app: AppHandle) -> Result<Vec<(PathBuf, RecordingMetaWithMetadata)>, String> {
    let recordings_dir = recordings_path(&app);

    if !recordings_dir.exists() {
        return Ok(Vec::new());
    }

    let mut result = std::fs::read_dir(&recordings_dir)
        .map_err(|e| format!("Failed to read recordings directory: {e}"))?
        .filter_map(|entry| {
            let entry = match entry {
                Ok(e) => e,
                Err(_) => return None,
            };

            let path = entry.path();

            if !path.is_dir() {
                return None;
            }

            get_recording_meta(path.clone(), FileType::Recording)
                .ok()
                .map(|meta| (path, meta))
        })
        .collect::<Vec<_>>();

    result.sort_by(|a, b| {
        let b_time =
            b.0.metadata()
                .and_then(|m| m.created())
                .unwrap_or(std::time::SystemTime::UNIX_EPOCH);

        let a_time =
            a.0.metadata()
                .and_then(|m| m.created())
                .unwrap_or(std::time::SystemTime::UNIX_EPOCH);

        b_time.cmp(&a_time)
    });

    Ok(result)
}

#[tauri::command]
#[specta::specta]
#[instrument(skip(app))]
fn list_screenshots(app: AppHandle) -> Result<Vec<(PathBuf, RecordingMeta)>, String> {
    let screenshots_dir = screenshots_path(&app);

    let mut result = std::fs::read_dir(&screenshots_dir)
        .map_err(|e| format!("Failed to read screenshots directory: {e}"))?
        .filter_map(|entry| {
            let entry = entry.ok()?;
            let path = entry.path();
            if path.is_dir() && path.extension().and_then(|s| s.to_str()) == Some("cap") {
                let meta = match get_recording_meta(path.clone(), FileType::Screenshot) {
                    Ok(meta) => meta.inner,
                    Err(_) => return None,
                };

                let png_path = std::fs::read_dir(&path)
                    .ok()?
                    .filter_map(|e| e.ok())
                    .find(|e| e.path().extension().and_then(|s| s.to_str()) == Some("png"))
                    .map(|e| e.path())?;

                Some((png_path, meta))
            } else {
                None
            }
        })
        .collect::<Vec<_>>();

    result.sort_by(|a, b| {
        b.0.metadata()
            .and_then(|m| m.created())
            .unwrap_or(std::time::SystemTime::UNIX_EPOCH)
            .cmp(
                &a.0.metadata()
                    .and_then(|m| m.created())
                    .unwrap_or(std::time::SystemTime::UNIX_EPOCH),
            )
    });

    Ok(result)
}

#[tauri::command]
#[specta::specta]
#[instrument(skip(app))]
async fn check_upgraded_and_update(app: AppHandle) -> Result<bool, String> {
    println!("Checking upgraded status and updating...");

    if let Ok(Some(settings)) = GeneralSettingsStore::get(&app)
        && settings.commercial_license.is_some()
    {
        return Ok(true);
    }

    let Ok(Some(auth)) = AuthStore::get(&app) else {
        println!("No auth found, clearing auth store");
        AuthStore::set(&app, None).map_err(|e| e.to_string())?;
        return Ok(false);
    };

    if let Some(ref plan) = auth.plan
        && plan.manual
    {
        return Ok(true);
    }

    println!(
        "Fetching plan for user {}",
        auth.user_id.as_deref().unwrap_or("unknown")
    );
    let response = app
        .authed_api_request("/api/desktop/plan", |client, url| client.get(url))
        .await
        .map_err(|e| {
            println!("Failed to fetch plan: {e}");
            e.to_string()
        })?;

    println!("Plan fetch response status: {}", response.status());
    let plan_data = response.json::<serde_json::Value>().await.map_err(|e| {
        println!("Failed to parse plan response: {e}");
        format!("Failed to parse plan response: {e}")
    })?;

    let is_pro = plan_data
        .get("upgraded")
        .and_then(|v| v.as_bool())
        .unwrap_or(false);
    println!("Pro status: {is_pro}");
    let updated_auth = AuthStore {
        secret: auth.secret,
        user_id: auth.user_id,
        intercom_hash: auth.intercom_hash,
        plan: Some(Plan {
            upgraded: is_pro,
            manual: auth.plan.map(|p| p.manual).unwrap_or(false),
            last_checked: chrono::Utc::now().timestamp() as i32,
        }),
        organizations: auth.organizations,
    };
    println!("Updating auth store with new pro status");
    AuthStore::set(&app, Some(updated_auth)).map_err(|e| e.to_string())?;

    Ok(is_pro)
}

#[tauri::command]
#[specta::specta]
#[instrument(skip(app))]
fn open_external_link(app: tauri::AppHandle, url: String) -> Result<(), String> {
    if let Ok(Some(settings)) = GeneralSettingsStore::get(&app)
        && settings.disable_auto_open_links
    {
        return Ok(());
    }

    app.shell()
        .open(&url, None)
        .map_err(|e| format!("Failed to open URL: {e}"))?;
    Ok(())
}

#[tauri::command]
#[specta::specta]
#[instrument(skip(_app))]
async fn reset_camera_permissions(_app: AppHandle) -> Result<(), String> {
    #[cfg(target_os = "macos")]
    {
        #[cfg(debug_assertions)]
        let bundle_id =
            std::env::var("CAP_BUNDLE_ID").unwrap_or_else(|_| "com.apple.Terminal".to_string());
        #[cfg(not(debug_assertions))]
        let bundle_id = "so.cap.desktop";

        Command::new("tccutil")
            .arg("reset")
            .arg("Camera")
            .arg(bundle_id)
            .output()
            .map_err(|_| "Failed to reset camera permissions".to_string())?;
    }

    Ok(())
}

#[tauri::command]
#[specta::specta]
#[instrument(skip(_app))]
async fn reset_microphone_permissions(_app: AppHandle) -> Result<(), ()> {
    #[cfg(debug_assertions)]
    let bundle_id = "com.apple.Terminal";
    #[cfg(not(debug_assertions))]
    let bundle_id = "so.cap.desktop";

    Command::new("tccutil")
        .arg("reset")
        .arg("Microphone")
        .arg(bundle_id)
        .output()
        .expect("Failed to reset microphone permissions");

    Ok(())
}

#[tauri::command]
#[specta::specta]
#[instrument(skip(app))]
async fn is_camera_window_open(app: AppHandle) -> bool {
    CapWindowDef::Camera.get(&app).is_some()
}

#[tauri::command]
#[specta::specta]
#[instrument(skip(editor_instance))]
async fn seek_to(editor_instance: WindowEditorInstance, frame_number: u32) -> Result<(), String> {
    editor_instance
        .modify_and_emit_state(|state| {
            state.playhead_position = frame_number;
        })
        .await;

    Ok(())
}

#[tauri::command]
#[specta::specta]
#[instrument(skip(editor_instance))]
async fn get_mic_waveforms(editor_instance: WindowEditorInstance) -> Result<Vec<Vec<f32>>, String> {
    let mut out = Vec::new();

    for segment in editor_instance.segment_medias.iter() {
        if let Some(audio) = &segment.audio {
            out.push(audio::get_waveform(audio));
        } else {
            out.push(Vec::new());
        }
    }

    Ok(out)
}

#[tauri::command]
#[specta::specta]
#[instrument(skip(editor_instance))]
async fn get_system_audio_waveforms(
    editor_instance: WindowEditorInstance,
) -> Result<Vec<Vec<f32>>, String> {
    let mut out = Vec::new();

    for segment in editor_instance.segment_medias.iter() {
        if let Some(audio) = &segment.system_audio {
            out.push(audio::get_waveform(audio));
        } else {
            out.push(Vec::new());
        }
    }

    Ok(out)
}

#[tauri::command]
#[specta::specta]
#[instrument(skip(app, editor_instance, window))]
async fn editor_delete_project(
    app: tauri::AppHandle,
    editor_instance: WindowEditorInstance,
    window: tauri::Window,
) -> Result<(), String> {
    let _ = window.close();

    tokio::time::sleep(std::time::Duration::from_millis(20)).await;

    let path = editor_instance.0.project_path.clone();
    drop(editor_instance);

    let _ = tokio::fs::remove_dir_all(&path).await;

    RecordingDeleted { path }.emit(&app).ok();

    Ok(())
}

// keep this async otherwise opening windows may hang on windows
#[tauri::command]
#[specta::specta]
#[instrument(skip(app))]
async fn show_window(app: AppHandle, window: CapWindow) -> Result<(), String> {
    let _ = window.show(&app).await;
    Ok(())
}

#[tauri::command(async)]
#[specta::specta]
#[instrument]
fn list_fails() -> Result<BTreeMap<String, bool>, ()> {
    Ok(cap_fail::get_state())
}

#[tauri::command(async)]
#[specta::specta]
#[instrument]
fn set_fail(name: String, value: bool) {
    cap_fail::set_fail(&name, value)
}

async fn check_notification_permissions(app: AppHandle) {
    let Ok(Some(settings)) = GeneralSettingsStore::get(&app) else {
        return;
    };

    if !settings.enable_notifications {
        return;
    }

    match app.notification().permission_state() {
        Ok(state) if state != PermissionState::Granted => {
            println!("Requesting notification permission");
            match app.notification().request_permission() {
                Ok(PermissionState::Granted) => {
                    println!("Notification permission granted");
                }
                Ok(_) | Err(_) => {
                    GeneralSettingsStore::update(&app, |s| {
                        s.enable_notifications = false;
                    })
                    .ok();
                }
            }
        }
        Ok(_) => {
            println!("Notification permission already granted");
        }
        Err(e) => {
            eprintln!("Error checking notification permission state: {e}");
        }
    }
}

// fn configure_logging(folder: &PathBuf) -> tracing_appender::non_blocking::WorkerGuard {
//     let file_appender = tracing_appender::rolling::daily(folder, "cap-logs.log");
//     let (non_blocking, _guard) = tracing_appender::non_blocking(file_appender);

//     let filter = || tracing_subscriber::filter::EnvFilter::builder().parse_lossy("cap-*=TRACE");

//     tracing_subscriber::registry()
//         .with(
//             tracing_subscriber::fmt::layer()
//                 .with_ansi(false)
//                 .with_target(false)
//                 .with_writer(non_blocking)
//                 .with_filter(filter()),
//         )
//         .with(
//             tracing_subscriber::fmt::layer()
//                 .with_ansi(true)
//                 .with_target(false)
//                 .with_filter(filter()),
//         )
//         .init();

//     _guard
// }

#[tauri::command]
#[specta::specta]
#[instrument(skip(app))]
async fn set_server_url(app: MutableState<'_, App>, server_url: String) -> Result<(), ()> {
    let mut app = app.write().await;
    posthog::set_server_url(&server_url);
    app.server_url = server_url;

    Ok(())
}

#[tauri::command]
#[specta::specta]
#[instrument(skip(app))]
async fn set_camera_preview_state(
    app: MutableState<'_, App>,
    state: CameraPreviewState,
) -> Result<(), String> {
    app.read()
        .await
        .camera_preview
        .set_state(state)
        .map_err(|err| format!("Error saving camera window state: {err}"))?;

    Ok(())
}

#[tauri::command]
#[specta::specta]
#[instrument(skip(app))]
async fn await_camera_preview_ready(app: MutableState<'_, App>) -> Result<bool, String> {
    let app = app.read().await.camera_feed.clone();

    let (tx, rx) = oneshot::channel();
    app.tell(feeds::camera::ListenForReady(tx))
        .await
        .map_err(|err| format!("error registering ready listener: {err}"))?;
    rx.await
        .map_err(|err| format!("error receiving ready signal: {err}"))?;
    Ok(true)
}

#[tauri::command]
#[specta::specta]
#[instrument(skip(app))]
async fn update_auth_plan(app: AppHandle) {
    AuthStore::update_auth_plan(&app).await.ok();
}

type FilteredRegistry = tracing_subscriber::layer::Layered<
    tracing_subscriber::filter::FilterFn<fn(m: &tracing::Metadata) -> bool>,
    tracing_subscriber::Registry,
>;

pub type DynLoggingLayer = Box<dyn tracing_subscriber::Layer<FilteredRegistry> + Send + Sync>;
type LoggingHandle = tracing_subscriber::reload::Handle<Option<DynLoggingLayer>, FilteredRegistry>;

#[cfg_attr(mobile, tauri::mobile_entry_point)]
pub async fn run(recording_logging_handle: LoggingHandle, logs_dir: PathBuf) {
    ffmpeg::init()
        .map_err(|e| {
            error!("Failed to initialize ffmpeg: {e}");
        })
        .ok();

    posthog::init();

    let tauri_context = tauri::generate_context!();

    let specta_builder = tauri_specta::Builder::new()
        .commands(tauri_specta::collect_commands![
            set_mic_input,
            set_camera_input,
            upload_logs,
            recording::start_recording,
            recording::stop_recording,
            recording::pause_recording,
            recording::resume_recording,
            recording::restart_recording,
            recording::delete_recording,
            recording::take_screenshot,
            recording::list_cameras,
            recording::list_capture_windows,
            recording::list_capture_displays,
            recording::list_displays_with_thumbnails,
            recording::list_windows_with_thumbnails,
            windows::refresh_window_content_protection,
            general_settings::get_default_excluded_windows,
            list_audio_devices,
            close_recordings_overlay_window,
            fake_window::set_fake_window_bounds,
            fake_window::remove_fake_window,
            focus_captures_panel,
            get_current_recording,
            export::export_video,
            export::get_export_estimates,
            copy_file_to_path,
            copy_video_to_clipboard,
            copy_screenshot_to_clipboard,
            copy_image_to_clipboard,
            open_file_path,
            get_video_metadata,
            create_editor_instance,
            get_mic_waveforms,
            get_system_audio_waveforms,
            start_playback,
            stop_playback,
            set_playhead_position,
            set_project_config,
            generate_zoom_segments_from_clicks,
            permissions::open_permission_settings,
            permissions::do_permissions_check,
            permissions::request_permission,
            upload_exported_video,
            upload_screenshot,
            create_screenshot_editor_instance,
            update_screenshot_config,
            get_recording_meta,
            save_file_dialog,
            list_recordings,
            list_screenshots,
            check_upgraded_and_update,
            open_external_link,
            hotkeys::set_hotkey,
            reset_camera_permissions,
            reset_microphone_permissions,
            is_camera_window_open,
            seek_to,
            windows::set_theme,
            global_message_dialog,
            show_window,
            write_clipboard_string,
            platform::perform_haptic_feedback,
            platform::is_system_audio_capture_supported,
            list_fails,
            set_fail,
            update_auth_plan,
            set_window_transparent,
            get_editor_meta,
            set_pretty_name,
            set_server_url,
            set_camera_preview_state,
            await_camera_preview_ready,
            captions::create_dir,
            captions::save_model_file,
            captions::transcribe_audio,
            captions::save_captions,
            captions::load_captions,
            captions::download_whisper_model,
            captions::check_model_exists,
            captions::delete_whisper_model,
            captions::export_captions_srt,
            target_select_overlay::open_target_select_overlays,
            target_select_overlay::close_target_select_overlays,
            target_select_overlay::update_camera_overlay_bounds,
            target_select_overlay::display_information,
            target_select_overlay::get_window_icon,
            target_select_overlay::focus_window,
            editor_delete_project
        ])
        .events(tauri_specta::collect_events![
            RecordingOptionsChanged,
            NewStudioRecordingAdded,
            NewScreenshotAdded,
            RenderFrameEvent,
            EditorStateChanged,
            CurrentRecordingChanged,
            RecordingStarted,
            RecordingStopped,
            RequestStartRecording,
            RequestOpenRecordingPicker,
            RequestOpenSettings,
            RequestScreenCapturePrewarm,
            NewNotification,
            audio_meter::AudioInputLevelChange,
            captions::DownloadProgress,
            recording::RecordingEvent,
            RecordingDeleted,
            target_select_overlay::TargetUnderCursor,
            hotkeys::OnEscapePress,
            upload::UploadProgressEvent,
            SetCaptureAreaPending,
        ])
        .error_handling(tauri_specta::ErrorHandlingMode::Throw)
        .typ::<ProjectConfiguration>()
        .typ::<AuthStore>()
        .typ::<presets::PresetsStore>()
        .typ::<hotkeys::HotkeysStore>()
        .typ::<general_settings::GeneralSettingsStore>()
        .typ::<recording_settings::RecordingSettingsStore>()
        .typ::<cap_flags::Flags>()
        .typ::<crate::window_exclusion::WindowExclusion>();

    #[cfg(debug_assertions)]
    specta_builder
        .export(
            specta_typescript::Typescript::default(),
            "../src/utils/tauri.ts",
        )
        .expect("Failed to export typescript bindings");

    let (camera_tx, camera_ws_port, _shutdown) = camera_legacy::create_camera_preview_ws().await;

    let (mic_samples_tx, mic_samples_rx) = flume::bounded(8);
    let mic_meter_sender = mic_samples_tx.clone();

    let camera_feed = CameraFeed::spawn(CameraFeed::default());
    let _ = camera_feed.ask(feeds::camera::AddSender(camera_tx)).await;

    let (mic_error_tx, mic_error_rx) = flume::bounded(1);

    let mic_feed = {
        let mic_feed = MicrophoneFeed::spawn(MicrophoneFeed::new(mic_error_tx));

        if let Err(err) = mic_feed
            .ask(feeds::microphone::AddSender(mic_samples_tx))
            .await
        {
            error!("Failed to attach audio meter sender: {err}");
        }

        mic_feed
    };

    tauri::async_runtime::set(tokio::runtime::Handle::current());

    #[allow(unused_mut)]
    let mut builder =
        tauri::Builder::default().plugin(tauri_plugin_single_instance::init(|app, args, _cwd| {
            trace!("Single instance invoked with args {args:?}");

            // This is also handled as a deeplink on some platforms (eg macOS), see deeplink_actions
            let Some(cap_file) = args
                .iter()
                .find(|arg| arg.ends_with(".cap"))
                .map(PathBuf::from)
            else {
                let app = app.clone();
                tokio::spawn(async move {
                    CapWindow::Main {
                        init_target_mode: None,
                    }
                    .show(&app)
                    .await
                });
                return;
            };

            let _ = open_project_from_path(&cap_file, app.clone());
        }));

    #[cfg(target_os = "macos")]
    {
        builder = builder.plugin(tauri_nspanel::init());
    }

    builder
        .plugin(tauri_plugin_shell::init())
        .plugin(tauri_plugin_dialog::init())
        .plugin(tauri_plugin_store::Builder::new().build())
        .plugin(tauri_plugin_os::init())
        .plugin(tauri_plugin_process::init())
        .plugin(tauri_plugin_oauth::init())
        .plugin(tauri_plugin_http::init())
        .plugin(tauri_plugin_updater::Builder::new().build())
        .plugin(tauri_plugin_notification::init())
        .plugin(flags::plugin::init())
        .plugin(tauri_plugin_deep_link::init())
        .plugin(tauri_plugin_clipboard_manager::init())
        .plugin(tauri_plugin_fs::init())
        .plugin(tauri_plugin_opener::init())
        .plugin(
            tauri_plugin_window_state::Builder::new()
                .with_state_flags({
                    use tauri_plugin_window_state::StateFlags;
                    let mut flags = StateFlags::all();
                    flags.remove(StateFlags::VISIBLE);
                    flags
                })
                .with_denylist(&[
                    CapWindowDef::Setup.label().as_str(),
                    "window-capture-occluder",
                    "target-select-overlay",
                    CapWindowDef::CaptureArea.label().as_str(),
                    CapWindowDef::Camera.label().as_str(),
                    CapWindowDef::RecordingsOverlay.label().as_str(),
                    CapWindowDef::RecordingControls.label().as_str(),
                    CapWindowDef::Upgrade.label().as_str(),
                ])
                .map_label(|label| match label {
                    label if label.starts_with("editor-") => "editor",
                    label if label.starts_with("screenshot-editor-") => "screenshot-editor",
                    label if label.starts_with("window-capture-occluder-") => {
                        "window-capture-occluder"
                    }
                    label if label.starts_with("target-select-overlay") => "target-select-overlay",
                    _ => label,
                })
                .build(),
        )
        .invoke_handler(specta_builder.invoke_handler())
        .setup(move |app| {
            let app = app.handle().clone();
            specta_builder.mount_events(&app);
            hotkeys::init(&app);
            general_settings::init(&app);
            fake_window::init(&app);
            app.manage(target_select_overlay::WindowFocusManager::default());
            app.manage(EditorWindowIds::default());
            app.manage(ScreenshotEditorWindowIds::default());
            #[cfg(target_os = "macos")]
            app.manage(crate::platform::ScreenCapturePrewarmer::default());
            app.manage(http_client::HttpClient::default());
            app.manage(http_client::RetryableHttpClient::default());
            app.manage(PendingScreenshots::default());

            gpu_context::prewarm_gpu();

            tokio::spawn({
                let camera_feed = camera_feed.clone();
                let app = app.clone();
                async move {
                    camera_feed
                        .tell(feeds::camera::OnFeedDisconnect(Box::new({
                            move || {
                                if let Some(win) = CapWindowDef::Camera.get(&app) {
                                    win.close().ok();
                                }
                            }
                        })))
                        .send()
                        .await
                        .map_err(|err| error!("Error registering on camera feed disconnect: {err}"))
                        .ok();
                }
            });

            if let Ok(Some(auth)) = AuthStore::load(&app) {
                sentry::configure_scope(|scope| {
                    scope.set_user(auth.user_id.map(|id| sentry::User {
                        id: Some(id),
                        ..Default::default()
                    }));
                });
            }

            tokio::spawn({
                let app = app.clone();
                async move {
                    resume_uploads(app)
                        .await
                        .map_err(|err| warn!("Error resuming uploads: {err}"))
                        .ok();
                }
            });

            {
                let (server_url, should_update) = if cfg!(debug_assertions)
                    && let Ok(url) = std::env::var("VITE_SERVER_URL")
                {
                    (url, true)
                } else if let Some(url) = GeneralSettingsStore::get(&app)
                    .ok()
                    .flatten()
                    .map(|v| v.server_url.clone())
                {
                    (url, false)
                } else {
                    (
                        option_env!("VITE_SERVER_URL")
                            .unwrap_or("https://cap.so")
                            .to_string(),
                        true,
                    )
                };

                // This ensures settings reflects the correct value if it's set at startup
                if should_update {
                    GeneralSettingsStore::update(&app, |s| {
                        s.server_url = server_url.clone();
                    })
                    .map_err(|err| warn!("Error updating server URL into settings store: {err}"))
                    .ok();
                }

                posthog::set_server_url(&server_url);

                app.manage(Arc::new(RwLock::new(App {
                    camera_ws_port,
                    handle: app.clone(),
                    camera_preview: CameraPreviewManager::new(&app),
                    recording_state: RecordingState::None,
                    recording_logging_handle,
                    mic_feed,
                    mic_meter_sender,
                    selected_mic_label: None,
                    selected_camera_id: None,
                    camera_in_use: false,
                    camera_cleanup_done: false,
                    camera_feed,
                    server_url,
                    logs_dir: logs_dir.clone(),
                    disconnected_inputs: HashSet::new(),
                })));

                app.manage(Arc::new(RwLock::new(
                    ClipboardContext::new().expect("Failed to create clipboard context"),
                )));
            }

            spawn_mic_error_handler(app.clone(), mic_error_rx);
            spawn_device_watchers(app.clone());

            tokio::spawn(check_notification_permissions(app.clone()));

            println!("Checking startup completion and permissions...");
            let permissions = permissions::do_permissions_check(false);
            println!("Permissions check result: {permissions:?}");

            tokio::spawn({
                let app = app.clone();
                async move {
                    if !permissions.screen_recording.permitted()
                        || !permissions.accessibility.permitted()
                        || GeneralSettingsStore::get(&app)
                            .ok()
                            .flatten()
                            .map(|s| !s.has_completed_startup)
                            .unwrap_or(false)
                    {
                        let _ = CapWindow::Setup.show(&app).await;
                    } else {
                        println!("Permissions granted, showing main window");

                        let _ = CapWindow::Main {
                            init_target_mode: None,
                        }
                        .show(&app)
                        .await;
                    }
                }
            });

            audio_meter::spawn_event_emitter(app.clone(), mic_samples_rx);

            tray::create_tray(&app).unwrap();

            RequestStartRecording::listen_any_spawn(&app, async |event, app| {
                let settings = RecordingSettingsStore::get(&app)
                    .ok()
                    .flatten()
                    .unwrap_or_default();

                let _ = set_mic_input(app.state(), settings.mic_name).await;
                let _ = set_camera_input(app.clone(), app.state(), settings.camera_id).await;

                let _ = start_recording(app.clone(), app.state(), {
                    recording::StartRecordingInputs {
                        capture_target: settings.target.unwrap_or_else(|| {
                            ScreenCaptureTarget::Display {
                                id: Display::primary().id(),
                            }
                        }),
                        mode: event.mode,
                        capture_system_audio: settings.system_audio,
                        organization_id: settings.organization_id,
                    }
                })
                .await;
            });

            RequestOpenRecordingPicker::listen_any_spawn(&app, async |event, app| {
                let _ = CapWindow::Main {
                    init_target_mode: event.target_mode,
                }
                .show(&app)
                .await;
            });

            RequestOpenSettings::listen_any_spawn(&app, async |payload, app| {
                let _ = CapWindow::Settings {
                    page: Some(payload.page),
                }
                .show(&app)
                .await;
            });

            #[cfg(target_os = "macos")]
            RequestScreenCapturePrewarm::listen_any_spawn(&app, async |event, app| {
                let prewarmer = app.state::<crate::platform::ScreenCapturePrewarmer>();
                prewarmer.request(event.force).await;
            });

            let app_handle = app.clone();
            app.deep_link().on_open_url(move |event| {
                deeplink_actions::handle(&app_handle, event.urls());
            });

            Ok(())
        })
        .on_window_event(|window, event| {
            let label = window.label();
            let app = window.app_handle();

            match event {
                WindowEvent::CloseRequested { .. } => {
                    if let Ok(CapWindowId::Camera) = CapWindowId::from_str(label) {
                        tokio::spawn(cleanup_camera_window(app.clone()));
                    }
                }
                WindowEvent::Destroyed => {
                    if let Ok(window_id) = CapWindowDef::from_str(label) {
                        match window_id {
                            CapWindowDef::Main => {
                                let app = app.clone();

                                for (id, window) in app.webview_windows() {
                                    if let Ok(CapWindowDef::TargetSelectOverlay { .. }) =
                                        CapWindowDef::from_str(&id)
                                    {
                                        let _ = window.close();
                                    }
                                }

                                tokio::spawn(async move {
                                    let state = app.state::<ArcLock<App>>();
                                    let app_state = &mut *state.write().await;

                                    if !app_state.is_recording_active_or_pending() {
                                        let _ =
                                            app_state.mic_feed.ask(microphone::RemoveInput).await;
                                        let _ = app_state
                                            .camera_feed
                                            .ask(feeds::camera::RemoveInput)
                                            .await;

                                        app_state.selected_mic_label = None;
                                        app_state.selected_camera_id = None;
                                        app_state.camera_in_use = false;
                                    }
                                });
                            }
                            CapWindowDef::Editor { id } => {
                                let window_ids = EditorWindowIds::get(window.app_handle());
                                window_ids.ids.lock().unwrap().retain(|(_, _id)| *_id != id);

                                tokio::spawn(EditorInstances::remove(window.clone()));

                                #[cfg(target_os = "windows")]
                                if CapWindowDef::Settings.get(&app).is_none() {
                                    reopen_main_window(&app);
                                }
                            }
<<<<<<< HEAD
                            CapWindowDef::Settings => {
=======
                            CapWindowId::ScreenshotEditor { id } => {
                                let window_ids =
                                    ScreenshotEditorWindowIds::get(window.app_handle());
                                window_ids.ids.lock().unwrap().retain(|(_, _id)| *_id != id);

                                tokio::spawn(ScreenshotEditorInstances::remove(window.clone()));

                                #[cfg(target_os = "windows")]
                                if CapWindowId::Settings.get(&app).is_none() {
                                    reopen_main_window(&app);
                                }
                            }
                            CapWindowId::Settings => {
>>>>>>> 3cb22ad6
                                for (label, window) in app.webview_windows() {
                                    if let Ok(id) = CapWindowDef::from_str(&label)
                                        && matches!(
                                            id,
                                            CapWindowDef::TargetSelectOverlay { .. }
                                                | CapWindowDef::Main
                                                | CapWindowDef::Camera
                                        )
                                    {
                                        let _ = window.show();
                                    }
                                }

                                #[cfg(target_os = "windows")]
                                if !has_open_editor_window(&app) {
                                    reopen_main_window(&app);
                                }

                                return;
                            }
                            CapWindowDef::Upgrade | CapWindowDef::ModeSelect => {
                                for (label, window) in app.webview_windows() {
                                    if let Ok(id) = CapWindowDef::from_str(&label)
                                        && matches!(
                                            id,
                                            CapWindowDef::TargetSelectOverlay { .. }
                                                | CapWindowDef::Main
                                                | CapWindowDef::Camera
                                        )
                                    {
                                        let _ = window.show();
                                    }
                                }
                                return;
                            }
                            CapWindowDef::TargetSelectOverlay { display_id } => {
                                app.state::<target_select_overlay::WindowFocusManager>()
                                    .destroy(&display_id, app.global_shortcut());
                            }
<<<<<<< HEAD
                            CapWindowDef::Camera => {
                                let app = app.clone();
                                tokio::spawn(async move {
                                    let state = app.state::<ArcLock<App>>();
                                    let mut app_state = state.write().await;

                                    app_state.camera_preview.on_window_close();

                                    if !app_state.is_recording_active_or_pending() {
                                        let _ = app_state
                                            .camera_feed
                                            .ask(feeds::camera::RemoveInput)
                                            .await;
                                        app_state.camera_in_use = false;
                                    }
                                });
=======
                            CapWindowId::Camera => {
                                tokio::spawn(cleanup_camera_window(app.clone()));
>>>>>>> 3cb22ad6
                            }
                            _ => {}
                        };
                    }

                    if let Some(settings) = GeneralSettingsStore::get(app).unwrap_or(None)
                        && settings.hide_dock_icon
                        && app
                            .webview_windows()
                            .keys()
                            .all(|label| !CapWindowDef::from_str(label).unwrap().activates_dock())
                    {
                        #[cfg(target_os = "macos")]
                        app.set_activation_policy(tauri::ActivationPolicy::Accessory)
                            .ok();
                    }
                }
                #[cfg(target_os = "macos")]
                WindowEvent::Focused(focused) => {
                    let window_id = CapWindowDef::from_str(label);

                    if matches!(window_id, Ok(CapWindowDef::Upgrade)) {
                        for (label, window) in app.webview_windows() {
                            if let Ok(id) = CapWindowDef::from_str(&label)
                                && matches!(id, CapWindowDef::TargetSelectOverlay { .. })
                            {
                                let _ = window.hide();
                            }
                        }
                    }

                    if *focused
                        && let Ok(window_id) = window_id
                        && window_id.activates_dock()
                    {
                        app.set_activation_policy(tauri::ActivationPolicy::Regular)
                            .ok();
                    }
                }
                WindowEvent::DragDrop(tauri::DragDropEvent::Drop { paths, .. }) => {
                    for path in paths {
                        let _ = open_project_from_path(path, app.clone());
                    }
                }
                _ => {}
            }
        })
        .build(tauri_context)
        .expect("error while running tauri application")
        .run(move |_handle, event| match event {
            #[cfg(target_os = "macos")]
            tauri::RunEvent::Reopen { .. } => {
                let has_window = _handle.webview_windows().iter().any(|(label, _)| {
                    label.starts_with("editor-")
                        || label.starts_with("screenshot-editor-")
                        || label.as_str() == "settings"
                        || label.as_str() == "signin"
                });

                if has_window {
                    if let Some(window) = _handle
                        .webview_windows()
                        .iter()
                        .find(|(label, _)| {
                            label.starts_with("editor-")
                                || label.starts_with("screenshot-editor-")
                                || label.as_str() == "settings"
                                || label.as_str() == "signin"
                        })
                        .map(|(_, window)| window.clone())
                    {
                        window.set_focus().ok();
                    }
                } else {
                    let handle = _handle.clone();
                    tokio::spawn(async move {
                        let _ = CapWindow::Main {
                            init_target_mode: None,
                        }
                        .show(&handle)
                        .await;
                    });
                }
            }
            tauri::RunEvent::ExitRequested { code, api, .. } => {
                if code.is_none() {
                    api.prevent_exit();
                }
            }
            _ => {}
        });
}

#[cfg(target_os = "windows")]
fn has_open_editor_window(app: &AppHandle) -> bool {
    app.webview_windows()
        .keys()
        .any(|label| matches!(CapWindow::from_str(label), Ok(CapWindow::Editor { .. })))
}

#[cfg(target_os = "windows")]
fn reopen_main_window(app: &AppHandle) {
    if let Some(main) = CapWindowDef::Main.get(app) {
        let _ = main.show();
        let _ = main.set_focus();
    } else {
        let handle = app.clone();
        tokio::spawn(async move {
            let _ = CapWindow::Main {
                init_target_mode: None,
            }
            .show(&handle)
            .await;
        });
    }
}

async fn resume_uploads(app: AppHandle) -> Result<(), String> {
    let recordings_dir = recordings_path(&app);
    if !recordings_dir.exists() {
        return Err("Recording directory missing".to_string());
    }

    let entries = std::fs::read_dir(&recordings_dir)
        .map_err(|e| format!("Failed to read recordings directory: {e}"))?;
    for entry in entries.flatten() {
        let path = entry.path();
        if path.is_dir() && path.extension().and_then(|s| s.to_str()) == Some("cap") {
            // Load recording meta to check for in-progress recordings
            if let Ok(mut meta) = RecordingMeta::load_for_project(&path) {
                let mut needs_save = false;

                // Check if recording is still marked as in-progress and if so mark as failed
                // This should only happen if the application crashes while recording
                match &mut meta.inner {
                    RecordingMetaInner::Studio(StudioRecordingMeta::MultipleSegments { inner }) => {
                        if let Some(StudioRecordingStatus::InProgress) = &inner.status {
                            inner.status = Some(StudioRecordingStatus::Failed {
                                error: "Recording crashed".to_string(),
                            });
                            needs_save = true;
                        }
                    }
                    RecordingMetaInner::Instant(InstantRecordingMeta::InProgress { .. }) => {
                        meta.inner = RecordingMetaInner::Instant(InstantRecordingMeta::Failed {
                            error: "Recording crashed".to_string(),
                        });
                        needs_save = true;
                    }
                    _ => {}
                }

                // Save the updated meta if we made changes
                if needs_save && let Err(err) = meta.save_for_project() {
                    error!("Failed to save recording meta for {path:?}: {err}");
                }

                // Handle upload resumption
                if let Some(upload_meta) = meta.upload {
                    match upload_meta {
                        UploadMeta::MultipartUpload {
                            video_id: _,
                            file_path,
                            pre_created_video,
                            recording_dir,
                        } => {
                            InstantMultipartUpload::spawn(
                                app.clone(),
                                file_path,
                                pre_created_video,
                                recording_dir,
                                None,
                            );
                        }
                        UploadMeta::SinglePartUpload {
                            video_id,
                            file_path,
                            screenshot_path,
                            recording_dir,
                        } => {
                            let app = app.clone();
                            tokio::spawn(async move {
                                if let Ok(meta) = build_video_meta(&file_path)
                                    .map_err(|error| {
                                        error!("Failed to resume video upload. error getting video metadata: {error}");

                                        if let Ok(mut meta) = RecordingMeta::load_for_project(&recording_dir).map_err(|err| error!("Error loading project metadata: {err}")) {
                                            meta.upload = Some(UploadMeta::Failed { error });
                                            meta.save_for_project().map_err(|err| error!("Error saving project metadata: {err}")).ok();
                                        }
                                    })
                                    && let Ok(uploaded_video) = upload_video(
                                        &app,
                                        video_id,
                                        file_path,
                                        screenshot_path,
                                        meta,
                                        None,
                                    )
                                    .await
                                    .map_err(|error| {
                                        error!("Error completing resumed upload for video: {error}");

                                        if let Ok(mut meta) = RecordingMeta::load_for_project(&recording_dir).map_err(|err| error!("Error loading project metadata: {err}")) {
                                            meta.upload = Some(UploadMeta::Failed { error: error.to_string() });
                                            meta.save_for_project().map_err(|err| error!("Error saving project metadata: {err}")).ok();
                                        }
                                    })
                                    {
                                        if let Ok(mut meta) = RecordingMeta::load_for_project(&recording_dir).map_err(|err| error!("Error loading project metadata: {err}")) {
                                            meta.upload = Some(UploadMeta::Complete);
                                            meta.sharing = Some(SharingMeta {
                                                link: uploaded_video.link.clone(),
                                                id: uploaded_video.id.clone(),
                                            });
                                            meta.save_for_project()
                                                .map_err(|e| error!("Failed to save recording meta: {e}"))
                                                .ok();
                                        }

                                        let _ = app
                                            .state::<ArcLock<ClipboardContext>>()
                                            .write()
                                            .await
                                            .set_text(uploaded_video.link.clone());
                                        NotificationType::ShareableLinkCopied.send(&app);
                                    }
                            });
                        }
                        UploadMeta::Failed { .. } | UploadMeta::Complete => {}
                    }
                }
            }
        }
    }

    Ok(())
}

async fn create_editor_instance_impl(
    app: &AppHandle,
    path: PathBuf,
    frame_cb: Box<dyn FnMut(RenderedFrame) + Send>,
) -> Result<Arc<EditorInstance>, String> {
    let app = app.clone();

    let instance = {
        let app = app.clone();
        EditorInstance::new(
            path,
            move |state| {
                let _ = EditorStateChanged::new(state).emit(&app);
            },
            frame_cb,
        )
        .await?
    };

    RenderFrameEvent::listen_any(&app, {
        let preview_tx = instance.preview_tx.clone();
        move |e| {
            preview_tx
                .send(Some((
                    e.payload.frame_number,
                    e.payload.fps,
                    e.payload.resolution_base,
                )))
                .ok();
        }
    });

    Ok(instance)
}

fn recordings_path(app: &AppHandle) -> PathBuf {
    let path = app.path().app_data_dir().unwrap().join("recordings");
    std::fs::create_dir_all(&path).unwrap_or_default();
    path
}

// fn recording_path(app: &AppHandle, recording_id: &str) -> PathBuf {
//     recordings_path(app).join(format!("{recording_id}.cap"))
// }

fn screenshots_path(app: &AppHandle) -> PathBuf {
    let path = app.path().app_data_dir().unwrap().join("screenshots");
    std::fs::create_dir_all(&path).unwrap_or_default();
    path
}

// fn screenshot_path(app: &AppHandle, screenshot_id: &str) -> PathBuf {
//     screenshots_path(app).join(format!("{screenshot_id}.cap"))
// }

#[tauri::command]
#[specta::specta]
#[instrument(skip(app))]
fn global_message_dialog(app: AppHandle, message: String) {
    app.dialog().message(message).show(|_| {});
}

#[tauri::command]
#[specta::specta]
#[instrument(skip(clipboard))]
async fn write_clipboard_string(
    clipboard: MutableState<'_, ClipboardContext>,
    text: String,
) -> Result<(), String> {
    let writer = clipboard
        .try_write()
        .map_err(|e| format!("Failed to acquire lock on clipboard state: {e}"))?;
    writer
        .set_text(text)
        .map_err(|e| format!("Failed to write text to clipboard: {e}"))
}

trait EventExt: tauri_specta::Event {
    fn listen_any_spawn<Fut>(
        app: &AppHandle,
        handler: impl Fn(Self, AppHandle) -> Fut + Send + 'static + Clone,
    ) -> tauri::EventId
    where
        Fut: Future + Send,
        Self: serde::de::DeserializeOwned + Send + 'static,
    {
        let app = app.clone();
        Self::listen_any(&app.clone(), move |e| {
            let app = app.clone();
            let handler = handler.clone();
            tokio::spawn(async move {
                (handler)(e.payload, app).await;
            });
        })
    }
}

impl<T: tauri_specta::Event> EventExt for T {}

fn open_project_from_path(path: &Path, app: AppHandle) -> Result<(), String> {
    let meta = RecordingMeta::load_for_project(path).map_err(|v| v.to_string())?;

    match &meta.inner {
        RecordingMetaInner::Studio(meta) => {
            let status = meta.status();
            if let StudioRecordingStatus::Failed { .. } = status {
                return Err("Unable to open failed recording".to_string());
            } else if let StudioRecordingStatus::InProgress = status {
                return Err("Recording in progress".to_string());
            }

            let project_path = path.to_path_buf();
            tokio::spawn(async move { CapWindow::Editor { project_path }.show(&app).await });
        }
        RecordingMetaInner::Instant(_) => {
            let mp4_path = path.join("content/output.mp4");

            if mp4_path.exists() && mp4_path.is_file() {
                let _ = app
                    .opener()
                    .open_path(mp4_path.to_str().unwrap_or_default(), None::<String>);
                if let Some(main_window) = CapWindowDef::Main.get(&app) {
                    main_window.close().ok();
                }
            }
        }
    }

    Ok(())
}<|MERGE_RESOLUTION|>--- conflicted
+++ resolved
@@ -91,13 +91,9 @@
 use upload::{create_or_get_video, upload_image, upload_video};
 use web_api::AuthedApiError;
 use web_api::ManagerExt as WebManagerExt;
-<<<<<<< HEAD
-use windows::{CapWindow, CapWindowDef, EditorWindowIds, set_window_transparent};
-=======
 use windows::{
-    CapWindowId, EditorWindowIds, ScreenshotEditorWindowIds, ShowCapWindow, set_window_transparent,
+    CapWindowDef, EditorWindowIds, ScreenshotEditorWindowIds, CapWindow, set_window_transparent,
 };
->>>>>>> 3cb22ad6
 
 use crate::{
     camera::CameraPreviewManager,
@@ -2749,9 +2745,6 @@
                                     reopen_main_window(&app);
                                 }
                             }
-<<<<<<< HEAD
-                            CapWindowDef::Settings => {
-=======
                             CapWindowId::ScreenshotEditor { id } => {
                                 let window_ids =
                                     ScreenshotEditorWindowIds::get(window.app_handle());
@@ -2765,7 +2758,6 @@
                                 }
                             }
                             CapWindowId::Settings => {
->>>>>>> 3cb22ad6
                                 for (label, window) in app.webview_windows() {
                                     if let Ok(id) = CapWindowDef::from_str(&label)
                                         && matches!(
@@ -2805,7 +2797,6 @@
                                 app.state::<target_select_overlay::WindowFocusManager>()
                                     .destroy(&display_id, app.global_shortcut());
                             }
-<<<<<<< HEAD
                             CapWindowDef::Camera => {
                                 let app = app.clone();
                                 tokio::spawn(async move {
@@ -2822,10 +2813,6 @@
                                         app_state.camera_in_use = false;
                                     }
                                 });
-=======
-                            CapWindowId::Camera => {
-                                tokio::spawn(cleanup_camera_window(app.clone()));
->>>>>>> 3cb22ad6
                             }
                             _ => {}
                         };
