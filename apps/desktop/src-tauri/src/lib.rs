mod audio;
mod auth;
mod camera;
mod capture;
mod encoder;
mod flags;
mod general_settings;
mod hotkeys;
mod notifications;
mod permissions;
mod platform;
mod recording;
mod tray;
mod upload;
mod web_api;
mod windows;

use audio::AppSounds;
use auth::AuthStore;
use cap_editor::{AudioData, EditorState, ProjectRecordings};
use cap_editor::{EditorInstance, FRAMES_WS_PATH};
use cap_media::sources::CaptureScreen;
use cap_media::{
    feeds::{CameraFeed, CameraFrameSender},
    platform::Bounds,
    sources::{AudioInputSource, ScreenCaptureTarget},
};
use cap_project::{
    ProjectConfiguration, RecordingMeta, SharingMeta, TimelineConfiguration, TimelineSegment,
};
use cap_rendering::ProjectUniforms;
// use display::{list_capture_windows, Bounds, CaptureTarget, FPS};
use general_settings::GeneralSettingsStore;
use image::{ImageBuffer, Rgba};
use mp4::Mp4Reader;
use num_traits::ToBytes;
use png::{ColorType, Encoder};
use recording::{
    list_cameras, list_capture_screens, list_capture_windows, InProgressRecording, FPS,
};
use scap::capturer::Capturer;
use scap::frame::Frame;
use serde::{Deserialize, Serialize};
use serde_json::json;
use specta::Type;
use std::fs::File;
use std::io::BufWriter;
use std::io::{BufReader, Write};
use std::time::{SystemTime, UNIX_EPOCH};
use std::{
    collections::HashMap, marker::PhantomData, path::PathBuf, process::Command, sync::Arc,
    time::Duration,
};
use tauri::{AppHandle, Manager, Runtime, State, WindowEvent};
<<<<<<< HEAD
use tauri_plugin_notification::PermissionState;
=======
use tauri_nspanel::ManagerExt;
>>>>>>> 014057ff
use tauri_plugin_shell::ShellExt;
use tauri_specta::Event;
use tokio::task;
use tokio::{
    sync::{Mutex, RwLock},
    time::sleep,
};
use upload::{get_s3_config, upload_image, upload_individual_file, upload_video, S3UploadMeta};
use windows::CapWindow;

#[cfg(target_os = "macos")]
use tauri_nspanel::ManagerExt;

#[derive(specta::Type, Serialize, Deserialize, Clone, Debug)]
#[serde(rename_all = "camelCase")]
pub struct RecordingOptions {
    capture_target: ScreenCaptureTarget,
    camera_label: Option<String>,
    audio_input_name: Option<String>,
}

impl RecordingOptions {
    fn camera_label(&self) -> Option<&str> {
        self.camera_label.as_deref()
    }

    fn audio_input_name(&self) -> Option<&str> {
        self.audio_input_name.as_deref()
    }
}

#[derive(specta::Type, Serialize)]
#[serde(rename_all = "camelCase")]
pub struct App {
    start_recording_options: RecordingOptions,
    #[serde(skip)]
    camera_tx: CameraFrameSender,
    camera_ws_port: u16,
    #[serde(skip)]
    camera_feed: Option<CameraFeed>,
    #[serde(skip)]
    handle: AppHandle,
    #[serde(skip)]
    current_recording: Option<InProgressRecording>,
    #[serde(skip)]
    pre_created_video: Option<PreCreatedVideo>,
}

#[derive(specta::Type, Serialize, Deserialize, Clone, Debug)]
#[serde(rename_all = "camelCase")]
pub enum VideoType {
    Screen,
    Output,
}

#[derive(Serialize, Deserialize, specta::Type)]
enum UploadResult {
    Success(String),
    NotAuthenticated,
    PlanCheckFailed,
    UpgradeRequired,
}

#[derive(Clone, Serialize, Deserialize, specta::Type)]
struct PreCreatedVideo {
    id: String,
    link: String,
    config: S3UploadMeta,
}

impl App {
    pub fn set_current_recording(&mut self, new_value: InProgressRecording) {
        let option = Some(new_value);
        let json = JsonValue::new(&option);

        let new_value = option.unwrap();

        let current_recording = self.current_recording.insert(new_value);

        CurrentRecordingChanged(json).emit(&self.handle).ok();

        if let ScreenCaptureTarget::Window { .. } = &current_recording.display_source {
            let _ = CapWindow::WindowCaptureOccluder.show(&self.handle);
        } else {
            self.close_occluder_window();
        }
    }

    pub fn clear_current_recording(&mut self) -> Option<InProgressRecording> {
        self.close_occluder_window();

        self.current_recording.take()
    }

    fn close_occluder_window(&self) {
        if let Some(window) = CapWindow::WindowCaptureOccluder.get(&self.handle) {
            window.close().ok();
        }
    }

    async fn set_start_recording_options(&mut self, new_options: RecordingOptions) {
        match (CapWindow::Camera { ws_port: 0 }).get(&self.handle) {
            Some(window) if new_options.camera_label.is_none() => {
                println!("closing camera window");
                window.close().ok();
            }
            None if new_options.camera_label.is_some() => {
                println!("creating camera window");
                CapWindow::Camera {
                    ws_port: self.camera_ws_port,
                }
                .show(&self.handle)
                .ok();
            }
            _ => {}
        }

        match &new_options.camera_label {
            Some(camera_label) => {
                if self.camera_feed.is_none() {
                    self.camera_feed = CameraFeed::init(&camera_label, self.camera_tx.clone())
                        .await
                        .map_err(|error| eprintln!("{error}"))
                        .ok();
                } else if let Some(camera_feed) = self.camera_feed.as_mut() {
                    camera_feed
                        .switch_cameras(&camera_label)
                        .await
                        .map_err(|error| eprintln!("{error}"))
                        .ok();
                }
            }
            None => {
                self.camera_feed = None;
            }
        }

        self.start_recording_options = new_options;

        RecordingOptionsChanged.emit(&self.handle).ok();
    }
}

#[derive(specta::Type, Serialize, tauri_specta::Event, Clone)]
pub struct RecordingOptionsChanged;

// dedicated event + command used as panel must be accessed on main thread
#[derive(specta::Type, Serialize, tauri_specta::Event, Clone)]
pub struct ShowCapturesPanel;

#[derive(Deserialize, specta::Type, Serialize, tauri_specta::Event, Debug, Clone)]
pub struct NewRecordingAdded {
    path: PathBuf,
}

#[derive(Deserialize, specta::Type, Serialize, tauri_specta::Event, Debug, Clone)]
pub struct NewScreenshotAdded {
    path: PathBuf,
}

#[derive(Deserialize, specta::Type, Serialize, tauri_specta::Event, Debug, Clone)]
pub struct RecordingStarted;

#[derive(Deserialize, specta::Type, Serialize, tauri_specta::Event, Debug, Clone)]
pub struct RecordingStopped {
    path: PathBuf,
}

#[derive(Deserialize, specta::Type, Serialize, tauri_specta::Event, Debug, Clone)]
pub struct RequestStartRecording;

#[derive(Deserialize, specta::Type, Serialize, tauri_specta::Event, Debug, Clone)]
pub struct RequestRestartRecording;

#[derive(Deserialize, specta::Type, Serialize, tauri_specta::Event, Debug, Clone)]
pub struct RequestNewScreenshot;

#[derive(Deserialize, specta::Type, Serialize, tauri_specta::Event, Debug, Clone)]
pub struct RequestStopRecording;

#[derive(Deserialize, specta::Type, Serialize, tauri_specta::Event, Debug, Clone)]
pub struct RequestOpenSettings {
    page: String,
}

#[derive(Deserialize, specta::Type, Serialize, tauri_specta::Event, Debug, Clone)]
pub struct NewNotification {
    title: String,
    body: String,
}

type MutableState<'a, T> = State<'a, Arc<RwLock<T>>>;

#[tauri::command]
#[specta::specta]
async fn get_recording_options(state: MutableState<'_, App>) -> Result<RecordingOptions, ()> {
    let state = state.read().await;
    Ok(state.start_recording_options.clone())
}

#[tauri::command]
#[specta::specta]
async fn set_recording_options(
    state: MutableState<'_, App>,
    options: RecordingOptions,
) -> Result<(), ()> {
    state
        .write()
        .await
        .set_start_recording_options(options)
        .await;

    Ok(())
}

type Bruh<T> = (T,);

#[derive(Serialize, Type)]
struct JsonValue<T>(
    #[serde(skip)] PhantomData<T>,
    #[specta(type = Bruh<T>)] serde_json::Value,
);

impl<T> Clone for JsonValue<T> {
    fn clone(&self) -> Self {
        Self(PhantomData, self.1.clone())
    }
}

impl<T: Serialize> JsonValue<T> {
    fn new(value: &T) -> Self {
        Self(PhantomData, json!(value))
    }
}

#[tauri::command]
#[specta::specta]
async fn get_current_recording(
    state: MutableState<'_, App>,
) -> Result<JsonValue<Option<InProgressRecording>>, ()> {
    let state = state.read().await;
    Ok(JsonValue::new(&state.current_recording))
}

#[derive(Serialize, Type, tauri_specta::Event, Clone)]
pub struct CurrentRecordingChanged(JsonValue<Option<InProgressRecording>>);

#[tauri::command]
#[specta::specta]
async fn start_recording(app: AppHandle, state: MutableState<'_, App>) -> Result<(), String> {
    let mut state = state.write().await;

    let id = uuid::Uuid::new_v4().to_string();

    let recording_dir = app
        .path()
        .app_data_dir()
        .unwrap()
        .join("recordings")
        .join(format!("{id}.cap"));

    // Check if auto_create_shareable_link is true and user is upgraded
    let general_settings = GeneralSettingsStore::get(&app)?;
    let auto_create_shareable_link = general_settings
        .map(|settings| settings.auto_create_shareable_link)
        .unwrap_or(false);

    if auto_create_shareable_link {
        if let Ok(Some(auth)) = AuthStore::get(&app) {
            if auth.is_upgraded() {
                // Pre-create the video and get the shareable link
                let s3_config = get_s3_config(&app, false).await?;
                let link = web_api::make_url(format!("/s/{}", s3_config.id()));

                state.pre_created_video = Some(PreCreatedVideo {
                    id: s3_config.id().to_string(),
                    link: link.clone(),
                    config: s3_config,
                });

                println!("Pre-created shareable link: {}", link);
            }
        }
    }

    match recording::start(
        recording_dir,
        &state.start_recording_options,
        state.camera_feed.as_ref(),
    )
    .await
    {
        Ok(recording) => state.set_current_recording(recording),
        Err(error) => {
            eprintln!("{error}");
            return Err("Failed to set up recording".into());
        }
    };

    if let Some(window) = CapWindow::Main.get(&app) {
        window.minimize().ok();
    }

    if let Some(window) = (CapWindow::InProgressRecording { position: None }).get(&app) {
        window.eval("window.location.reload()").unwrap();
        window.show().unwrap();
    }

    AppSounds::StartRecording.play();

    RecordingStarted.emit(&app).ok();

    Ok(())
}

#[tauri::command]
#[specta::specta]
async fn pause_recording(state: MutableState<'_, App>) -> Result<(), String> {
    let mut state = state.write().await;

    if let Some(recording) = &mut state.current_recording {
        recording.pause().await?;
        recording.segments.push(
            SystemTime::now()
                .duration_since(UNIX_EPOCH)
                .unwrap()
                .as_secs_f64(),
        );
    }
    Ok(())
}

#[tauri::command]
#[specta::specta]
async fn resume_recording(state: MutableState<'_, App>) -> Result<(), String> {
    let mut state = state.write().await;

    if let Some(recording) = &mut state.current_recording {
        recording.play().await?;
        recording.segments.push(
            SystemTime::now()
                .duration_since(UNIX_EPOCH)
                .unwrap()
                .as_secs_f64(),
        );
    }
    Ok(())
}

#[tauri::command]
#[specta::specta]
async fn stop_recording(app: AppHandle, state: MutableState<'_, App>) -> Result<(), String> {
    let mut state = state.write().await;
    let Some(mut current_recording) = state.clear_current_recording() else {
        return Err("Recording not in progress".to_string());
    };

    current_recording.segments.push(
        SystemTime::now()
            .duration_since(UNIX_EPOCH)
            .unwrap()
            .as_secs_f64(),
    );

    let recording = current_recording.stop().await;
    println!("Recording stopped");

    if let Some(window) = (CapWindow::InProgressRecording { position: None }).get(&app) {
        window.hide().unwrap();
    }

    if let Some(window) = CapWindow::Main.get(&app) {
        window.unminimize().ok();
    }

<<<<<<< HEAD
    std::fs::create_dir_all(current_recording.recording_dir.join("screenshots")).ok();
    let display_screenshot = current_recording
        .recording_dir
        .join("screenshots")
        .join("display.jpg");
=======
    std::fs::create_dir_all(recording.recording_dir.join("screenshots")).ok();
    let display_screenshot = recording.recording_dir.join("screenshots/display.jpg");
>>>>>>> 014057ff
    create_screenshot(
        recording.display_output_path.clone(),
        display_screenshot.clone(),
        None,
    )
    .await?;

    // Create thumbnail
<<<<<<< HEAD
    let thumbnail = current_recording
        .recording_dir
        .join("screenshots")
        .join("thumbnail.png");
=======
    let thumbnail = recording.recording_dir.join("screenshots/thumbnail.png");
>>>>>>> 014057ff
    create_thumbnail(display_screenshot, thumbnail, (100, 100)).await?;

    let recording_dir = recording.recording_dir.clone();

    ShowCapturesPanel.emit(&app).ok();

    NewRecordingAdded {
        path: recording_dir.clone(),
    }
    .emit(&app)
    .ok();

    RecordingStopped {
        path: recording_dir,
    }
    .emit(&app)
    .ok();

    let config = {
        let mut segments = vec![];
        let mut passed_duration = 0.0;

        for i in (0..recording.segments.len()).step_by(2) {
            let start = passed_duration;
            passed_duration += recording.segments[i + 1] - recording.segments[i];
            segments.push(TimelineSegment {
                start,
                end: passed_duration,
                timescale: 1.0,
            });
        }

        ProjectConfiguration {
            timeline: Some(TimelineConfiguration { segments }),
            ..Default::default()
        }
    };

    std::fs::write(
        recording.recording_dir.join("project-config.json"),
        serde_json::to_string_pretty(&json!(&config)).unwrap(),
    )
    .unwrap();

    AppSounds::StopRecording.play();

    let recording_id = recording
        .recording_dir
        .file_name()
        .unwrap_or_default()
        .to_string_lossy()
        .to_string()
        .trim_end_matches(".cap")
        .to_string();

    if let Ok(Some(settings)) = GeneralSettingsStore::get(&app) {
        if let Ok(Some(auth)) = AuthStore::get(&app) {
            if auth.is_upgraded() && settings.auto_create_shareable_link {
                if let Some(pre_created_video) = state.pre_created_video.take() {
                    // Open the pre-created shareable link
                    open_external_link(app.clone(), pre_created_video.link.clone()).ok();

                    // Start the upload process in the background with retry mechanism
                    let app_clone = app.clone();

                    tauri::async_runtime::spawn(async move {
                        let max_retries = 3;
                        let mut retry_count = 0;

                        while retry_count < max_retries {
                            match upload_rendered_video(
                                app_clone.clone(),
                                recording_id.clone(),
                                ProjectConfiguration::default(),
                                Some(pre_created_video.clone()),
                            )
                            .await
                            {
                                Ok(_) => {
                                    println!("Video uploaded successfully");
                                    break;
                                }
                                Err(e) => {
                                    retry_count += 1;
                                    println!(
                                        "Error during auto-upload (attempt {}/{}): {}",
                                        retry_count, max_retries, e
                                    );

                                    if retry_count < max_retries {
                                        // Wait for a short time before retrying
                                        tokio::time::sleep(std::time::Duration::from_secs(5)).await;
                                    } else {
                                        println!("Max retries reached. Upload failed.");
                                        // Optionally, you can notify the user about the failure
                                        notifications::send_notification(
                                            &app_clone,
                                            notifications::NotificationType::UploadFailed,
                                        );
                                    }
                                }
                            }
                        }
                    });
                }
            } else if settings.open_editor_after_recording {
                open_editor(app.clone(), recording_id);
            }
        }
    }

    CurrentRecordingChanged(JsonValue::new(&None))
        .emit(&app)
        .ok();

    Ok(())
}

async fn create_screenshot(
    input: PathBuf,
    output: PathBuf,
    size: Option<(u32, u32)>,
) -> Result<(), String> {
    println!(
        "Creating screenshot: input={:?}, output={:?}, size={:?}",
        input, output, size
    );

    let result: Result<(), String> = tokio::task::spawn_blocking(move || -> Result<(), String> {
        ffmpeg::init().map_err(|e| {
            eprintln!("Failed to initialize ffmpeg: {}", e);
            e.to_string()
        })?;

        let mut ictx = ffmpeg::format::input(&input).map_err(|e| {
            eprintln!("Failed to create input context: {}", e);
            e.to_string()
        })?;
        let input_stream = ictx
            .streams()
            .best(ffmpeg::media::Type::Video)
            .ok_or("No video stream found")?;
        let video_stream_index = input_stream.index();
        println!("Found video stream at index {}", video_stream_index);

        let mut decoder =
            ffmpeg::codec::context::Context::from_parameters(input_stream.parameters())
                .map_err(|e| {
                    eprintln!("Failed to create decoder context: {}", e);
                    e.to_string()
                })?
                .decoder()
                .video()
                .map_err(|e| {
                    eprintln!("Failed to create video decoder: {}", e);
                    e.to_string()
                })?;

        let mut scaler = ffmpeg::software::scaling::context::Context::get(
            decoder.format(),
            decoder.width(),
            decoder.height(),
            ffmpeg::format::Pixel::RGB24,
            size.map_or(decoder.width(), |s| s.0),
            size.map_or(decoder.height(), |s| s.1),
            ffmpeg::software::scaling::flag::Flags::BILINEAR,
        )
        .map_err(|e| {
            eprintln!("Failed to create scaler: {}", e);
            e.to_string()
        })?;

        println!("Decoder and scaler initialized");

        let mut frame = ffmpeg::frame::Video::empty();
        for (stream, packet) in ictx.packets() {
            if stream.index() == video_stream_index {
                decoder.send_packet(&packet).map_err(|e| {
                    eprintln!("Failed to send packet to decoder: {}", e);
                    e.to_string()
                })?;
                if decoder.receive_frame(&mut frame).is_ok() {
                    println!("Frame received, scaling...");
                    let mut rgb_frame = ffmpeg::frame::Video::empty();
                    scaler.run(&frame, &mut rgb_frame).map_err(|e| {
                        eprintln!("Failed to scale frame: {}", e);
                        e.to_string()
                    })?;

                    let width = rgb_frame.width() as usize;
                    let height = rgb_frame.height() as usize;
                    let bytes_per_pixel = 3;
                    let src_stride = rgb_frame.stride(0) as usize;
                    let dst_stride = width * bytes_per_pixel;

                    let mut img_buffer = vec![0u8; height * dst_stride];

                    for y in 0..height {
                        let src_slice =
                            &rgb_frame.data(0)[y * src_stride..y * src_stride + dst_stride];
                        let dst_slice = &mut img_buffer[y * dst_stride..(y + 1) * dst_stride];
                        dst_slice.copy_from_slice(src_slice);
                    }

                    let img = image::RgbImage::from_raw(width as u32, height as u32, img_buffer)
                        .ok_or("Failed to create image from frame data")?;
                    println!("Saving image to {:?}", output);

                    img.save_with_format(&output, image::ImageFormat::Jpeg)
                        .map_err(|e| {
                            eprintln!("Failed to save image: {}", e);
                            e.to_string()
                        })?;

                    println!("Screenshot created successfully");
                    return Ok(());
                }
            }
        }

        eprintln!("Failed to create screenshot: No suitable frame found");
        Err("Failed to create screenshot".to_string())
    })
    .await
    .map_err(|e| format!("Task join error: {}", e))?;

    result
}

async fn create_thumbnail(input: PathBuf, output: PathBuf, size: (u32, u32)) -> Result<(), String> {
    println!(
        "Creating thumbnail: input={:?}, output={:?}, size={:?}",
        input, output, size
    );

    tokio::task::spawn_blocking(move || -> Result<(), String> {
        let img = image::open(&input).map_err(|e| {
            eprintln!("Failed to open image: {}", e);
            e.to_string()
        })?;

        let width = img.width() as usize;
        let height = img.height() as usize;
        let bytes_per_pixel = 3;
        let src_stride = width * bytes_per_pixel;

        let rgb_img = img.to_rgb8();
        let img_buffer = rgb_img.as_raw();

        let mut corrected_buffer = vec![0u8; height * src_stride];

        for y in 0..height {
            let src_slice = &img_buffer[y * src_stride..(y + 1) * src_stride];
            let dst_slice = &mut corrected_buffer[y * src_stride..(y + 1) * src_stride];
            dst_slice.copy_from_slice(src_slice);
        }

        let corrected_img =
            image::RgbImage::from_raw(width as u32, height as u32, corrected_buffer)
                .ok_or("Failed to create corrected image")?;

        let thumbnail = image::imageops::resize(
            &corrected_img,
            size.0,
            size.1,
            image::imageops::FilterType::Lanczos3,
        );

        thumbnail
            .save_with_format(&output, image::ImageFormat::Png)
            .map_err(|e| {
                eprintln!("Failed to save thumbnail: {}", e);
                e.to_string()
            })?;

        println!("Thumbnail created successfully");
        Ok(())
    })
    .await
    .map_err(|e| format!("Task join error: {}", e))?
}

#[tauri::command]
#[specta::specta]
async fn get_rendered_video(
    app: AppHandle,
    video_id: String,
    project: ProjectConfiguration,
) -> Result<PathBuf, String> {
    let editor_instance = upsert_editor_instance(&app, video_id.clone()).await;

    get_rendered_video_impl(editor_instance, project).await
}

async fn get_rendered_video_impl(
    editor_instance: Arc<EditorInstance>,
    project: ProjectConfiguration,
) -> Result<PathBuf, String> {
    let output_path = editor_instance
        .project_path
        .join("output")
        .join("result.mp4");

    if !output_path.exists() {
        render_to_file_impl(&editor_instance, project, output_path.clone(), |_| {}).await?;
    }

    Ok(output_path)
}

#[tauri::command]
#[specta::specta]
async fn copy_file_to_path(src: String, dst: String) -> Result<(), String> {
    println!("Attempting to copy file from {} to {}", src, dst);
    match tokio::fs::copy(&src, &dst).await {
        Ok(bytes) => {
            println!(
                "Successfully copied {} bytes from {} to {}",
                bytes, src, dst
            );
            Ok(())
        }
        Err(e) => {
            eprintln!("Failed to copy file from {} to {}: {}", src, dst, e);
            Err(e.to_string())
        }
    }
}

#[tauri::command]
#[specta::specta]
async fn copy_screenshot_to_clipboard(app: AppHandle, path: PathBuf) -> Result<(), String> {
    println!("Copying screenshot to clipboard: {:?}", path);

    let image_data = match tokio::fs::read(&path).await {
        Ok(data) => data,
        Err(e) => {
            println!("Failed to read screenshot file: {}", e);
            return Err(format!("Failed to read screenshot file: {}", e));
        }
    };

    #[cfg(target_os = "macos")]
    {
        use cocoa::appkit::{NSImage, NSPasteboard};
        use cocoa::base::{id, nil};
        use cocoa::foundation::{NSArray, NSData};
        use objc::rc::autoreleasepool;

        unsafe {
            autoreleasepool(|| {
                let pasteboard: id = NSPasteboard::generalPasteboard(nil);
                NSPasteboard::clearContents(pasteboard);

                let ns_data = NSData::dataWithBytes_length_(
                    nil,
                    image_data.as_ptr() as *const std::os::raw::c_void,
                    image_data.len() as u64,
                );

                let image = NSImage::initWithData_(NSImage::alloc(nil), ns_data);
                if image != nil {
                    NSPasteboard::writeObjects(pasteboard, NSArray::arrayWithObject(nil, image));
                    Ok(())
                } else {
                    Err("Failed to create NSImage from data".to_string())
                }
            })
        }
    }

    #[cfg(not(target_os = "macos"))]
    {
        Err("Clipboard operations are only supported on macOS".to_string())
    }
}

#[tauri::command]
#[specta::specta]
async fn open_file_path(app: AppHandle, path: PathBuf) -> Result<(), String> {
    let path_str = path.to_str().ok_or("Invalid path")?;

    #[cfg(target_os = "windows")]
    {
        Command::new("explorer")
            .args(["/select,", path_str])
            .spawn()
            .map_err(|e| format!("Failed to open folder: {}", e))?;
    }

    #[cfg(target_os = "macos")]
    {
        Command::new("open")
            .arg("-R")
            .arg(path_str)
            .spawn()
            .map_err(|e| format!("Failed to open folder: {}", e))?;
    }

    #[cfg(target_os = "linux")]
    {
        Command::new("xdg-open")
            .arg(
                path.parent()
                    .ok_or("Invalid path")?
                    .to_str()
                    .ok_or("Invalid path")?,
            )
            .spawn()
            .map_err(|e| format!("Failed to open folder: {}", e))?;
    }

    Ok(())
}

struct AudioRender {
    data: AudioData,
    pipe_tx: tokio::sync::mpsc::Sender<Vec<f64>>,
}

async fn render_to_file_impl(
    editor_instance: &Arc<EditorInstance>,
    project: ProjectConfiguration,
    output_path: PathBuf,
    on_progress: impl Fn(u32) + Send + 'static,
) -> Result<PathBuf, String> {
    let recording_dir = &editor_instance.project_path;
    let audio = editor_instance.audio.clone();
    let decoders = editor_instance.decoders.clone();
    let options = editor_instance.render_constants.options.clone();

    let (tx_image_data, mut rx_image_data) = tokio::sync::mpsc::unbounded_channel::<Vec<u8>>();

    let output_folder = output_path.parent().unwrap();
    std::fs::create_dir_all(output_folder)
        .map_err(|e| format!("Failed to create output directory: {:?}", e))?;

    let output_size = ProjectUniforms::get_output_size(&options, &project);

    let ffmpeg_handle = tokio::spawn({
        let project = project.clone();
        let output_path = output_path.clone();
        let recording_dir = recording_dir.clone();
        async move {
            println!("Starting FFmpeg output process...");
            let mut ffmpeg = cap_ffmpeg::FFmpeg::new();

            let audio_dir = tempfile::tempdir().unwrap();
            let video_dir = tempfile::tempdir().unwrap();

            let video_tx = {
                let pipe_path = video_dir.path().join("video.pipe");
                #[cfg(target_os = "macos")]
                cap_utils::create_named_pipe(&pipe_path).unwrap();

                ffmpeg.add_input(cap_ffmpeg::FFmpegRawVideoInput {
                    width: output_size.0,
                    height: output_size.1,
                    fps: 30,
                    pix_fmt: "rgba",
                    input: pipe_path.clone().into_os_string(),
                });

                let (tx, mut rx) = tokio::sync::mpsc::channel::<Vec<u8>>(30);

                tokio::spawn(async move {
                    let mut file = std::fs::File::create(&pipe_path).unwrap();
                    println!("video pipe opened");

                    while let Some(bytes) = rx.recv().await {
                        file.write_all(&bytes).unwrap();
                    }

                    println!("done writing to video pipe");
                });

                tx
            };
            let audio = if let Some(audio_data) = audio.lock().unwrap().as_ref() {
                let pipe_path = audio_dir.path().join("audio.pipe");

                #[cfg(target_os = "macos")]
                create_named_pipe(&pipe_path).unwrap();

                ffmpeg.add_input(cap_ffmpeg::FFmpegRawAudioInput {
                    input: pipe_path.clone().into_os_string(),
                    sample_format: "f64le".to_string(),
                    sample_rate: audio_data.sample_rate,
                    channels: 1,
                });

                let (tx, mut rx) = tokio::sync::mpsc::channel::<Vec<f64>>(30);

                tokio::spawn(async move {
                    let mut file = std::fs::File::create(&pipe_path).unwrap();
                    println!("audio pipe opened");

                    while let Some(bytes) = rx.recv().await {
                        let bytes = bytes
                            .iter()
                            .flat_map(|f| f.to_le_bytes())
                            .collect::<Vec<_>>();
                        file.write_all(&bytes).unwrap();
                    }

                    println!("done writing to audio pipe");
                });

                Some(AudioRender {
                    data: audio_data.clone(),
                    pipe_tx: tx,
                })
            } else {
                None
            };

            ffmpeg
                .command
                .args(["-f", "mp4"])
                .args(["-codec:v", "libx264", "-codec:a", "aac"])
                .args(["-preset", "ultrafast"])
                .args(["-pix_fmt", "yuv420p", "-tune", "zerolatency"])
                .arg("-y")
                .arg(&output_path);

            let mut ffmpeg_process = ffmpeg.start();

            let mut frame_count = 0;
            let mut first_frame = None;

            loop {
                match rx_image_data.recv().await {
                    Some(frame) => {
                        on_progress(frame_count);

                        if frame_count == 0 {
                            first_frame = Some(frame.clone());
                        }

                        if let Some(audio) = &audio {
                            let samples_per_frame = audio.data.sample_rate as f64 / FPS as f64;

                            let start_samples = match project.timeline() {
                                Some(timeline) => timeline
                                    .get_recording_time(frame_count as f64 / FPS as f64)
                                    .map(|recording_time| {
                                        recording_time * audio.data.sample_rate as f64
                                    }),
                                None => Some(frame_count as f64 * samples_per_frame),
                            };

                            if let Some(start) = start_samples {
                                let end = start + samples_per_frame;

                                let samples = &audio.data.buffer[start as usize..end as usize];
                                let mut samples_iter = samples.iter().copied();

                                let mut frame_samples = Vec::new();
                                for _ in 0..samples_per_frame as usize {
                                    frame_samples.push(samples_iter.next().unwrap_or(0.0));
                                }

                                audio.pipe_tx.send(frame_samples).await.unwrap();
                            }
                        }

                        video_tx.send(frame).await.unwrap();

                        frame_count += 1;
                    }
                    None => {
                        println!("All frames sent to FFmpeg");
                        break;
                    }
                }
            }

            ffmpeg_process.stop();

            // Save the first frame as a screenshot and thumbnail
            if let Some(frame_data) = first_frame {
                let width = output_size.0;
                let height = output_size.1;
                let rgba_img: ImageBuffer<Rgba<u8>, Vec<u8>> =
                    ImageBuffer::from_raw(width, height, frame_data)
                        .expect("Failed to create image from frame data");

                // Convert RGBA to RGB
                let rgb_img: ImageBuffer<image::Rgb<u8>, Vec<u8>> =
                    ImageBuffer::from_fn(width, height, |x, y| {
                        let rgba = rgba_img.get_pixel(x, y);
                        image::Rgb([rgba[0], rgba[1], rgba[2]])
                    });

                let screenshots_dir = recording_dir.join("screenshots");
                std::fs::create_dir_all(&screenshots_dir).unwrap_or_else(|e| {
                    eprintln!("Failed to create screenshots directory: {:?}", e);
                });

                // Save full-size screenshot
                let screenshot_path = screenshots_dir.join("display.jpg");
                rgb_img.save(&screenshot_path).unwrap_or_else(|e| {
                    eprintln!("Failed to save screenshot: {:?}", e);
                });

                // Create and save thumbnail
                let thumbnail = image::imageops::resize(
                    &rgb_img,
                    100,
                    100,
                    image::imageops::FilterType::Lanczos3,
                );
                let thumbnail_path = screenshots_dir.join("thumbnail.png");
                thumbnail.save(&thumbnail_path).unwrap_or_else(|e| {
                    eprintln!("Failed to save thumbnail: {:?}", e);
                });
            } else {
                eprintln!("No frames were processed, cannot save screenshot or thumbnail");
            }
        }
    });

    println!("Rendering video to channel");

    cap_rendering::render_video_to_channel(
        options,
        project,
        tx_image_data,
        decoders,
        editor_instance.cursor.clone(),
        editor_instance.project_path.clone(),
    )
    .await?;

    ffmpeg_handle.await.ok();

    println!("Copying file to {:?}", recording_dir);
    let result_path = recording_dir.join("output").join("result.mp4");
    // Function to check if the file is a valid MP4
    fn is_valid_mp4(path: &std::path::Path) -> bool {
        if let Ok(file) = std::fs::File::open(path) {
            let file_size = match file.metadata() {
                Ok(metadata) => metadata.len(),
                Err(_) => return false,
            };
            let reader = std::io::BufReader::new(file);
            Mp4Reader::read_header(reader, file_size).is_ok()
        } else {
            false
        }
    }

    if output_path != result_path {
        println!("Waiting for valid MP4 file at {:?}", output_path);
        // Wait for the file to become a valid MP4
        let mut attempts = 0;
        while attempts < 10 {
            // Wait for up to 60 seconds
            if is_valid_mp4(&output_path) {
                println!("Valid MP4 file detected after {} seconds", attempts);
                match std::fs::copy(&output_path, &result_path) {
                    Ok(bytes) => {
                        println!("Successfully copied {} bytes to {:?}", bytes, result_path)
                    }
                    Err(e) => eprintln!("Failed to copy file: {:?}", e),
                }
                break;
            }
            println!("Attempt {}: File not yet valid, waiting...", attempts + 1);
            std::thread::sleep(std::time::Duration::from_secs(1));
            attempts += 1;
        }

        if attempts == 10 {
            eprintln!("Timeout: Failed to detect a valid MP4 file after 60 seconds");
        }
    }

    Ok(output_path)
}

#[derive(Deserialize, specta::Type, tauri_specta::Event, Debug, Clone)]
struct RenderFrameEvent {
    frame_number: u32,
}

#[derive(Serialize, specta::Type, tauri_specta::Event, Debug, Clone)]
struct EditorStateChanged {
    playhead_position: u32,
}

impl EditorStateChanged {
    fn new(s: &EditorState) -> Self {
        Self {
            playhead_position: s.playhead_position,
        }
    }
}

#[tauri::command]
#[specta::specta]
async fn start_playback(app: AppHandle, video_id: String) {
    upsert_editor_instance(&app, video_id)
        .await
        .start_playback()
        .await
}

#[tauri::command]
#[specta::specta]
async fn stop_playback(app: AppHandle, video_id: String) {
    let editor_instance = upsert_editor_instance(&app, video_id).await;

    let mut state = editor_instance.state.lock().await;

    if let Some(handle) = state.playback_task.take() {
        handle.stop();
    }
}

#[derive(Serialize, Type, Debug)]
#[serde(rename_all = "camelCase")]
struct SerializedEditorInstance {
    frames_socket_url: String,
    recording_duration: f64,
    saved_project_config: ProjectConfiguration,
    recordings: ProjectRecordings,
    path: PathBuf,
    pretty_name: String,
}

#[tauri::command]
#[specta::specta]
async fn create_editor_instance(
    app: AppHandle,
    video_id: String,
) -> Result<SerializedEditorInstance, String> {
    let editor_instance = upsert_editor_instance(&app, video_id).await;

    // Load the RecordingMeta to get the pretty name
    let meta = RecordingMeta::load_for_project(&editor_instance.project_path)
        .map_err(|e| format!("Failed to load recording meta: {}", e))?;

    println!("Pretty name: {}", meta.pretty_name);

    Ok(SerializedEditorInstance {
        frames_socket_url: format!("ws://localhost:{}{FRAMES_WS_PATH}", editor_instance.ws_port),
        recording_duration: editor_instance.recordings.duration(),
        saved_project_config: {
            let project_config = editor_instance.project_config.1.borrow();
            project_config.clone()
        },
        recordings: editor_instance.recordings,
        path: editor_instance.project_path.clone(),
        pretty_name: meta.pretty_name,
    })
}

#[tauri::command]
#[specta::specta]
async fn copy_rendered_video_to_clipboard(
    app: AppHandle,
    video_id: String,
    project: ProjectConfiguration,
) -> Result<(), String> {
    println!("copying");
    let editor_instance = upsert_editor_instance(&app, video_id.clone()).await;

    let output_path = match get_rendered_video_impl(editor_instance, project).await {
        Ok(path) => {
            println!("Successfully retrieved rendered video path: {:?}", path);
            path
        }
        Err(e) => {
            println!("Failed to get rendered video: {}", e);
            return Err(format!("Failed to get rendered video: {}", e));
        }
    };

    let output_path_str = output_path.to_str().unwrap();

    println!("Copying to clipboard: {:?}", output_path_str);

    notifications::send_notification(
        &app,
        notifications::NotificationType::VideoCopiedToClipboard,
    );

    #[cfg(target_os = "macos")]
    {
        use cocoa::appkit::NSPasteboard;
        use cocoa::base::{id, nil};
        use cocoa::foundation::{NSArray, NSString, NSURL};
        use objc::rc::autoreleasepool;

        unsafe {
            autoreleasepool(|| {
                let pasteboard: id = NSPasteboard::generalPasteboard(nil);
                NSPasteboard::clearContents(pasteboard);

                let url =
                    NSURL::fileURLWithPath_(nil, NSString::alloc(nil).init_str(output_path_str));

                let objects: id = NSArray::arrayWithObject(nil, url);

                NSPasteboard::writeObjects(pasteboard, objects);
            });
        }
    }

    Ok(())
}

#[tauri::command]
#[specta::specta]
async fn get_video_metadata(
    app: AppHandle,
    video_id: String,
    video_type: Option<VideoType>,
) -> Result<(f64, f64), String> {
    let video_id = if video_id.ends_with(".cap") {
        video_id.trim_end_matches(".cap").to_string()
    } else {
        video_id
    };

    let video_dir = app
        .path()
        .app_data_dir()
        .unwrap()
        .join("recordings")
        .join(format!("{}.cap", video_id));

    let screen_video_path = video_dir.join("content").join("display.mp4");
    let output_video_path = video_dir.join("output").join("result.mp4");

    println!("video_dir: {:?} \n video_id: {:?}", video_dir, video_id);

    let video_path = match video_type {
        Some(VideoType::Screen) => {
            println!("Using screen video path: {:?}", screen_video_path);
            if !screen_video_path.exists() {
                return Err(format!(
                    "Screen video does not exist: {:?}",
                    screen_video_path
                ));
            }
            screen_video_path
        }
        Some(VideoType::Output) | None => {
            println!("Using output video path: {:?}", output_video_path);
            if output_video_path.exists() {
                output_video_path
            } else {
                println!(
                    "Output video not found, falling back to screen video path: {:?}",
                    screen_video_path
                );
                if !screen_video_path.exists() {
                    return Err(format!(
                        "Screen video does not exist: {:?}",
                        screen_video_path
                    ));
                }
                screen_video_path
            }
        }
    };

    let file = File::open(&video_path).map_err(|e| {
        println!("Failed to open video file: {}", e);
        format!("Failed to open video file: {}", e)
    })?;

    let size = (file
        .metadata()
        .map_err(|e| {
            println!("Failed to get file metadata: {}", e);
            format!("Failed to get file metadata: {}", e)
        })?
        .len() as f64)
        / (1024.0 * 1024.0);

    println!("File size: {} MB", size);

    let reader = BufReader::new(file);
    let file_size = video_path
        .metadata()
        .map_err(|e| {
            println!("Failed to get file metadata: {}", e);
            format!("Failed to get file metadata: {}", e)
        })?
        .len();

    let duration = match Mp4Reader::read_header(reader, file_size) {
        Ok(mp4) => mp4.duration().as_secs_f64(),
        Err(e) => {
            println!(
                "Failed to read MP4 header: {}. Falling back to default duration.",
                e
            );
            // Return a default duration (e.g., 0.0) or try to estimate it based on file size
            0.0 // or some estimated value
        }
    };

    Ok((duration, size))
}

struct FakeWindowBounds(pub Arc<RwLock<HashMap<String, HashMap<String, Bounds>>>>);

#[tauri::command]
#[specta::specta]
async fn set_fake_window_bounds(
    window: tauri::Window,
    name: String,
    bounds: Bounds,
    state: tauri::State<'_, FakeWindowBounds>,
) -> Result<(), String> {
    let mut state = state.0.write().await;
    let map = state.entry(window.label().to_string()).or_default();

    map.insert(name, bounds);

    Ok(())
}

#[tauri::command]
#[specta::specta]
async fn remove_fake_window(
    window: tauri::Window,
    name: String,
    state: tauri::State<'_, FakeWindowBounds>,
) -> Result<(), String> {
    let mut state = state.0.write().await;
    let Some(map) = state.get_mut(window.label()) else {
        return Ok(());
    };

    map.remove(&name);

    if map.is_empty() {
        state.remove(window.label());
    }

    Ok(())
}

#[tauri::command(async)]
#[specta::specta]
fn show_notifications_window(app: AppHandle) {
    if app.get_webview_window("notifications").is_some() {
        println!("notifications window already exists");
        return;
    }

    CapWindow::Notifications.show(&app).unwrap();
}

#[tauri::command(async)]
#[specta::specta]
fn show_previous_recordings_window(app: AppHandle) {
    if app.get_webview_window("prev-recordings").is_some() {
        println!("prev-recordings window already exists");
        return;
    }

    let window = CapWindow::PrevRecordings.show(&app).unwrap();

    tokio::spawn(async move {
        let state = app.state::<FakeWindowBounds>();

        loop {
            sleep(Duration::from_millis(1000 / 60)).await;

            let map = state.0.read().await;
            let Some(windows) = map.get("prev-recordings") else {
                window.set_ignore_cursor_events(true).ok();
                continue;
            };

            let window_position = window.outer_position().unwrap();
            let mouse_position = window.cursor_position().unwrap(); // TODO(Ilya): Panics on Windows
            let scale_factor = window.scale_factor().unwrap();

            let mut ignore = true;

            for (_, bounds) in windows {
                let x_min = (window_position.x as f64) + bounds.x * scale_factor;
                let x_max = (window_position.x as f64) + (bounds.x + bounds.width) * scale_factor;
                let y_min = (window_position.y as f64) + bounds.y * scale_factor;
                let y_max = (window_position.y as f64) + (bounds.y + bounds.height) * scale_factor;

                if mouse_position.x >= x_min
                    && mouse_position.x <= x_max
                    && mouse_position.y >= y_min
                    && mouse_position.y <= y_max
                {
                    ignore = false;
                    // ShowCapturesPanel.emit(&app).ok();
                    break;
                }
            }

            window.set_ignore_cursor_events(ignore).ok();
        }
    });
}

#[tauri::command(async)]
#[specta::specta]
fn open_editor(app: AppHandle, id: String) {
    println!("Opening editor for recording: {}", id);

    if let Some(window) = app.get_webview_window("camera") {
        window.close().ok();
    }

    CapWindow::Editor { project_id: id }.show(&app).unwrap();
}

#[tauri::command(async)]
#[specta::specta]
fn close_previous_recordings_window(app: AppHandle) {
    #[cfg(target_os = "macos")]
    {
        if let Ok(panel) = app.get_webview_panel(&CapWindow::PrevRecordings.label()) {
            panel.released_when_closed(true);
            panel.close();
        }
    }
}

#[tauri::command(async)]
#[specta::specta]
fn focus_captures_panel(app: AppHandle) {
    #[cfg(target_os = "macos")]
    {
        if let Ok(panel) = app.get_webview_panel(&CapWindow::PrevRecordings.label()) {
            panel.make_key_window();
        }
    }
}

#[derive(Serialize, Deserialize, specta::Type, Clone)]
#[serde(tag = "type")]
enum RenderProgress {
    Starting { total_frames: u32 },
    EstimatedTotalFrames { total_frames: u32 },
    FrameRendered { current_frame: u32 },
}

#[tauri::command]
#[specta::specta]
async fn render_to_file(
    app: AppHandle,
    output_path: PathBuf,
    video_id: String,
    project: ProjectConfiguration,
    progress_channel: tauri::ipc::Channel<RenderProgress>,
) {
    let (duration, _size) =
        get_video_metadata(app.clone(), video_id.clone(), Some(VideoType::Screen))
            .await
            .unwrap();

    // 30 FPS (calculated for output video)
    let total_frames = (duration * 30.0).round() as u32;

    let editor_instance = upsert_editor_instance(&app, video_id.clone()).await;

    render_to_file_impl(
        &editor_instance,
        project,
        output_path,
        move |current_frame| {
            if current_frame == 0 {
                progress_channel
                    .send(RenderProgress::EstimatedTotalFrames { total_frames })
                    .ok();
            }
            progress_channel
                .send(RenderProgress::FrameRendered { current_frame })
                .ok();
        },
    )
    .await
    .ok();

    ShowCapturesPanel.emit(&app).ok();
}

#[tauri::command]
#[specta::specta]
async fn set_playhead_position(app: AppHandle, video_id: String, frame_number: u32) {
    let editor_instance = upsert_editor_instance(&app, video_id).await;

    editor_instance
        .modify_and_emit_state(|state| {
            state.playhead_position = frame_number;
        })
        .await;
}

#[tauri::command]
#[specta::specta]
async fn set_project_config(app: AppHandle, video_id: String, config: ProjectConfiguration) {
    let editor_instance = upsert_editor_instance(&app, video_id).await;

    std::fs::write(
        editor_instance.project_path.join("project-config.json"),
        serde_json::to_string_pretty(&json!(config)).unwrap(),
    )
    .unwrap();

    editor_instance.project_config.0.send(config).ok();
}

#[tauri::command(async)]
#[specta::specta]
fn open_in_finder(path: PathBuf) {
    Command::new("open")
        .arg("-R")
        .arg(path)
        .spawn()
        .expect("Failed to open in Finder");
}

#[tauri::command]
#[specta::specta]
async fn list_audio_devices() -> Result<Vec<String>, ()> {
    if !permissions::do_permissions_check(false)
        .microphone
        .permitted()
    {
        return Ok(vec![]);
    }

    // TODO: Check - is this necessary? `spawn_blocking` is quite a bit of overhead.
    tokio::task::spawn_blocking(|| {
        let devices = AudioInputSource::get_devices();

        devices.keys().cloned().collect()
    })
    .await
    .map_err(|_| ())
}

#[tauri::command(async)]
#[specta::specta]
fn open_main_window(app: AppHandle) {
    let permissions = permissions::do_permissions_check(false);
    if !permissions.screen_recording.permitted() || !permissions.accessibility.permitted() {
        return;
    }

    CapWindow::Main.show(&app).ok();
}

#[tauri::command]
#[specta::specta]
async fn open_feedback_window(app: AppHandle) {
    CapWindow::Feedback.show(&app).ok();
}

#[tauri::command]
#[specta::specta]
async fn open_upgrade_window(app: AppHandle) {
    CapWindow::Upgrade.show(&app).ok();
}

#[tauri::command]
#[specta::specta]
async fn open_changelog_window(app: AppHandle) {
    CapWindow::Changelog.show(&app);
}

#[tauri::command]
#[specta::specta]
async fn open_settings_window(app: AppHandle, page: String) {
    CapWindow::Settings { page: Some(page) }.show(&app);
}

#[tauri::command]
#[specta::specta]
async fn upload_rendered_video(
    app: AppHandle,
    video_id: String,
    project: ProjectConfiguration,
    pre_created_video: Option<PreCreatedVideo>,
) -> Result<UploadResult, String> {
    let Ok(Some(mut auth)) = AuthStore::get(&app) else {
        println!("not authenticated!");
        return Ok(UploadResult::NotAuthenticated);
    };

    notifications::send_notification(&app, notifications::NotificationType::ShareableLinkCopied);

    // Check if user has an upgraded plan
    if !auth.is_upgraded() {
        // Fetch and update plan information
        if let Err(e) = AuthStore::fetch_and_update_plan(&app).await {
            println!("Failed to update plan information: {}", e);
            return Ok(UploadResult::PlanCheckFailed);
        }

        // Refresh auth information after update
        auth = AuthStore::get(&app).unwrap().unwrap();

        // Re-check upgraded status after refresh
        if !auth.is_upgraded() {
            // Open upgrade window instead of returning an error
            open_upgrade_window(app).await;
            return Ok(UploadResult::UpgradeRequired);
        }
    }

    let editor_instance = upsert_editor_instance(&app, video_id.clone()).await;

    let mut meta = editor_instance.meta();

    let share_link = if let Some(sharing) = meta.sharing {
        sharing.link
    } else if let Some(pre_created) = pre_created_video {
        // Use the pre-created video information
        let output_path = match get_rendered_video_impl(editor_instance.clone(), project).await {
            Ok(path) => path,
            Err(e) => return Err(format!("Failed to get rendered video: {}", e)),
        };

        upload_video(
            &app,
            video_id.clone(),
            output_path,
            false,
            Some(pre_created.config),
        )
        .await?;

        meta.sharing = Some(SharingMeta {
            link: pre_created.link.clone(),
            id: pre_created.id.clone(),
        });
        meta.save_for_project();
        RecordingMetaChanged { id: video_id }.emit(&app).ok();

        pre_created.link
    } else {
        let output_path = match get_rendered_video_impl(editor_instance.clone(), project).await {
            Ok(path) => {
                println!("Successfully retrieved rendered video path: {:?}", path);
                path
            }
            Err(e) => {
                println!("Failed to get rendered video: {}", e);
                return Err(format!("Failed to get rendered video: {}", e));
            }
        };

        let uploaded_video = upload_video(&app, video_id.clone(), output_path, false, None).await?;

        let general_settings = GeneralSettingsStore::get(&app)?;
        if let Some(settings) = general_settings {
            if settings.upload_individual_files {
                let video_dir = app
                    .path()
                    .app_data_dir()
                    .unwrap()
                    .join("recordings")
                    .join(format!("{}.cap", video_id));

                let files_to_upload = vec![
                    (video_dir.join("content").join("audio-input.mp3"), true),
                    (video_dir.join("content").join("camera.mp4"), false),
                    (video_dir.join("content").join("display.mp4"), false),
                ];

                for (file_path, is_audio) in files_to_upload {
                    if file_path.exists() {
                        let file_name = file_path.file_name().unwrap().to_str().unwrap();
                        let result = if is_audio {
                            upload_individual_file(
                                &app,
                                file_path.clone(),
                                uploaded_video.config.clone(),
                                file_name,
                                true,
                            )
                            .await
                        } else {
                            upload_individual_file(
                                &app,
                                file_path.clone(),
                                uploaded_video.config.clone(),
                                file_name,
                                false,
                            )
                            .await
                        };

                        match result {
                            Ok(()) => println!("Successfully uploaded {}", file_name),
                            Err(e) => println!("Failed to upload {}: {}", file_name, e),
                        }
                    }
                }
            }
        } else {
            println!("General settings not found");
        }

        meta.sharing = Some(SharingMeta {
            link: uploaded_video.link.clone(),
            id: uploaded_video.id.clone(),
        });
        meta.save_for_project();
        RecordingMetaChanged { id: video_id }.emit(&app).ok();

        uploaded_video.link
    };

    println!("Copying to clipboard: {:?}", share_link);

    #[cfg(target_os = "macos")]
    {
        use cocoa::appkit::NSPasteboard;
        use cocoa::base::{id, nil};
        use cocoa::foundation::{NSArray, NSString};
        use objc::rc::autoreleasepool;

        unsafe {
            autoreleasepool(|| {
                let pasteboard: id = NSPasteboard::generalPasteboard(nil);
                NSPasteboard::clearContents(pasteboard);

                let ns_string = NSString::alloc(nil).init_str(&share_link);

                let objects: id = NSArray::arrayWithObject(nil, ns_string);

                NSPasteboard::writeObjects(pasteboard, objects);
            });
        }
    }

    Ok(UploadResult::Success(share_link))
}

#[tauri::command]
#[specta::specta]
async fn upload_screenshot(
    app: AppHandle,
    screenshot_path: PathBuf,
) -> Result<UploadResult, String> {
    let Ok(Some(mut auth)) = AuthStore::get(&app) else {
        println!("not authenticated!");
        return Ok(UploadResult::NotAuthenticated);
    };

    if !auth.is_upgraded() {
        println!("User plan not upgraded. Fetching and updating plan information.");
        // Fetch and update plan information
        if let Err(e) = AuthStore::fetch_and_update_plan(&app).await {
            println!("Failed to update plan information: {}", e);
            return Ok(UploadResult::PlanCheckFailed);
        }

        println!("Plan information updated. Refreshing auth information.");
        // Refresh auth information after update
        auth = match AuthStore::get(&app) {
            Ok(Some(updated_auth)) => {
                println!("Auth information refreshed successfully.");
                updated_auth
            }
            Ok(None) => {
                println!("Error: No auth information found after refresh.");
                return Err("Authentication information not found".to_string());
            }
            Err(e) => {
                println!("Error refreshing auth information: {}", e);
                return Err("Failed to refresh authentication information".to_string());
            }
        };

        // Re-check upgraded status after refresh
        if !auth.is_upgraded() {
            println!("User plan still not upgraded after refresh.");
            open_upgrade_window(app).await;
            return Ok(UploadResult::UpgradeRequired);
        }
        println!("User plan is now upgraded.");
    } else {
        println!("User plan is already upgraded.");
    }

    println!("Uploading screenshot: {:?}", screenshot_path);

    let screenshot_dir = screenshot_path.parent().unwrap().to_path_buf();
    let mut meta = RecordingMeta::load_for_project(&screenshot_dir).unwrap();

    let share_link = if let Some(sharing) = meta.sharing.as_ref() {
        // Screenshot already uploaded, use existing link
        println!("Screenshot already uploaded, using existing link");
        sharing.link.clone()
    } else {
        // Upload the screenshot
        let uploaded = upload_image(&app, screenshot_path.clone())
            .await
            .map_err(|e| e.to_string())?;

        meta.sharing = Some(SharingMeta {
            link: uploaded.link.clone(),
            id: uploaded.id.clone(),
        });
        meta.save_for_project();

        RecordingMetaChanged {
            id: screenshot_path
                .file_stem()
                .unwrap()
                .to_str()
                .unwrap()
                .to_string(),
        }
        .emit(&app)
        .ok();

        uploaded.link
    };

    println!("Copying to clipboard: {:?}", share_link);

    #[cfg(target_os = "macos")]
    {
        use cocoa::appkit::NSPasteboard;
        use cocoa::base::{id, nil};
        use cocoa::foundation::{NSArray, NSString};
        use objc::rc::autoreleasepool;

        unsafe {
            autoreleasepool(|| {
                let pasteboard: id = NSPasteboard::generalPasteboard(nil);
                NSPasteboard::clearContents(pasteboard);

                let ns_string = NSString::alloc(nil).init_str(&share_link);

                let objects: id = NSArray::arrayWithObject(nil, ns_string);

                NSPasteboard::writeObjects(pasteboard, objects);
            });
        }
    }

    Ok(UploadResult::Success(share_link))
}

#[tauri::command]
#[specta::specta]
async fn take_screenshot(app: AppHandle, state: MutableState<'_, App>) -> Result<(), String> {
    let id = uuid::Uuid::new_v4().to_string();

    let recording_dir = app
        .path()
        .app_data_dir()
        .unwrap()
        .join("screenshots")
        .join(format!("{id}.cap"));

    std::fs::create_dir_all(&recording_dir).map_err(|e| e.to_string())?;

    // Take screenshot using scap with optimized settings
    let options = scap::capturer::Options {
        fps: 1,
        output_type: scap::frame::FrameType::BGRAFrame,
        show_highlight: false,
        ..Default::default()
    };

    if let Some(window) = CapWindow::Main.get(&app) {
        window.hide().ok();
    }

    let mut capturer = Capturer::new(options);
    capturer.start_capture();

    let frame = match capturer.get_next_frame() {
        Ok(frame) => frame,
        Err(e) => return Err(format!("Failed to get frame: {}", e)),
    };

    capturer.stop_capture();

    if let Frame::BGRA(bgra_frame) = frame {
        let width = bgra_frame.width as u32;
        let height = bgra_frame.height as u32;

        let now = chrono::Local::now();
        let screenshot_name = format!(
            "Cap {} at {}.png",
            now.format("%Y-%m-%d"),
            now.format("%H.%M.%S")
        );
        let screenshot_path = recording_dir.join(&screenshot_name);

        // Perform image processing and saving asynchronously
        let app_handle = app.clone();
        task::spawn_blocking(move || -> Result<(), String> {
            // Convert BGRA to RGBA
            let mut rgba_data = vec![0; bgra_frame.data.len()];
            for (bgra, rgba) in bgra_frame
                .data
                .chunks_exact(4)
                .zip(rgba_data.chunks_exact_mut(4))
            {
                rgba[0] = bgra[2];
                rgba[1] = bgra[1];
                rgba[2] = bgra[0];
                rgba[3] = bgra[3];
            }

            // Create file and PNG encoder
            let file = File::create(&screenshot_path).map_err(|e| e.to_string())?;
            let ref mut w = BufWriter::new(file);

            let mut encoder = Encoder::new(w, width, height);
            encoder.set_color(ColorType::Rgba);
            encoder.set_compression(png::Compression::Fast);
            let mut writer = encoder.write_header().map_err(|e| e.to_string())?;

            // Write image data
            writer
                .write_image_data(&rgba_data)
                .map_err(|e| e.to_string())?;

            AppSounds::Screenshot.play();

            if let Some(window) = CapWindow::Main.get(&app) {
                window.show().ok();
            }

            let now = chrono::Local::now();
            let screenshot_name = format!(
                "Cap {} at {}.png",
                now.format("%Y-%m-%d"),
                now.format("%H.%M.%S")
            );

            use cap_project::*;
            RecordingMeta {
                project_path: recording_dir.clone(),
                sharing: None,
                pretty_name: screenshot_name,
                display: Display {
                    path: screenshot_path.clone(),
                },
                camera: None,
                audio: None,
                segments: vec![],
                cursor: None,
            }
            .save_for_project();

            NewScreenshotAdded {
                path: screenshot_path,
            }
            .emit(&app_handle)
            .ok();

            Ok(())
        })
        .await
        .map_err(|e| e.to_string())??;

        Ok(())
    } else {
        Err("Unexpected frame type".to_string())
    }
}

#[tauri::command]
#[specta::specta]
async fn save_file_dialog(
    app: AppHandle,
    file_name: String,
    file_type: String,
) -> Result<Option<String>, String> {
    use tauri_plugin_dialog::DialogExt;

    open_main_window(app.clone());

    println!(
        "save_file_dialog called with file_name: {}, file_type: {}",
        file_name, file_type
    );

    // Remove the ".cap" suffix if present
    let file_name = file_name
        .strip_suffix(".cap")
        .unwrap_or(&file_name)
        .to_string();
    println!("File name after removing .cap suffix: {}", file_name);

    // Determine the file type and extension
    let (name, extension) = match file_type.as_str() {
        "recording" => {
            println!("File type is recording");
            ("MP4 Video", "mp4")
        }
        "screenshot" => {
            println!("File type is screenshot");
            ("PNG Image", "png")
        }
        _ => {
            println!("Invalid file type: {}", file_type);
            return Err("Invalid file type".to_string());
        }
    };

    println!(
        "Showing save dialog with name: {}, extension: {}",
        name, extension
    );

    let (tx, rx) = std::sync::mpsc::channel();
    println!("Created channel for communication");

    app.dialog()
        .file()
        .set_title("Save File")
        .set_file_name(file_name)
        .add_filter(name, &[extension])
        .save_file(move |path| {
            println!("Save file callback triggered");
            let _ = tx.send(path.map(|p| p.to_string_lossy().to_string()));
        });

    println!("Waiting for user selection");
    let result = rx.recv().map_err(|e| {
        println!("Error receiving result: {}", e);
        e.to_string()
    })?;

    println!("Save dialog result: {:?}", result);

    Ok(result)
}

#[derive(Serialize, specta::Type, tauri_specta::Event, Debug, Clone)]
struct RecordingMetaChanged {
    id: String,
}

#[tauri::command(async)]
#[specta::specta]
fn get_recording_meta(app: AppHandle, id: String, file_type: String) -> RecordingMeta {
    let meta_path = match file_type.as_str() {
        "recording" => recording_path(&app, &id),
        "screenshot" => screenshot_path(&app, &id),
        _ => panic!("Invalid file type: {}", file_type),
    };

    RecordingMeta::load_for_project(&meta_path).unwrap()
}
#[tauri::command]
#[specta::specta]
fn list_recordings(app: AppHandle) -> Result<Vec<(String, PathBuf, RecordingMeta)>, String> {
    let recordings_dir = recordings_path(&app);

    let mut result = std::fs::read_dir(&recordings_dir)
        .map_err(|e| format!("Failed to read recordings directory: {}", e))?
        .filter_map(|entry| {
            let entry = entry.ok()?;
            let path = entry.path();
            if path.is_dir() && path.extension().and_then(|s| s.to_str()) == Some("cap") {
                let id = path.file_stem()?.to_str()?.to_string();
                let meta = get_recording_meta(app.clone(), id.clone(), "recording".to_string());
                Some((id, path.clone(), meta))
            } else {
                None
            }
        })
        .collect::<Vec<_>>();

    // Sort the result by creation date of the actual file, newest first
    result.sort_by(|a, b| {
        b.1.metadata()
            .and_then(|m| m.created())
            .unwrap_or_else(|_| std::time::SystemTime::UNIX_EPOCH)
            .cmp(
                &a.1.metadata()
                    .and_then(|m| m.created())
                    .unwrap_or_else(|_| std::time::SystemTime::UNIX_EPOCH),
            )
    });

    Ok(result)
}
#[tauri::command]
#[specta::specta]
fn list_screenshots(app: AppHandle) -> Result<Vec<(String, PathBuf, RecordingMeta)>, String> {
    let screenshots_dir = screenshots_path(&app);

    let mut result = std::fs::read_dir(&screenshots_dir)
        .map_err(|e| format!("Failed to read screenshots directory: {}", e))?
        .filter_map(|entry| {
            let entry = entry.ok()?;
            let path = entry.path();
            if path.is_dir() && path.extension().and_then(|s| s.to_str()) == Some("cap") {
                let id = path.file_stem()?.to_str()?.to_string();
                let meta = get_recording_meta(app.clone(), id.clone(), "screenshot".to_string());

                // Find the nearest .png file inside the .cap folder
                let png_path = std::fs::read_dir(&path)
                    .ok()?
                    .filter_map(|e| e.ok())
                    .find(|e| e.path().extension().and_then(|s| s.to_str()) == Some("png"))
                    .map(|e| e.path())?;

                Some((id, png_path, meta))
            } else {
                None
            }
        })
        .collect::<Vec<_>>();

    // Sort the result by creation date of the actual file, newest first
    result.sort_by(|a, b| {
        b.1.metadata()
            .and_then(|m| m.created())
            .unwrap_or_else(|_| std::time::SystemTime::UNIX_EPOCH)
            .cmp(
                &a.1.metadata()
                    .and_then(|m| m.created())
                    .unwrap_or_else(|_| std::time::SystemTime::UNIX_EPOCH),
            )
    });

    Ok(result)
}

#[tauri::command]
#[specta::specta]
async fn check_upgraded_and_update(app: AppHandle) -> Result<bool, String> {
    if let Err(e) = AuthStore::fetch_and_update_plan(&app).await {
        return Err(format!("Failed to update plan information: {}", e));
    }

    let auth = AuthStore::get(&app).map_err(|e| e.to_string())?;

    Ok(auth.map_or(false, |a| a.is_upgraded()))
}

#[tauri::command]
#[specta::specta]
fn open_external_link(app: tauri::AppHandle, url: String) -> Result<(), String> {
    app.shell()
        .open(&url, None)
        .map_err(|e| format!("Failed to open URL: {}", e))?;
    Ok(())
}

#[tauri::command]
#[specta::specta]
async fn set_general_settings(
    app: AppHandle,
    settings: GeneralSettingsStore,
) -> Result<(), String> {
    GeneralSettingsStore::set(&app, settings)
}

#[tauri::command]
#[specta::specta]
async fn delete_auth_open_signin(app: AppHandle) -> Result<(), String> {
    AuthStore::set(&app, None).map_err(|e| e.to_string())?;

    if let Some(window) = app.get_webview_window("settings") {
        window.close().ok();
    }

    if let Some(window) = app.get_webview_window("camera") {
        window.close().ok();
    }

    if let Some(window) = CapWindow::Main.get(&app) {
        window.close().ok();
    }

    while CapWindow::Main.get(&app).is_some() {
        tokio::time::sleep(std::time::Duration::from_millis(100)).await;
    }

    open_main_window(app.clone());

    Ok(())
}

#[tauri::command]
#[specta::specta]
async fn reset_camera_permissions(app: AppHandle) -> Result<(), ()> {
    #[cfg(target_os = "macos")]
    {
        #[cfg(debug_assertions)]
        let bundle_id = "com.apple.Terminal";
        #[cfg(not(debug_assertions))]
        let bundle_id = "so.cap.desktop";

        Command::new("tccutil")
            .arg("reset")
            .arg("Camera")
            .arg(bundle_id)
            .output()
            .expect("Failed to reset camera permissions");
    }

    Ok(())
}

#[tauri::command]
#[specta::specta]
async fn reset_microphone_permissions(app: AppHandle) -> Result<(), ()> {
    #[cfg(target_os = "macos")]
    {
        #[cfg(debug_assertions)]
        let bundle_id = "com.apple.Terminal";
        #[cfg(not(debug_assertions))]
        let bundle_id = "so.cap.desktop";

        Command::new("tccutil")
            .arg("reset")
            .arg("Microphone")
            .arg(bundle_id)
            .output()
            .expect("Failed to reset microphone permissions");
    }

    Ok(())
}

#[tauri::command]
#[specta::specta]
async fn is_camera_window_open(app: AppHandle) -> bool {
    CapWindow::Camera { ws_port: 0 }.get(&app).is_some()
}

#[cfg_attr(mobile, tauri::mobile_entry_point)]
pub async fn run() {
    let specta_builder = tauri_specta::Builder::new()
        .commands(tauri_specta::collect_commands![
            get_recording_options,
            set_recording_options,
            start_recording,
            stop_recording,
            pause_recording,
            resume_recording,
            take_screenshot,
            list_cameras,
            list_capture_windows,
            list_capture_screens,
            list_audio_devices,
            show_previous_recordings_window,
            show_notifications_window,
            close_previous_recordings_window,
            set_fake_window_bounds,
            remove_fake_window,
            focus_captures_panel,
            get_current_recording,
            render_to_file,
            get_rendered_video,
            copy_file_to_path,
            copy_rendered_video_to_clipboard,
            copy_screenshot_to_clipboard,
            open_file_path,
            get_video_metadata,
            create_editor_instance,
            start_playback,
            stop_playback,
            set_playhead_position,
            open_in_finder,
            set_project_config,
            open_editor,
            open_main_window,
            permissions::open_permission_settings,
            permissions::do_permissions_check,
            permissions::request_permission,
            upload_rendered_video,
            upload_screenshot,
            get_recording_meta,
            open_feedback_window,
            open_settings_window,
            open_changelog_window,
            open_upgrade_window,
            save_file_dialog,
            list_recordings,
            list_screenshots,
            check_upgraded_and_update,
            open_external_link,
            hotkeys::set_hotkey,
            set_general_settings,
            delete_auth_open_signin,
            reset_camera_permissions,
            reset_microphone_permissions,
            is_camera_window_open
        ])
        .events(tauri_specta::collect_events![
            RecordingOptionsChanged,
            ShowCapturesPanel,
            NewRecordingAdded,
            NewScreenshotAdded,
            RenderFrameEvent,
            EditorStateChanged,
            CurrentRecordingChanged,
            RecordingMetaChanged,
            RecordingStarted,
            RecordingStopped,
            RequestStartRecording,
            RequestRestartRecording,
            RequestStopRecording,
            RequestNewScreenshot,
            RequestOpenSettings,
            NewNotification
        ])
        .ty::<ProjectConfiguration>()
        .ty::<AuthStore>()
        .ty::<hotkeys::HotkeysStore>()
        .ty::<general_settings::GeneralSettingsStore>();

    #[cfg(debug_assertions)]
    specta_builder
        .export(
            specta_typescript::Typescript::default(),
            "../src/utils/tauri.ts",
        )
        .expect("Failed to export typescript bindings");

    let (camera_tx, camera_rx) = CameraFeed::create_channel();
    let camera_ws_port = camera::create_camera_ws(camera_rx.clone()).await;

    tauri::async_runtime::set(tokio::runtime::Handle::current());

    #[allow(unused_mut)]
    let mut builder = tauri::Builder::default();

    #[cfg(target_os = "macos")]
    {
        builder = builder.plugin(tauri_nspanel::init());
    }

    builder
        .plugin(tauri_plugin_shell::init())
        .plugin(tauri_plugin_dialog::init())
        .plugin(tauri_plugin_store::Builder::new().build())
        .plugin(tauri_plugin_os::init())
        .plugin(tauri_plugin_process::init())
        .plugin(tauri_plugin_oauth::init())
        .plugin(tauri_plugin_updater::Builder::new().build())
        .invoke_handler(specta_builder.invoke_handler())
        .setup(move |app| {
            specta_builder.mount_events(app);
            hotkeys::init(app.handle());
            general_settings::init(app.handle());

            let app_handle = app.handle().clone();

            if permissions::do_permissions_check(true).necessary_granted() {
                open_main_window(app_handle.clone());
            } else {
                permissions::open_permissions_window(app_handle.clone());
            }

            app.manage(Arc::new(RwLock::new(App {
                handle: app_handle.clone(),
                camera_tx,
                camera_ws_port,
                camera_feed: None,
                start_recording_options: RecordingOptions {
                    capture_target: ScreenCaptureTarget::Screen(CaptureScreen {
                        id: 1,
                        name: "Default".to_string(),
                    }),
                    camera_label: None,
                    audio_input_name: None,
                },
                current_recording: None,
                pre_created_video: None,
            })));

            app.manage(FakeWindowBounds(Arc::new(RwLock::new(HashMap::new()))));

            tray::create_tray(&app_handle).unwrap();

            CapWindow::InProgressRecording { position: None }
                .show(app.app_handle())
                .ok();

            let app_handle_clone = app_handle.clone();
            RequestStartRecording::listen_any(app, move |_| {
                let app_handle = app_handle_clone.clone();
                tauri::async_runtime::spawn(async move {
                    let state = app_handle.state::<Arc<RwLock<App>>>();
                    let is_recording = {
                        let app_state = state.read().await;
                        app_state.current_recording.is_some()
                    };

                    if is_recording {
                        if let Err(e) = stop_recording(app_handle.clone(), app_handle.state()).await
                        {
                            eprintln!("Failed to stop recording: {}", e);
                        }
                    } else {
                        if let Err(e) =
                            start_recording(app_handle.clone(), app_handle.state()).await
                        {
                            eprintln!("Failed to start recording: {}", e);
                        }
                    }
                });
            });

            let app_handle_clone = app_handle.clone();
            RequestStopRecording::listen_any(app, move |_| {
                let app_handle = app_handle_clone.clone();
                tauri::async_runtime::spawn(async move {
                    if let Err(e) = stop_recording(app_handle.clone(), app_handle.state()).await {
                        eprintln!("Failed to stop recording: {}", e);
                    }
                });
            });

            let app_handle_clone = app_handle.clone();
            RequestRestartRecording::listen_any(app, move |_| {
                let app_handle = app_handle_clone.clone();
                tauri::async_runtime::spawn(async move {
                    let state = app_handle.state::<Arc<RwLock<App>>>();

                    // Stop and discard the current recording
                    {
                        let mut app_state = state.write().await;
                        if let Some(mut recording) = app_state.clear_current_recording() {
                            CurrentRecordingChanged(JsonValue::new(&None))
                                .emit(&app_handle)
                                .ok();

                            recording.stop_and_discard();
                        }
                    }

                    if let Err(e) = start_recording(app_handle.clone(), state).await {
                        eprintln!("Failed to start new recording: {}", e);
                    } else {
                        println!("New recording started successfully");
                    }
                });
            });

            let app_handle_clone = app_handle.clone();
            RequestNewScreenshot::listen_any(app, move |_| {
                let app_handle = app_handle_clone.clone();
                tauri::async_runtime::spawn(async move {
                    if let Err(e) = take_screenshot(app_handle.clone(), app_handle.state()).await {
                        eprintln!("Failed to take screenshot: {}", e);
                    }
                });
            });

            let app_handle_clone = app_handle.clone();
            RequestOpenSettings::listen_any(app, move |e| {
                let app_handle = app_handle_clone.clone();
                tauri::async_runtime::spawn(async move {
                    open_settings_window(app_handle, e.payload.page).await;
                });
            });

            Ok(())
        })
        .on_window_event(|window, event| {
            let label = window.label();
            let app = window.app_handle();

            match event {
                WindowEvent::Destroyed => {
                    match CapWindow::from_label(label) {
                        CapWindow::Main => {
                            if let Some(w) = (CapWindow::Camera { ws_port: 0 }).get(app) {
                                w.close().ok();
                            }
                        }
                        CapWindow::Editor { project_id } => {
                            let app_handle = app.clone();
                            tokio::spawn(async move {
                                let _ = remove_editor_instance(&app_handle, project_id).await;

                                tokio::task::yield_now().await;
                            });
                        }
                        _ => {}
                    };

                    if let Some(settings) = GeneralSettingsStore::get(app).unwrap() {
                        if settings.hide_dock_icon
                            && app
                                .webview_windows()
                                .keys()
                                .all(|label| !CapWindow::from_label(label).activates_dock())
                        {
                            #[cfg(target_os = "macos")]
                            app.set_activation_policy(tauri::ActivationPolicy::Accessory)
                                .ok();
                        }
                    }
                }
                WindowEvent::Focused(focused) if *focused => {
                    if CapWindow::from_label(label).activates_dock() {
                        #[cfg(target_os = "macos")]
                        app.set_activation_policy(tauri::ActivationPolicy::Regular)
                            .ok();
                    }
                }
                _ => {}
            }
        })
        .build(tauri::generate_context!())
        .expect("error while running tauri application")
        .run(|handle, event| match event {
            #[cfg(target_os = "macos")]
            tauri::RunEvent::Reopen { .. } => open_main_window(handle.clone()),
            _ => {}
        });
}

type EditorInstancesState = Arc<Mutex<HashMap<String, Arc<EditorInstance>>>>;

pub async fn remove_editor_instance(
    app: &AppHandle<impl Runtime>,
    video_id: String,
) -> Option<Arc<EditorInstance>> {
    let map = match app.try_state::<EditorInstancesState>() {
        Some(s) => (*s).clone(),
        None => return None,
    };

    let mut map = map.lock().await;

    let result = if let Some(editor) = map.remove(&video_id) {
        editor.dispose().await;
        Some(editor)
    } else {
        None
    };

    result
}

pub async fn upsert_editor_instance(app: &AppHandle, video_id: String) -> Arc<EditorInstance> {
    let map = match app.try_state::<EditorInstancesState>() {
        Some(s) => (*s).clone(),
        None => {
            let map = Arc::new(Mutex::new(HashMap::new()));
            app.manage(map.clone());
            map
        }
    };

    let mut map = map.lock().await;

    use std::collections::hash_map::Entry;
    match map.entry(video_id.clone()) {
        Entry::Occupied(o) => o.get().clone(),
        Entry::Vacant(v) => {
            let instance = create_editor_instance_impl(app, video_id).await;
            v.insert(instance.clone());
            instance
        }
    }
}

async fn create_editor_instance_impl(app: &AppHandle, video_id: String) -> Arc<EditorInstance> {
    let instance = EditorInstance::new(recordings_path(app), video_id, {
        let app = app.clone();
        move |state| {
            EditorStateChanged::new(state).emit(&app).ok();
        }
    })
    .await;

    RenderFrameEvent::listen_any(app, {
        let preview_tx = instance.preview_tx.clone();
        move |e| {
            preview_tx.send(Some(e.payload.frame_number)).ok();
        }
    });

    instance
}

// use EditorInstance.project_path instead of this
fn recordings_path(app: &AppHandle) -> PathBuf {
    app.path().app_data_dir().unwrap().join("recordings")
}

fn recording_path(app: &AppHandle, recording_id: &str) -> PathBuf {
    recordings_path(app).join(format!("{}.cap", recording_id))
}

fn screenshots_path(app: &AppHandle) -> PathBuf {
    app.path().app_data_dir().unwrap().join("screenshots")
}

fn screenshot_path(app: &AppHandle, screenshot_id: &str) -> PathBuf {
    screenshots_path(app).join(format!("{}.cap", screenshot_id))
}<|MERGE_RESOLUTION|>--- conflicted
+++ resolved
@@ -52,11 +52,8 @@
     time::Duration,
 };
 use tauri::{AppHandle, Manager, Runtime, State, WindowEvent};
-<<<<<<< HEAD
+use tauri_nspanel::ManagerExt;
 use tauri_plugin_notification::PermissionState;
-=======
-use tauri_nspanel::ManagerExt;
->>>>>>> 014057ff
 use tauri_plugin_shell::ShellExt;
 use tauri_specta::Event;
 use tokio::task;
@@ -432,16 +429,11 @@
         window.unminimize().ok();
     }
 
-<<<<<<< HEAD
-    std::fs::create_dir_all(current_recording.recording_dir.join("screenshots")).ok();
-    let display_screenshot = current_recording
+    std::fs::create_dir_all(recording.recording_dir.join("screenshots")).ok();
+    let display_screenshot = recording
         .recording_dir
         .join("screenshots")
         .join("display.jpg");
-=======
-    std::fs::create_dir_all(recording.recording_dir.join("screenshots")).ok();
-    let display_screenshot = recording.recording_dir.join("screenshots/display.jpg");
->>>>>>> 014057ff
     create_screenshot(
         recording.display_output_path.clone(),
         display_screenshot.clone(),
@@ -450,14 +442,9 @@
     .await?;
 
     // Create thumbnail
-<<<<<<< HEAD
     let thumbnail = current_recording
         .recording_dir
-        .join("screenshots")
-        .join("thumbnail.png");
-=======
-    let thumbnail = recording.recording_dir.join("screenshots/thumbnail.png");
->>>>>>> 014057ff
+        .join("screenshots/thumbnail.png");
     create_thumbnail(display_screenshot, thumbnail, (100, 100)).await?;
 
     let recording_dir = recording.recording_dir.clone();
