#![cfg_attr(not(debug_assertions), windows_subsystem = "windows")]

use regex::Regex;
use sentry_tracing::EventFilter;
use std::path::PathBuf;
use std::sync::atomic::AtomicBool;
use std::sync::Arc;
use std::vec;
use tauri::{
    CustomMenuItem, Manager, SystemTray, SystemTrayEvent, SystemTrayMenu, SystemTraySubmenu,
};
use tauri_plugin_positioner::{Position, WindowExt};
use tokio::sync::Mutex;
use tracing::Level;
use tracing_subscriber::prelude::*;
use window_shadows::set_shadow;
use window_vibrancy::{apply_blur, apply_vibrancy, NSVisualEffectMaterial};

#[macro_use]
mod app;
mod media;
mod recording;
mod upload;
mod utils;

use app::commands::*;
use media::enumerate_audio_devices;
use recording::{start_dual_recording, stop_all_recordings, RecordingState};

use ffmpeg_sidecar::{
    command::ffmpeg_is_installed,
    download::{check_latest_version, download_ffmpeg_package, ffmpeg_download_url, unpack_ffmpeg},
    paths::sidecar_dir,
    version::ffmpeg_version,
};

use winit::monitor::{MonitorHandle, VideoMode};

fn main() {
    let _ = fix_path_env::fix();

    let context = tauri::generate_context!();
    let rolling_log = app::get_log_file(&context);
    let (log_writer, _log_guard) = tracing_appender::non_blocking(rolling_log);

    let sentry_guard = sentry::init(sentry::ClientOptions {
        dsn: app::config::sentry_dsn(),
        release: sentry::release_name!(),
        ..Default::default()
    });
    let maybe_sentry_subscriber =
        sentry_guard
            .is_enabled()
            .then_some(
                sentry_tracing::layer().event_filter(|metadata| match metadata.level() {
                    &Level::WARN => EventFilter::Event,
                    _ => EventFilter::Ignore,
                }),
            );

    tracing_subscriber::registry()
        .with(
            tracing_subscriber::fmt::layer()
                .with_writer(std::io::stdout.with_max_level(app::config::logging_level()))
                .pretty(),
        )
        .with(
            tracing_subscriber::fmt::layer()
                .with_writer(log_writer.with_max_level(Level::DEBUG))
                .with_ansi(false),
        )
        .with(maybe_sentry_subscriber)
        .init();

    std::panic::set_hook(Box::new(app::panic_hook));

    fn handle_ffmpeg_installation() -> Result<(), String> {
        if ffmpeg_is_installed() {
            tracing::info!("FFmpeg is already installed! 🎉");
            return Ok(());
        }

        tracing::info!("FFmpeg not found. Attempting to install...");
        match check_latest_version() {
            Ok(version) => tracing::debug!("Latest available version: {}", version),
            Err(e) => tracing::debug!("Skipping version check due to error: {e}"),
        }

        let download_url = ffmpeg_download_url().map_err(|e| e.to_string())?;
        let destination = sidecar_dir().map_err(|e| e.to_string())?;

        tracing::debug!("Downloading from: {:?}", download_url);
        let archive_path =
            download_ffmpeg_package(download_url, &destination).map_err(|e| e.to_string())?;
        tracing::debug!("Downloaded package: {:?}", archive_path);

        tracing::debug!("Extracting...");
        unpack_ffmpeg(&archive_path, &destination).map_err(|e| e.to_string())?;

        let version = ffmpeg_version().map_err(|e| e.to_string())?;

        tracing::info!("Done! Installed FFmpeg version {} 🏁", version);
        Ok(())
    }

    if let Err(error) = handle_ffmpeg_installation() {
        tracing::error!(error);
        // TODO: UI message instead
        panic!("Failed to install FFmpeg, which is required for Cap to function. Shutting down now")
    };

<<<<<<< HEAD
    #[tauri::command]
    #[specta::specta]
    async fn start_server(window: Window) -> Result<u16, String> {
        start(move |url| {
            let _ = window.emit("redirect_uri", url);
        })
        .map_err(|err| err.to_string())
    }

    #[tauri::command]
    #[specta::specta]
    fn open_screen_capture_preferences() {
        #[cfg(target_os = "macos")]
        std::process::Command::new("open")
            .arg("x-apple.systempreferences:com.apple.preference.security?Privacy_ScreenCapture")
            .spawn()
            .expect("failed to open system preferences");
    }

    #[tauri::command]
    #[specta::specta]
    fn open_mic_preferences() {
        #[cfg(target_os = "macos")]
        std::process::Command::new("open")
            .arg("x-apple.systempreferences:com.apple.preference.security?Privacy_Microphone")
            .spawn()
            .expect("failed to open system preferences");
    }

    #[tauri::command]
    #[specta::specta]
    fn open_camera_preferences() {
        #[cfg(target_os = "macos")]
        std::process::Command::new("open")
            .arg("x-apple.systempreferences:com.apple.preference.security?Privacy_Camera")
            .spawn()
            .expect("failed to open system preferences");
    }

    #[tauri::command]
    #[specta::specta]
    fn reset_screen_permissions() {
        #[cfg(target_os = "macos")]
        std::process::Command::new("tccutil")
            .arg("reset")
            .arg("ScreenCapture")
            .arg("so.cap.desktop")
            .spawn()
            .expect("failed to reset screen permissions");
    }

    #[tauri::command]
    #[specta::specta]
    fn reset_microphone_permissions() {
        #[cfg(target_os = "macos")]
        std::process::Command::new("tccutil")
            .arg("reset")
            .arg("Microphone")
            .arg("so.cap.desktop")
            .spawn()
            .expect("failed to reset microphone permissions");
    }

    #[tauri::command]
    #[specta::specta]
    fn reset_camera_permissions() {
        #[cfg(target_os = "macos")]
        std::process::Command::new("tccutil")
            .arg("reset")
            .arg("Camera")
            .arg("so.cap.desktop")
            .spawn()
            .expect("failed to reset camera permissions");
    }

    #[tauri::command]
    #[specta::specta]
    fn close_webview(app_handle: tauri::AppHandle, label: String) -> bool {
        app_handle
            .get_window(&label)
            .is_some_and(|window| window.close().is_ok())
    }

    #[tauri::command]
    #[specta::specta]
    fn set_webview_shadow(app_handle: tauri::AppHandle, label: String, enable: bool) -> bool {
        app_handle
            .get_window(&label)
            .is_some_and(|window| set_shadow(window, enable).is_ok())
    }

=======
>>>>>>> c5b5d016
    let event_loop = winit::event_loop::EventLoop::new().expect("Failed to create event loop");
    let monitor: MonitorHandle = event_loop
        .primary_monitor()
        .expect("No primary monitor found");
    let video_modes: Vec<VideoMode> = monitor.video_modes().collect();

    let max_mode = video_modes
        .iter()
        .max_by_key(|mode| mode.size().width * mode.size().height);

    let (max_width, max_height) = match max_mode {
        Some(max_mode) => {
            tracing::debug!("Maximum resolution: {:?}", max_mode.size());
            (max_mode.size().width, max_mode.size().height)
        }
        None => {
            tracing::debug!("Failed to determine maximum resolution.");
            (0, 0)
        }
    };

    #[derive(serde::Deserialize, PartialEq)]
    enum DeviceKind {
        #[serde(alias = "videoinput")]
        Video,
        #[serde(alias = "audioinput")]
        Audio,
    }

    #[derive(serde::Deserialize)]
    #[serde(rename_all = "camelCase")]
    struct MediaDevice {
        id: String,
        kind: DeviceKind,
        label: String,
    }

    fn create_tray_menu(submenus: Option<Vec<SystemTraySubmenu>>) -> SystemTrayMenu {
        let mut tray_menu = SystemTrayMenu::new();

        if let Some(items) = submenus {
            for submenu in items {
                tray_menu = tray_menu.add_submenu(submenu);
            }
            tray_menu = tray_menu.add_native_item(tauri::SystemTrayMenuItem::Separator);
        }

        tray_menu
            .add_item(CustomMenuItem::new("show-window".to_string(), "Show Cap"))
            .add_item(CustomMenuItem::new("quit".to_string(), "Quit").accelerator("CmdOrControl+Q"))
    }

    let tray = SystemTray::new()
        .with_menu(create_tray_menu(None))
        .with_menu_on_left_click(false)
        .with_title("Cap");

    tauri::Builder
        ::default()
        .plugin(tauri_plugin_oauth::init())
        .plugin(tauri_plugin_positioner::init())
        .setup(move |app| {
            // app.set_activation_policy(tauri::ActivationPolicy::Accessory);
            let handle = app.handle();

            if let Some(main_window) = app.get_window("main") {
                main_window.move_window(Position::Center).ok();
                #[cfg(target_os = "macos")]
                apply_vibrancy(
                    &main_window,
                    NSVisualEffectMaterial::MediumLight,
                    None,
                    Some(16.0)
                ).expect("Unsupported platform! 'apply_vibrancy' is only supported on macOS");

                #[cfg(target_os = "windows")]
                apply_blur(&main_window, Some((255, 255, 255, 255))).expect(
                    "Unsupported platform! 'apply_blur' is only supported on Windows"
                );

                set_shadow(&main_window, true).expect("Unsupported platform!");
            }

            let data_directory = handle
                .path_resolver()
                .app_data_dir()
                .unwrap_or_else(|| PathBuf::new());
            let recording_state = RecordingState {
                media_process: None,
                recording_options: None,
                shutdown_flag: Arc::new(AtomicBool::new(false)),
                video_uploading_finished: Arc::new(AtomicBool::new(false)),
                audio_uploading_finished: Arc::new(AtomicBool::new(false)),
                data_dir: Some(data_directory),
                max_screen_width: max_width as usize,
                max_screen_height: max_height as usize,
            };

            app.manage(Arc::new(Mutex::new(recording_state)));

            let tray_handle = app.tray_handle();
            app.listen_global("toggle-recording", move |event| {
                let tray_handle = tray_handle.clone();
                match event.payload() {
                    Some(payload) => {
                        match serde_json::from_str::<bool>(payload) {
                            Ok(is_recording) => {
                                let icon_bytes = if is_recording {
                                    include_bytes!("../icons/tray-stop-icon.png").to_vec()
                                } else {
                                    include_bytes!("../icons/tray-default-icon.png").to_vec()
                                };

                                if let Err(e) = tray_handle.set_icon(tauri::Icon::Raw(icon_bytes)) {
                                    tracing::warn!("Error while setting tray icon: {}", e);
                                }
                            }
                            Err(e) => {
                                tracing::warn!("Error while deserializing recording state from event payload: {}", e);
                            }
                        }
                    }
                    None => {
                        tracing::warn!("Error while opening event payload");
                    }
                }
            });

            let tray_handle = app.tray_handle();
            app.listen_global("media-devices-set", move |event| {
                #[derive(serde::Deserialize)]
                #[serde(rename_all = "camelCase")]
                struct Payload {
                    media_devices: Vec<MediaDevice>,
                    selected_video: Option<MediaDevice>,
                    selected_audio: Option<MediaDevice>,
                }
                let payload: Payload = serde_json
                    ::from_str(event.payload().expect("Error wile openning event payload"))
                    .expect("Error while deserializing media devices from event payload");

                fn create_submenu_items(
                    devices: &Vec<MediaDevice>,
                    selected_device: &Option<MediaDevice>,
                    kind: DeviceKind
                ) -> SystemTrayMenu {
                    let id_prefix = if kind == DeviceKind::Video { "video" } else { "audio" };
                    let mut none_item = CustomMenuItem::new(
                        format!("in_{}_none", id_prefix),
                        "None"
                    );
                    if selected_device.is_none() {
                        none_item = none_item.selected();
                    }
                    let initial = SystemTrayMenu::new().add_item(none_item);
                    devices
                        .iter()
                        .filter(|device| device.kind == kind)
                        .fold(initial, |tray_items, device| {
                            let mut menu_item = CustomMenuItem::new(
                                format!("in_{}_{}", id_prefix, device.id),
                                &device.label
                            );

                            if let Some(selected) = selected_device {
                                if selected.label == device.label {
                                    menu_item = menu_item.selected();
                                }
                            }

                            tray_items.add_item(menu_item)
                        })
                }

                let new_menu = create_tray_menu(
                    Some(
                        vec![
                            SystemTraySubmenu::new(
                                "Camera",
                                create_submenu_items(
                                    &payload.media_devices,
                                    &payload.selected_video,
                                    DeviceKind::Video
                                )
                            ),
                            SystemTraySubmenu::new(
                                "Microphone",
                                create_submenu_items(
                                    &payload.media_devices,
                                    &payload.selected_audio,
                                    DeviceKind::Audio
                                )
                            )
                        ]
                    )
                );

                tray_handle.set_menu(new_menu).expect("Error while updating the tray menu items");
            });

            Ok(())
        })
<<<<<<< HEAD
        .invoke_handler(generate_handler![
            start_dual_recording,
            stop_all_recordings,
            enumerate_audio_devices,
            start_server,
            open_screen_capture_preferences,
            open_mic_preferences,
            open_camera_preferences,
            has_screen_capture_access,
            reset_screen_permissions,
            reset_microphone_permissions,
            reset_camera_permissions,
            close_webview,
            set_webview_shadow
        ])
=======
        .invoke_handler(
            generate_handler![
                start_dual_recording,
                stop_all_recordings,
                enumerate_audio_devices,
                start_server,
                open_screen_capture_preferences,
                open_mic_preferences,
                open_camera_preferences,
                has_screen_capture_access,
                reset_screen_permissions,
                reset_microphone_permissions,
                reset_camera_permissions
            ]
        )
>>>>>>> c5b5d016
        .plugin(tauri_plugin_context_menu::init())
        .system_tray(tray)
        .on_system_tray_event(move |app, event| {
            match event {
                SystemTrayEvent::MenuItemClick { id, .. } =>
                    match id.as_str() {
                        "show-window" => {
                            let window = app
                                .get_window("main")
                                .expect("Error while trying to get the main window.");
                            window.show().expect("Error while trying to show main window");
                            if !window.is_focused().unwrap_or(false) {
                                window
                                    .set_focus()
                                    .expect("Error while trying to set focus on main window");
                            }
                            if window.is_minimized().unwrap_or(false) {
                                window
                                    .unminimize()
                                    .expect("Error while trying to unminimize main window");
                            }
                        }
                        "quit" => {
                            app.exit(0);
                        }
                        item_id => {
                            if !item_id.starts_with("in") {
                                return;
                            }
                            let pattern = Regex::new(r"^in_(video|audio)_").expect(
                                "Failed to create regex for checking tray item events"
                            );

                            if pattern.is_match(item_id) {
                                #[derive(Clone, serde::Serialize)]
                                struct SetDevicePayload {
                                    #[serde(rename(serialize = "type"))]
                                    device_type: String,
                                    id: Option<String>,
                                }

                                let device_id = pattern.replace_all(item_id, "").into_owned();
                                let kind = if item_id.contains("video") {
                                    "videoinput"
                                } else {
                                    "audioinput"
                                };

                                app.emit_all("tray-set-device-id", SetDevicePayload {
                                    device_type: kind.to_string(),
                                    id: if device_id == "none" {
                                        None
                                    } else {
                                        Some(device_id)
                                    },
                                }).expect("Failed to emit tray set media device event to windows");
                            }
                        }
                    }
                SystemTrayEvent::LeftClick { position: _, size: _, .. } => {
                    app.emit_all("tray-on-left-click", Some(())).expect(
                        "Failed to emit tray left click event to windows"
                    );
                }
                _ => {}
            }
        })
        .run(context)
        .expect("Error while running tauri application");
}<|MERGE_RESOLUTION|>--- conflicted
+++ resolved
@@ -109,7 +109,6 @@
         panic!("Failed to install FFmpeg, which is required for Cap to function. Shutting down now")
     };
 
-<<<<<<< HEAD
     #[tauri::command]
     #[specta::specta]
     async fn start_server(window: Window) -> Result<u16, String> {
@@ -201,8 +200,6 @@
             .is_some_and(|window| set_shadow(window, enable).is_ok())
     }
 
-=======
->>>>>>> c5b5d016
     let event_loop = winit::event_loop::EventLoop::new().expect("Failed to create event loop");
     let monitor: MonitorHandle = event_loop
         .primary_monitor()
@@ -405,7 +402,6 @@
 
             Ok(())
         })
-<<<<<<< HEAD
         .invoke_handler(generate_handler![
             start_dual_recording,
             stop_all_recordings,
@@ -421,23 +417,6 @@
             close_webview,
             set_webview_shadow
         ])
-=======
-        .invoke_handler(
-            generate_handler![
-                start_dual_recording,
-                stop_all_recordings,
-                enumerate_audio_devices,
-                start_server,
-                open_screen_capture_preferences,
-                open_mic_preferences,
-                open_camera_preferences,
-                has_screen_capture_access,
-                reset_screen_permissions,
-                reset_microphone_permissions,
-                reset_camera_permissions
-            ]
-        )
->>>>>>> c5b5d016
         .plugin(tauri_plugin_context_menu::init())
         .system_tray(tray)
         .on_system_tray_event(move |app, event| {
