#![cfg_attr(not(debug_assertions), windows_subsystem = "windows")]

use regex::Regex;
use sentry_tracing::EventFilter;
use std::path::PathBuf;
use std::sync::atomic::AtomicBool;
use std::sync::Arc;
use std::vec;
use tauri::{
    CustomMenuItem, Manager, SystemTray, SystemTrayEvent, SystemTrayMenu, SystemTraySubmenu,
};
use tauri_plugin_positioner::{Position, WindowExt};
use tokio::sync::Mutex;
use tracing::Level;
use tracing_subscriber::prelude::*;
use window_shadows::set_shadow;
use window_vibrancy::{apply_blur, apply_vibrancy, NSVisualEffectMaterial};

#[macro_use]
mod app;
mod media;
mod recording;
mod upload;
mod utils;

use app::commands::*;
use media::enumerate_audio_devices;
use recording::{start_dual_recording, stop_all_recordings, RecordingState};

use ffmpeg_sidecar::{
    command::ffmpeg_is_installed,
    download::{check_latest_version, download_ffmpeg_package, ffmpeg_download_url, unpack_ffmpeg},
    paths::sidecar_dir,
    version::ffmpeg_version,
};

use winit::monitor::{MonitorHandle, VideoMode};

fn main() {
    let _ = fix_path_env::fix();

    let context = tauri::generate_context!();
    let rolling_log = app::get_log_file(&context);
    let (log_writer, _log_guard) = tracing_appender::non_blocking(rolling_log);

    let sentry_guard = sentry::init(sentry::ClientOptions {
        dsn: app::config::sentry_dsn(),
        release: sentry::release_name!(),
        ..Default::default()
    });
    let maybe_sentry_subscriber =
        sentry_guard
            .is_enabled()
            .then_some(
                sentry_tracing::layer().event_filter(|metadata| match metadata.level() {
                    &Level::WARN => EventFilter::Event,
                    _ => EventFilter::Ignore,
                }),
            );

    tracing_subscriber::registry()
        .with(
            tracing_subscriber::fmt::layer()
                .with_writer(std::io::stdout.with_max_level(app::config::logging_level()))
                .pretty(),
        )
        .with(
            tracing_subscriber::fmt::layer()
                .with_writer(log_writer.with_max_level(Level::DEBUG))
                .with_ansi(false),
        )
        .with(maybe_sentry_subscriber)
        .init();

    std::panic::set_hook(Box::new(app::panic_hook));

    fn handle_ffmpeg_installation() -> Result<(), String> {
        if ffmpeg_is_installed() {
            tracing::info!("FFmpeg is already installed! 🎉");
            return Ok(());
        }

        tracing::info!("FFmpeg not found. Attempting to install...");
        match check_latest_version() {
            Ok(version) => tracing::debug!("Latest available version: {}", version),
            Err(e) => tracing::debug!("Skipping version check due to error: {e}"),
        }

        let download_url = ffmpeg_download_url().map_err(|e| e.to_string())?;
        let destination = sidecar_dir().map_err(|e| e.to_string())?;

        tracing::debug!("Downloading from: {:?}", download_url);
        let archive_path =
            download_ffmpeg_package(download_url, &destination).map_err(|e| e.to_string())?;
        tracing::debug!("Downloaded package: {:?}", archive_path);

        tracing::debug!("Extracting...");
        unpack_ffmpeg(&archive_path, &destination).map_err(|e| e.to_string())?;

        let version = ffmpeg_version().map_err(|e| e.to_string())?;

        tracing::info!("Done! Installed FFmpeg version {} 🏁", version);
        Ok(())
    }

    if let Err(error) = handle_ffmpeg_installation() {
        tracing::error!(error);
        // TODO: UI message instead
        panic!("Failed to install FFmpeg, which is required for Cap to function. Shutting down now")
    };

    let event_loop = winit::event_loop::EventLoop::new().expect("Failed to create event loop");
    let monitor: MonitorHandle = event_loop
        .primary_monitor()
        .expect("No primary monitor found");
    let video_modes: Vec<VideoMode> = monitor.video_modes().collect();

    let max_mode = video_modes
        .iter()
        .max_by_key(|mode| mode.size().width * mode.size().height);

    let (max_width, max_height) = match max_mode {
        Some(max_mode) => {
            tracing::debug!("Maximum resolution: {:?}", max_mode.size());
            (max_mode.size().width, max_mode.size().height)
        }
        None => {
            tracing::debug!("Failed to determine maximum resolution.");
            (0, 0)
        }
    };

    #[derive(serde::Deserialize, PartialEq)]
    enum DeviceKind {
        #[serde(alias = "videoinput")]
        Video,
        #[serde(alias = "audioinput")]
        Audio,
    }

    #[derive(serde::Deserialize)]
    #[serde(rename_all = "camelCase")]
    struct MediaDevice {
        id: String,
        kind: DeviceKind,
        label: String,
    }

    fn create_tray_menu(submenus: Option<Vec<SystemTraySubmenu>>) -> SystemTrayMenu {
        let mut tray_menu = SystemTrayMenu::new();

        if let Some(items) = submenus {
            for submenu in items {
                tray_menu = tray_menu.add_submenu(submenu);
            }
            tray_menu = tray_menu.add_native_item(tauri::SystemTrayMenuItem::Separator);
        }

        tray_menu
            .add_item(CustomMenuItem::new("show-window".to_string(), "Show Cap"))
            .add_item(CustomMenuItem::new("quit".to_string(), "Quit").accelerator("CmdOrControl+Q"))
    }

    let tray = SystemTray::new()
        .with_menu(create_tray_menu(None))
        .with_menu_on_left_click(false)
        .with_title("Cap");

<<<<<<< HEAD
    tauri::Builder
        ::default()
=======
    tauri_plugin_deep_link::prepare("so.cap.desktop");

    tauri::Builder::default()
>>>>>>> ec2390ab
        .plugin(tauri_plugin_oauth::init())
        .plugin(tauri_plugin_positioner::init())
        .setup(move |app| {
            let handle = app.handle();

            if let Some(options_window) = app.get_window("main") {
                let _ = options_window.move_window(Position::Center);
                #[cfg(target_os = "macos")]
                apply_vibrancy(
                    &options_window,
                    NSVisualEffectMaterial::MediumLight,
                    None,
                    Some(16.0)
                ).expect("Unsupported platform! 'apply_vibrancy' is only supported on macOS");

                #[cfg(target_os = "windows")]
                apply_blur(&options_window, Some((255, 255, 255, 255))).expect(
                    "Unsupported platform! 'apply_blur' is only supported on Windows"
                );

                set_shadow(&options_window, true).expect("Unsupported platform!");
            }

            let data_directory = handle
                .path_resolver()
                .app_data_dir()
                .unwrap_or_else(|| PathBuf::new());
            let recording_state = RecordingState {
                media_process: None,
                recording_options: None,
                shutdown_flag: Arc::new(AtomicBool::new(false)),
                video_uploading_finished: Arc::new(AtomicBool::new(false)),
                audio_uploading_finished: Arc::new(AtomicBool::new(false)),
                data_dir: Some(data_directory),
                max_screen_width: max_width as usize,
                max_screen_height: max_height as usize,
            };

            app.manage(Arc::new(Mutex::new(recording_state)));

            let tray_handle = app.tray_handle();
            app.listen_global("toggle-recording", move |event| {
                let tray_handle = tray_handle.clone();
                match event.payload() {
                    Some(payload) => {
                        match serde_json::from_str::<bool>(payload) {
                            Ok(is_recording) => {
                                let icon_bytes = if is_recording {
                                    include_bytes!("../icons/tray-stop-icon.png").to_vec()
                                } else {
                                    include_bytes!("../icons/tray-default-icon.png").to_vec()
                                };

                                if let Err(e) = tray_handle.set_icon(tauri::Icon::Raw(icon_bytes)) {
                                    tracing::warn!("Error while setting tray icon: {}", e);
                                }
                            }
                            Err(e) => {
                                tracing::warn!("Error while deserializing recording state from event payload: {}", e);
                            }
                        }
                    }
                    None => {
                        tracing::warn!("Error while opening event payload");
                    }
                }
            });

            let tray_handle = app.tray_handle();
            app.listen_global("media-devices-set", move |event| {
                #[derive(serde::Deserialize)]
                #[serde(rename_all = "camelCase")]
                struct Payload {
                    media_devices: Vec<MediaDevice>,
                    selected_video: Option<MediaDevice>,
                    selected_audio: Option<MediaDevice>,
                }
                let payload: Payload = serde_json
                    ::from_str(event.payload().expect("Error wile openning event payload"))
                    .expect("Error while deserializing media devices from event payload");

                fn create_submenu_items(
                    devices: &Vec<MediaDevice>,
                    selected_device: &Option<MediaDevice>,
                    kind: DeviceKind
                ) -> SystemTrayMenu {
                    let id_prefix = if kind == DeviceKind::Video { "video" } else { "audio" };
                    let mut none_item = CustomMenuItem::new(
                        format!("in_{}_none", id_prefix),
                        "None"
                    );
                    if selected_device.is_none() {
                        none_item = none_item.selected();
                    }
                    let initial = SystemTrayMenu::new().add_item(none_item);
                    devices
                        .iter()
                        .filter(|device| device.kind == kind)
                        .fold(initial, |tray_items, device| {
                            let mut menu_item = CustomMenuItem::new(
                                format!("in_{}_{}", id_prefix, device.id),
                                &device.label
                            );

                            if let Some(selected) = selected_device {
                                if selected.label == device.label {
                                    menu_item = menu_item.selected();
                                }
                            }

                            tray_items.add_item(menu_item)
                        })
                }

                let new_menu = create_tray_menu(
                    Some(
                        vec![
                            SystemTraySubmenu::new(
                                "Camera",
                                create_submenu_items(
                                    &payload.media_devices,
                                    &payload.selected_video,
                                    DeviceKind::Video
                                )
                            ),
                            SystemTraySubmenu::new(
                                "Microphone",
                                create_submenu_items(
                                    &payload.media_devices,
                                    &payload.selected_audio,
                                    DeviceKind::Audio
                                )
                            )
                        ]
                    )
                );

                tray_handle.set_menu(new_menu).expect("Error while updating the tray menu items");
            });

            if let Err(e) = tauri_plugin_deep_link::register("caprecorder", move |request| {
                if let Err(e) = handle.emit_all("deeplink-triggered", request) {
                    eprintln!("Failed to emit deeplink event: {}", e);
                };
            }) {
                eprintln!("Error while registering the deeplink scheme: {}", e);
            }

            Ok(())
        })
        .invoke_handler(
            generate_handler![
                start_dual_recording,
                stop_all_recordings,
                enumerate_audio_devices,
                start_server,
                open_screen_capture_preferences,
                open_mic_preferences,
                open_camera_preferences,
                has_screen_capture_access,
                reset_screen_permissions,
                reset_microphone_permissions,
                reset_camera_permissions
            ]
        )
        .plugin(tauri_plugin_context_menu::init())
        .system_tray(tray)
        .on_system_tray_event(move |app, event| {
            match event {
                SystemTrayEvent::MenuItemClick { id, .. } =>
                    match id.as_str() {
                        "show-window" => {
                            let window = app
                                .get_window("main")
                                .expect("Error while trying to get the main window.");
                            window.show().expect("Error while trying to show main window");
                            if !window.is_focused().unwrap_or(false) {
                                window
                                    .set_focus()
                                    .expect("Error while trying to set focus on main window");
                            }
                            if window.is_minimized().unwrap_or(false) {
                                window
                                    .unminimize()
                                    .expect("Error while trying to unminimize main window");
                            }
                        }
                        "quit" => {
                            app.exit(0);
                        }
                        item_id => {
                            if !item_id.starts_with("in") {
                                return;
                            }
                            let pattern = Regex::new(r"^in_(video|audio)_").expect(
                                "Failed to create regex for checking tray item events"
                            );

                            if pattern.is_match(item_id) {
                                #[derive(Clone, serde::Serialize)]
                                struct SetDevicePayload {
                                    #[serde(rename(serialize = "type"))]
                                    device_type: String,
                                    id: Option<String>,
                                }

                                let device_id = pattern.replace_all(item_id, "").into_owned();
                                let kind = if item_id.contains("video") {
                                    "videoinput"
                                } else {
                                    "audioinput"
                                };

                                app.emit_all("tray-set-device-id", SetDevicePayload {
                                    device_type: kind.to_string(),
                                    id: if device_id == "none" {
                                        None
                                    } else {
                                        Some(device_id)
                                    },
                                }).expect("Failed to emit tray set media device event to windows");
                            }
                        }
                    }
                SystemTrayEvent::LeftClick { position: _, size: _, .. } => {
                    app.emit_all("tray-on-left-click", Some(())).expect(
                        "Failed to emit tray left click event to windows"
                    );
                }
                _ => {}
            }
        })
        .run(context)
        .expect("Error while running tauri application");
}<|MERGE_RESOLUTION|>--- conflicted
+++ resolved
@@ -166,14 +166,9 @@
         .with_menu_on_left_click(false)
         .with_title("Cap");
 
-<<<<<<< HEAD
-    tauri::Builder
-        ::default()
-=======
     tauri_plugin_deep_link::prepare("so.cap.desktop");
 
     tauri::Builder::default()
->>>>>>> ec2390ab
         .plugin(tauri_plugin_oauth::init())
         .plugin(tauri_plugin_positioner::init())
         .setup(move |app| {
