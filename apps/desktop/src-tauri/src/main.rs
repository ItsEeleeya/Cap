--- conflicted
+++ resolved
@@ -200,7 +200,6 @@
             .expect("failed to reset camera permissions");
     }
 
-<<<<<<< HEAD
     #[tauri::command]
     #[specta::specta]
     fn close_webview(app_handle: tauri::AppHandle, label: String) -> bool {
@@ -214,8 +213,6 @@
       ..Default::default()
     }));
 
-=======
->>>>>>> b6294238
     let event_loop = winit::event_loop::EventLoop::new().expect("Failed to create event loop");
     let monitor: MonitorHandle = event_loop
         .primary_monitor()
@@ -417,7 +414,6 @@
 
             Ok(())
         })
-<<<<<<< HEAD
         .invoke_handler(generate_handler![
             start_dual_recording,
             stop_all_recordings,
@@ -432,23 +428,6 @@
             reset_camera_permissions,
             close_webview
         ])
-=======
-        .invoke_handler(
-            generate_handler![
-                start_dual_recording,
-                stop_all_recordings,
-                enumerate_audio_devices,
-                start_server,
-                open_screen_capture_preferences,
-                open_mic_preferences,
-                open_camera_preferences,
-                has_screen_capture_access,
-                reset_screen_permissions,
-                reset_microphone_permissions,
-                reset_camera_permissions
-            ]
-        )
->>>>>>> b6294238
         .plugin(tauri_plugin_context_menu::init())
         .system_tray(tray)
         .on_system_tray_event(move |app, event| {
