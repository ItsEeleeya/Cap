#![cfg_attr(not(debug_assertions), windows_subsystem = "windows")]

use regex::Regex;
use sentry_tracing::EventFilter;
use std::path::PathBuf;
use std::sync::atomic::AtomicBool;
use std::sync::Arc;
use std::vec;
use tauri::{
    CustomMenuItem, Manager, SystemTray, SystemTrayEvent, SystemTrayMenu, SystemTraySubmenu,
};
use tauri_plugin_positioner::{Position, WindowExt};
use tokio::sync::Mutex;
use tracing::Level;
use tracing_subscriber::prelude::*;
use window_shadows::set_shadow;
use window_vibrancy::{apply_blur, apply_vibrancy, NSVisualEffectMaterial};

#[macro_use]
mod app;
mod media;
mod recording;
mod upload;
mod utils;

use app::commands::*;
use media::enumerate_audio_devices;
use recording::{start_dual_recording, stop_all_recordings, RecordingState};

use ffmpeg_sidecar::{
    command::ffmpeg_is_installed,
    download::{check_latest_version, download_ffmpeg_package, ffmpeg_download_url, unpack_ffmpeg},
    paths::sidecar_dir,
    version::ffmpeg_version,
};

use winit::monitor::{MonitorHandle, VideoMode};

<<<<<<< HEAD
=======
macro_rules! generate_handler {
    ($($command:ident),*) => {
        {
    #[cfg(debug_assertions)]
    tauri_specta::ts::export(
      specta::collect_types![$($command),*],
      "../src/utils/commands.ts"
    ).unwrap();

    tauri::generate_handler![$($command),*]
        }
    };
}

>>>>>>> b6294238
fn main() {
    let _ = fix_path_env::fix();

    let context = tauri::generate_context!();
    let rolling_log = app::get_log_file(&context);
    let (log_writer, _log_guard) = tracing_appender::non_blocking(rolling_log);

    let sentry_guard = sentry::init(sentry::ClientOptions {
        dsn: app::config::sentry_dsn(),
        release: sentry::release_name!(),
        ..Default::default()
    });
    let maybe_sentry_subscriber =
        sentry_guard
            .is_enabled()
            .then_some(
                sentry_tracing::layer().event_filter(|metadata| match metadata.level() {
                    &Level::WARN => EventFilter::Event,
                    _ => EventFilter::Ignore,
                }),
            );

    tracing_subscriber::registry()
        .with(
            tracing_subscriber::fmt::layer()
                .with_writer(std::io::stdout.with_max_level(app::config::logging_level()))
                .pretty(),
        )
        .with(
            tracing_subscriber::fmt::layer()
                .with_writer(log_writer.with_max_level(Level::DEBUG))
                .with_ansi(false),
        )
        .with(maybe_sentry_subscriber)
        .init();

    std::panic::set_hook(Box::new(app::panic_hook));

    fn handle_ffmpeg_installation() -> Result<(), String> {
        if ffmpeg_is_installed() {
            tracing::info!("FFmpeg is already installed! 🎉");
            return Ok(());
        }

        tracing::info!("FFmpeg not found. Attempting to install...");
        match check_latest_version() {
            Ok(version) => tracing::debug!("Latest available version: {}", version),
            Err(e) => tracing::debug!("Skipping version check due to error: {e}"),
        }

        let download_url = ffmpeg_download_url().map_err(|e| e.to_string())?;
        let destination = sidecar_dir().map_err(|e| e.to_string())?;

        tracing::debug!("Downloading from: {:?}", download_url);
        let archive_path =
            download_ffmpeg_package(download_url, &destination).map_err(|e| e.to_string())?;
        tracing::debug!("Downloaded package: {:?}", archive_path);

        tracing::debug!("Extracting...");
        unpack_ffmpeg(&archive_path, &destination).map_err(|e| e.to_string())?;

        let version = ffmpeg_version().map_err(|e| e.to_string())?;

        tracing::info!("Done! Installed FFmpeg version {} 🏁", version);
        Ok(())
    }

    if let Err(error) = handle_ffmpeg_installation() {
        tracing::error!(error);
        // TODO: UI message instead
        panic!("Failed to install FFmpeg, which is required for Cap to function. Shutting down now")
    };

    let event_loop = winit::event_loop::EventLoop::new().expect("Failed to create event loop");
    let monitor: MonitorHandle = event_loop
        .primary_monitor()
        .expect("No primary monitor found");
    let video_modes: Vec<VideoMode> = monitor.video_modes().collect();

    let max_mode = video_modes
        .iter()
        .max_by_key(|mode| mode.size().width * mode.size().height);

    let (max_width, max_height) = match max_mode {
        Some(max_mode) => {
            tracing::debug!("Maximum resolution: {:?}", max_mode.size());
            (max_mode.size().width, max_mode.size().height)
        }
        None => {
            tracing::debug!("Failed to determine maximum resolution.");
            (0, 0)
        }
    };

    #[derive(serde::Deserialize, PartialEq)]
    enum DeviceKind {
        #[serde(alias = "videoinput")]
        Video,
        #[serde(alias = "audioinput")]
        Audio,
    }

    #[derive(serde::Deserialize)]
    #[serde(rename_all = "camelCase")]
    struct MediaDevice {
        id: String,
        kind: DeviceKind,
        label: String,
    }

    fn create_tray_menu(submenus: Option<Vec<SystemTraySubmenu>>) -> SystemTrayMenu {
        let mut tray_menu = SystemTrayMenu::new();

        if let Some(items) = submenus {
            for submenu in items {
                tray_menu = tray_menu.add_submenu(submenu);
            }
            tray_menu = tray_menu.add_native_item(tauri::SystemTrayMenuItem::Separator);
        }

        tray_menu
            .add_item(CustomMenuItem::new("show-window".to_string(), "Show Cap"))
            .add_item(CustomMenuItem::new("quit".to_string(), "Quit").accelerator("CmdOrControl+Q"))
    }

    let tray = SystemTray::new()
        .with_menu(create_tray_menu(None))
        .with_menu_on_left_click(false)
        .with_title("Cap");

    tauri::Builder
        ::default()
        .plugin(tauri_plugin_oauth::init())
        .plugin(tauri_plugin_positioner::init())
        .setup(move |app| {
            let handle = app.handle();

            if let Some(options_window) = app.get_window("main") {
                let _ = options_window.move_window(Position::Center);
                #[cfg(target_os = "macos")]
                apply_vibrancy(
                    &options_window,
                    NSVisualEffectMaterial::MediumLight,
                    None,
                    Some(16.0)
                ).expect("Unsupported platform! 'apply_vibrancy' is only supported on macOS");

                #[cfg(target_os = "windows")]
                apply_blur(&options_window, Some((255, 255, 255, 255))).expect(
                    "Unsupported platform! 'apply_blur' is only supported on Windows"
                );

                set_shadow(&options_window, true).expect("Unsupported platform!");
            }

            let data_directory = handle
                .path_resolver()
                .app_data_dir()
                .unwrap_or_else(|| PathBuf::new());
            let recording_state = RecordingState {
                media_process: None,
                recording_options: None,
                shutdown_flag: Arc::new(AtomicBool::new(false)),
                video_uploading_finished: Arc::new(AtomicBool::new(false)),
                audio_uploading_finished: Arc::new(AtomicBool::new(false)),
                data_dir: Some(data_directory),
                max_screen_width: max_width as usize,
                max_screen_height: max_height as usize,
            };

            app.manage(Arc::new(Mutex::new(recording_state)));

            let tray_handle = app.tray_handle();
            app.listen_global("toggle-recording", move |event| {
                let tray_handle = tray_handle.clone();
                match event.payload() {
                    Some(payload) => {
                        match serde_json::from_str::<bool>(payload) {
                            Ok(is_recording) => {
                                let icon_bytes = if is_recording {
                                    include_bytes!("../icons/tray-stop-icon.png").to_vec()
                                } else {
                                    include_bytes!("../icons/tray-default-icon.png").to_vec()
                                };

                                if let Err(e) = tray_handle.set_icon(tauri::Icon::Raw(icon_bytes)) {
                                    tracing::warn!("Error while setting tray icon: {}", e);
                                }
                            }
                            Err(e) => {
                                tracing::warn!("Error while deserializing recording state from event payload: {}", e);
                            }
                        }
                    }
                    None => {
                        tracing::warn!("Error while opening event payload");
                    }
                }
            });

            let tray_handle = app.tray_handle();
            app.listen_global("media-devices-set", move |event| {
                #[derive(serde::Deserialize)]
                #[serde(rename_all = "camelCase")]
                struct Payload {
                    media_devices: Vec<MediaDevice>,
                    selected_video: Option<MediaDevice>,
                    selected_audio: Option<MediaDevice>,
                }
                let payload: Payload = serde_json
                    ::from_str(event.payload().expect("Error wile openning event payload"))
                    .expect("Error while deserializing media devices from event payload");

                fn create_submenu_items(
                    devices: &Vec<MediaDevice>,
                    selected_device: &Option<MediaDevice>,
                    kind: DeviceKind
                ) -> SystemTrayMenu {
                    let id_prefix = if kind == DeviceKind::Video { "video" } else { "audio" };
                    let mut none_item = CustomMenuItem::new(
                        format!("in_{}_none", id_prefix),
                        "None"
                    );
                    if selected_device.is_none() {
                        none_item = none_item.selected();
                    }
                    let initial = SystemTrayMenu::new().add_item(none_item);
                    devices
                        .iter()
                        .filter(|device| device.kind == kind)
                        .fold(initial, |tray_items, device| {
                            let mut menu_item = CustomMenuItem::new(
                                format!("in_{}_{}", id_prefix, device.id),
                                &device.label
                            );

                            if let Some(selected) = selected_device {
                                if selected.label == device.label {
                                    menu_item = menu_item.selected();
                                }
                            }

                            tray_items.add_item(menu_item)
                        })
                }

                let new_menu = create_tray_menu(
                    Some(
                        vec![
                            SystemTraySubmenu::new(
                                "Camera",
                                create_submenu_items(
                                    &payload.media_devices,
                                    &payload.selected_video,
                                    DeviceKind::Video
                                )
                            ),
                            SystemTraySubmenu::new(
                                "Microphone",
                                create_submenu_items(
                                    &payload.media_devices,
                                    &payload.selected_audio,
                                    DeviceKind::Audio
                                )
                            )
                        ]
                    )
                );

                tray_handle.set_menu(new_menu).expect("Error while updating the tray menu items");
            });

            Ok(())
        })
        .invoke_handler(
            generate_handler![
                start_dual_recording,
                stop_all_recordings,
                enumerate_audio_devices,
                start_server,
                open_screen_capture_preferences,
                open_mic_preferences,
                open_camera_preferences,
                has_screen_capture_access,
                reset_screen_permissions,
                reset_microphone_permissions,
                reset_camera_permissions
            ]
        )
        .plugin(tauri_plugin_context_menu::init())
        .system_tray(tray)
<<<<<<< HEAD
        .on_system_tray_event(move |app, event| match event {
            SystemTrayEvent::MenuItemClick { id, .. } => match id.as_str() {
                "show-window" => {
                    let window = app.get_window("main").expect("Error while trying to get the main window.");
                    window.show().expect("Error while trying to show main window");
                    if !window.is_focused().unwrap_or(false) {
                        window.set_focus().expect("Error while trying to set focus on main window");
                    }
                    if window.is_minimized().unwrap_or(false) {
                        window.unminimize().expect("Error while trying to unminimize main window");
                    }
                }
                "quit" => {
                    app.exit(0);
                }
                item_id => {
                    if !item_id.starts_with("in") {
                        return;
                    }
                    let pattern = Regex::new(r"^in_(video|audio)_").expect("Failed to create regex for checking tray item events");

                    if pattern.is_match(item_id) {
                        #[derive(Clone, serde::Serialize)]
                        struct SetDevicePayload {
                            #[serde(rename(serialize="type"))]
                            device_type: String,
                            id: Option<String>
=======
        .on_system_tray_event(move |app, event| {
            match event {
                SystemTrayEvent::MenuItemClick { id, .. } =>
                    match id.as_str() {
                        "show-window" => {
                            let window = app
                                .get_window("main")
                                .expect("Error while trying to get the main window.");
                            window.show().expect("Error while trying to show main window");
                            if !window.is_focused().unwrap_or(false) {
                                window
                                    .set_focus()
                                    .expect("Error while trying to set focus on main window");
                            }
                            if window.is_minimized().unwrap_or(false) {
                                window
                                    .unminimize()
                                    .expect("Error while trying to unminimize main window");
                            }
                        }
                        "quit" => {
                            app.exit(0);
>>>>>>> b6294238
                        }
                        item_id => {
                            if !item_id.starts_with("in") {
                                return;
                            }
                            let pattern = Regex::new(r"^in_(video|audio)_").expect(
                                "Failed to create regex for checking tray item events"
                            );

                            if pattern.is_match(item_id) {
                                #[derive(Clone, serde::Serialize)]
                                struct SetDevicePayload {
                                    #[serde(rename(serialize = "type"))]
                                    device_type: String,
                                    id: Option<String>,
                                }

                                let device_id = pattern.replace_all(item_id, "").into_owned();
                                let kind = if item_id.contains("video") {
                                    "videoinput"
                                } else {
                                    "audioinput"
                                };

                                app.emit_all("tray-set-device-id", SetDevicePayload {
                                    device_type: kind.to_string(),
                                    id: if device_id == "none" {
                                        None
                                    } else {
                                        Some(device_id)
                                    },
                                }).expect("Failed to emit tray set media device event to windows");
                            }
                        }
                    }
                SystemTrayEvent::LeftClick { position: _, size: _, .. } => {
                    app.emit_all("tray-on-left-click", Some(())).expect(
                        "Failed to emit tray left click event to windows"
                    );
                }
                _ => {}
            }
        })
        .run(context)
        .expect("Error while running tauri application");
}<|MERGE_RESOLUTION|>--- conflicted
+++ resolved
@@ -36,23 +36,6 @@
 
 use winit::monitor::{MonitorHandle, VideoMode};
 
-<<<<<<< HEAD
-=======
-macro_rules! generate_handler {
-    ($($command:ident),*) => {
-        {
-    #[cfg(debug_assertions)]
-    tauri_specta::ts::export(
-      specta::collect_types![$($command),*],
-      "../src/utils/commands.ts"
-    ).unwrap();
-
-    tauri::generate_handler![$($command),*]
-        }
-    };
-}
-
->>>>>>> b6294238
 fn main() {
     let _ = fix_path_env::fix();
 
@@ -344,35 +327,6 @@
         )
         .plugin(tauri_plugin_context_menu::init())
         .system_tray(tray)
-<<<<<<< HEAD
-        .on_system_tray_event(move |app, event| match event {
-            SystemTrayEvent::MenuItemClick { id, .. } => match id.as_str() {
-                "show-window" => {
-                    let window = app.get_window("main").expect("Error while trying to get the main window.");
-                    window.show().expect("Error while trying to show main window");
-                    if !window.is_focused().unwrap_or(false) {
-                        window.set_focus().expect("Error while trying to set focus on main window");
-                    }
-                    if window.is_minimized().unwrap_or(false) {
-                        window.unminimize().expect("Error while trying to unminimize main window");
-                    }
-                }
-                "quit" => {
-                    app.exit(0);
-                }
-                item_id => {
-                    if !item_id.starts_with("in") {
-                        return;
-                    }
-                    let pattern = Regex::new(r"^in_(video|audio)_").expect("Failed to create regex for checking tray item events");
-
-                    if pattern.is_match(item_id) {
-                        #[derive(Clone, serde::Serialize)]
-                        struct SetDevicePayload {
-                            #[serde(rename(serialize="type"))]
-                            device_type: String,
-                            id: Option<String>
-=======
         .on_system_tray_event(move |app, event| {
             match event {
                 SystemTrayEvent::MenuItemClick { id, .. } =>
@@ -395,7 +349,6 @@
                         }
                         "quit" => {
                             app.exit(0);
->>>>>>> b6294238
                         }
                         item_id => {
                             if !item_id.starts_with("in") {
