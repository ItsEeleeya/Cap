use block2::ConcreteBlock;
use lazy_static::lazy_static;
use objc2::{MainThreadMarker, rc::Retained};
use objc2_app_kit::{
    NSToolbar, NSWindow, NSWindowButton, NSWindowToolbarStyle,
    NSWindowWillEnterFullScreenNotification,
};
use objc2_foundation::{
    NSNotificationCenter, NSOperatingSystemVersion, NSOperationQueue, NSProcessInfo,
};
use tauri::AppHandle;

use crate::general_settings::GeneralSettingsStore;

<<<<<<< HEAD
lazy_static! {
    pub static ref MACOS_26_AVAILABLE: bool = unsafe {
        NSProcessInfo::processInfo().isOperatingSystemAtLeastVersion(NSOperatingSystemVersion {
            majorVersion: 26,
            minorVersion: 0,
            patchVersion: 0,
        })
    };
}

pub fn set_window_buttons_visibility(window: &tauri::Window, visible: bool) -> tauri::Result<()> {
    unsafe {
        for btn in [
            NSWindowButton::CloseButton,
            NSWindowButton::MiniaturizeButton,
            NSWindowButton::ZoomButton,
        ] {
            if let Some(btn) = (*(window.ns_window()? as *mut NSWindow)).standardWindowButton(btn) {
                btn.setHidden(!visible);
            }
        }
    }
    Ok(())
}

pub fn solarium_enabled(app_handle: &AppHandle) -> bool {
    *MACOS_26_AVAILABLE
        && GeneralSettingsStore::get(app_handle)
            .ok()
            .flatten()
            .unwrap_or_default()
            .solarium_enabled
}

pub fn add_toolbar_shell(window: &tauri::Window, mtm: MainThreadMarker) -> tauri::Result<()> {
    let nswindow: *mut NSWindow = window.ns_window()?.cast();
    unsafe {
        let window = Retained::from_raw(nswindow).unwrap();

        let toolbar = NSToolbar::new(mtm);
        toolbar.setAllowsUserCustomization(false);
        toolbar.setAutosavesConfiguration(false);
        toolbar.setDisplayMode(objc2_app_kit::NSToolbarDisplayMode::IconOnly);
        toolbar.setAllowsDisplayModeCustomization(false);

        window.setToolbar(Some(&toolbar));
        window.setToolbarStyle(NSWindowToolbarStyle::Unified);
=======
pub mod delegates;
mod sc_shareable_content;

pub use sc_shareable_content::*;
>>>>>>> 70a1a9e6

        let queue = NSOperationQueue::mainQueue();
        let mut nc = NSNotificationCenter::defaultCenter();

        nc.addObserverForName_object_queue_usingBlock(
            Some(NSWindowWillEnterFullScreenNotification),
            Some(&window),
            Some(&queue),
            &ConcreteBlock::new(move |notification| {
                println!("Hi lol");
            }),
        );
    }

    Ok(())
}

pub fn set_window_level(
    window: tauri::Window,
    level: objc2_app_kit::NSWindowLevel,
) -> tauri::Result<()> {
    let c_window = window.clone();
    window.run_on_main_thread(move || unsafe {
        let ns_win = c_window
            .ns_window()
            .expect("Failed to get native window handle")
            as *const objc2_app_kit::NSWindow;
        (*ns_win).setLevel(level);
    })
}

// #[inline]
// pub fn is_macos_at_least(major: isize, minor: isize, patch: isize) -> bool {
//     // Safety: calling into Objective-C runtime through the objc2_foundation bindings.
//     // The objc method `-isOperatingSystemAtLeastVersion:` is documented and safe to call.
//     unsafe {
//         NSProcessInfo::processInfo().isOperatingSystemAtLeastVersion(NSOperatingSystemVersion {
//             majorVersion: major,
//             minorVersion: minor,
//             patchVersion: patch,
//         })
//     }
// }

// #[macro_export]
// macro_rules! available {
//     (macOS $major:expr) => {
//         $crate::platform::macos::is_macos_at_least($major as isize, 0isize, 0isize)
//     };
//     (macOS $major:expr, $minor:expr) => {
//         $crate::platform::macos::is_macos_at_least($major as isize, $minor as isize, 0isize)
//     };
//     (macOS $major:expr, $minor:expr, $patch:expr) => {
//         $crate::platform::macos::is_macos_at_least(
//             $major as isize,
//             $minor as isize,
//             $patch as isize,
//         )
//     };
// }<|MERGE_RESOLUTION|>--- conflicted
+++ resolved
@@ -12,7 +12,6 @@
 
 use crate::general_settings::GeneralSettingsStore;
 
-<<<<<<< HEAD
 lazy_static! {
     pub static ref MACOS_26_AVAILABLE: bool = unsafe {
         NSProcessInfo::processInfo().isOperatingSystemAtLeastVersion(NSOperatingSystemVersion {
@@ -22,6 +21,10 @@
         })
     };
 }
+
+mod sc_shareable_content;
+
+pub use sc_shareable_content::*;
 
 pub fn set_window_buttons_visibility(window: &tauri::Window, visible: bool) -> tauri::Result<()> {
     unsafe {
@@ -60,12 +63,6 @@
 
         window.setToolbar(Some(&toolbar));
         window.setToolbarStyle(NSWindowToolbarStyle::Unified);
-=======
-pub mod delegates;
-mod sc_shareable_content;
-
-pub use sc_shareable_content::*;
->>>>>>> 70a1a9e6
 
         let queue = NSOperationQueue::mainQueue();
         let mut nc = NSNotificationCenter::defaultCenter();
