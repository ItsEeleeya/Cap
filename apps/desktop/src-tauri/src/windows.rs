--- conflicted
+++ resolved
@@ -17,24 +17,22 @@
     AppHandle, LogicalPosition, Manager, Monitor, PhysicalPosition, PhysicalSize, WebviewUrl,
     WebviewWindow, WebviewWindowBuilder, Wry,
 };
+use tauri_specta::Event;
 use tokio::sync::RwLock;
-use tracing::{debug, error};
+use tracing::{debug, error, instrument, warn};
 
 use crate::{
-    App, ArcLock, fake_window,
-    general_settings::{AppTheme, GeneralSettingsStore},
+    App, ArcLock, RequestScreenCapturePrewarm, fake_window,
+    general_settings::{self, AppTheme, GeneralSettingsStore},
     permissions,
     recording_settings::RecordingTargetMode,
     target_select_overlay::WindowFocusManager,
+    window_exclusion::WindowExclusion,
 };
+use cap_recording::feeds;
 
 #[cfg(target_os = "macos")]
-<<<<<<< HEAD
-const DEFAULT_TRAFFIC_LIGHTS_INSET_PRE_TAHOE: LogicalPosition<f64> =
-    LogicalPosition::new(12.0, 12.0);
-=======
 use crate::platform::{self, WebviewWindowExt};
->>>>>>> f02714b5
 
 #[derive(Clone, Deserialize, Type)]
 pub enum CapWindowDef {
@@ -48,10 +46,11 @@
     TargetSelectOverlay { display_id: DisplayId },
     CaptureArea,
     Camera,
-    InProgressRecording,
+    RecordingControls,
     Upgrade,
     ModeSelect,
     Debug,
+    ScreenshotEditor { id: u32 },
 }
 
 impl FromStr for CapWindowDef {
@@ -64,7 +63,8 @@
             "settings" => Self::Settings,
             "camera" => Self::Camera,
             "capture-area" => Self::CaptureArea,
-            "in-progress-recording" => Self::InProgressRecording,
+            // legacy identifier
+            "in-progress-recording" => Self::RecordingControls,
             "recordings-overlay" => Self::RecordingsOverlay,
             "upgrade" => Self::Upgrade,
             "mode-select" => Self::ModeSelect,
@@ -72,6 +72,12 @@
             s if s.starts_with("editor-") => Self::Editor {
                 id: s
                     .replace("editor-", "")
+                    .parse::<u32>()
+                    .map_err(|e| e.to_string())?,
+            },
+            s if s.starts_with("screenshot-editor-") => Self::ScreenshotEditor {
+                id: s
+                    .replace("screenshot-editor-", "")
                     .parse::<u32>()
                     .map_err(|e| e.to_string())?,
             },
@@ -106,12 +112,13 @@
             Self::TargetSelectOverlay { display_id } => {
                 write!(f, "target-select-overlay-{display_id}")
             }
-            Self::InProgressRecording => write!(f, "in-progress-recording"),
+            Self::RecordingControls => write!(f, "in-progress-recording"), // legacy identifier
             Self::RecordingsOverlay => write!(f, "recordings-overlay"),
             Self::Upgrade => write!(f, "upgrade"),
             Self::ModeSelect => write!(f, "mode-select"),
             Self::Editor { id } => write!(f, "editor-{id}"),
             Self::Debug => write!(f, "debug"),
+            Self::ScreenshotEditor { id } => write!(f, "screenshot-editor-{id}"),
         }
     }
 }
@@ -123,18 +130,6 @@
 
     pub const fn title(&self) -> &str {
         match self {
-<<<<<<< HEAD
-            Self::Setup => "Cap Setup".to_string(),
-            Self::Settings => "Cap Settings".to_string(),
-            Self::WindowCaptureOccluder { .. } => "Cap Window Capture Occluder".to_string(),
-            Self::CaptureArea => "Cap Capture Area".to_string(),
-            Self::InProgressRecording => "Cap In Progress Recording".to_string(),
-            Self::Editor { .. } => "Cap Editor".to_string(),
-            Self::ModeSelect => "Cap Mode Selection".to_string(),
-            Self::Camera => "Cap Camera".to_string(),
-            Self::RecordingsOverlay => "Cap Recordings Overlay".to_string(),
-            _ => "Cap".to_string(),
-=======
             Self::Setup => "Cap Setup",
             Self::Settings => "Cap Settings",
             Self::WindowCaptureOccluder { .. } => "Cap Window Capture Occluder",
@@ -146,7 +141,6 @@
             Self::Camera => "Cap Camera",
             Self::RecordingsOverlay => "Cap Recordings Overlay",
             _ => "Cap",
->>>>>>> f02714b5
         }
     }
 
@@ -156,6 +150,7 @@
             Self::Setup
                 | Self::Main
                 | Self::Editor { .. }
+                | Self::ScreenshotEditor { .. }
                 | Self::Settings
                 | Self::Upgrade
                 | Self::ModeSelect
@@ -205,30 +200,6 @@
         };
 
         match self {
-<<<<<<< HEAD
-            Self::Editor { .. } => Some(Some(LogicalPosition::new(20.0, 32.0))),
-            Self::InProgressRecording => Some(Some(LogicalPosition::new(-100.0, -100.0))),
-            Self::Camera
-            | Self::WindowCaptureOccluder { .. }
-            | Self::CaptureArea
-            | Self::RecordingsOverlay
-            | Self::TargetSelectOverlay { .. } => None,
-            _ => Some(None),
-        }
-    }
-
-    #[cfg(target_os = "macos")]
-    pub fn uses_toolbar(&self) -> bool {
-        match self {
-            Self::Main => true,
-            Self::Editor { .. } => true,
-            Self::Settings { .. } => true,
-            _ => false,
-        }
-    }
-
-    pub fn min_size(&self) -> Option<(f64, f64)> {
-=======
             Self::RecordingControls => Some(NSMainMenuWindowLevel),
             Self::TargetSelectOverlay { .. } | Self::CaptureArea => Some(45),
             Self::RecordingsOverlay | Self::WindowCaptureOccluder { .. } => {
@@ -238,13 +209,13 @@
         }
     }
     pub const fn min_size(&self) -> Option<(f64, f64)> {
->>>>>>> f02714b5
         Some(match self {
             Self::Setup => (600.0, 600.0),
             Self::Main => (300.0, 360.0),
             Self::Editor { .. } => (1275.0, 800.0),
+            Self::ScreenshotEditor { .. } => (800.0, 600.0),
             Self::Settings => (600.0, 450.0),
-            Self::Camera => (460.0, 920.0),
+            Self::Camera => (200.0, 200.0),
             Self::Upgrade => (950.0, 850.0),
             Self::ModeSelect => (900.0, 500.0),
             _ => return None,
@@ -252,13 +223,8 @@
     }
 }
 
-<<<<<<< HEAD
-#[derive(Clone, Type, Deserialize)]
-pub enum ShowCapWindow {
-=======
 #[derive(Debug, Clone, Type, Deserialize)]
 pub enum CapWindow {
->>>>>>> f02714b5
     Setup,
     Main {
         init_target_mode: Option<RecordingTargetMode>,
@@ -285,6 +251,9 @@
     },
     Upgrade,
     ModeSelect,
+    ScreenshotEditor {
+        path: PathBuf,
+    },
 }
 
 impl CapWindow {
@@ -304,22 +273,14 @@
             }
         }
 
-<<<<<<< HEAD
-        if let Some(window) = self.id(app).get(app) {
-=======
         let def = self.def(app);
         if let Some(window) = def.get(app) {
             window.show().ok();
             window.unminimize().ok();
->>>>>>> f02714b5
             window.set_focus().ok();
             return Ok(window);
         }
 
-<<<<<<< HEAD
-        let id = self.id(app);
-=======
->>>>>>> f02714b5
         let monitor = app.primary_monitor()?.unwrap();
 
         let window = match self {
@@ -351,10 +312,6 @@
                     .minimizable(false)
                     .always_on_top(true)
                     .visible_on_all_workspaces(true)
-<<<<<<< HEAD
-                    .content_protected(false)
-=======
->>>>>>> f02714b5
                     .center()
                     .initialization_script(format!(
                         "
@@ -366,11 +323,6 @@
                     ))
                     .build()?;
 
-<<<<<<< HEAD
-                if new_recording_flow {
-                    #[cfg(target_os = "macos")]
-                    crate::platform::set_window_level(window.as_ref().window(), 50);
-=======
                 #[cfg(target_os = "macos")]
                 {
                     if new_recording_flow {
@@ -390,7 +342,6 @@
                     if let Err(error) = (RequestScreenCapturePrewarm { force: false }).emit(app) {
                         warn!(%error, "Failed to emit ScreenCaptureKit prewarm event");
                     }
->>>>>>> f02714b5
                 }
 
                 window
@@ -399,28 +350,19 @@
                 let Some(display) = scap_targets::Display::from_id(display_id) else {
                     return Err(tauri::Error::WindowNotFound);
                 };
-<<<<<<< HEAD
-
-                let mut window_builder = self
-=======
                 let is_hovered_display = scap_targets::Display::get_containing_cursor()
                     .map(|d| d.id())
                     == Some(display.id());
 
                 let mut builder = self
->>>>>>> f02714b5
                     .window_builder(
                         app,
-                        format!("/target-select-overlay?displayId={display_id}"),
+                        format!("/target-select-overlay?displayId={display_id}&isHoveredDisplay={is_hovered_display}"),
                     )
                     .maximized(false)
                     .resizable(false)
                     .fullscreen(false)
                     .shadow(false)
-<<<<<<< HEAD
-                    .content_protected(true)
-=======
->>>>>>> f02714b5
                     .always_on_top(true)
                     .visible_on_all_workspaces(true)
                     .skip_taskbar(true)
@@ -486,16 +428,6 @@
                     }
                 }
 
-<<<<<<< HEAD
-                self.window_builder(
-                    app,
-                    format!("/new-settings/{}", page.clone().unwrap_or_default()),
-                )
-                .resizable(true)
-                .maximized(false)
-                .center()
-                .build()?
-=======
                 let mut builder = self
                     .window_builder(
                         app,
@@ -511,7 +443,6 @@
                 }
 
                 builder.build()?
->>>>>>> f02714b5
             }
             Self::Editor { .. } => {
                 if let Some(main) = CapWindowDef::Main.get(app) {
@@ -519,6 +450,17 @@
                 };
 
                 self.window_builder(app, "/editor")
+                    .maximizable(true)
+                    .inner_size(1240.0, 800.0)
+                    .center()
+                    .build()?
+            }
+            Self::ScreenshotEditor { path: _ } => {
+                if let Some(main) = CapWindowId::Main.get(app) {
+                    let _ = main.close();
+                };
+
+                self.window_builder(app, "/screenshot-editor")
                     .maximizable(true)
                     .inner_size(1240.0, 800.0)
                     .center()
@@ -607,6 +549,13 @@
                     let window = builder.build()?;
 
                     if enable_native_camera_preview {
+                        if let Some(id) = state.selected_camera_id.clone()
+                            && !state.camera_in_use
+                        {
+                            let _ = state.camera_feed.ask(feeds::camera::SetInput { id }).await;
+                            state.camera_in_use = true;
+                        }
+
                         let camera_feed = state.camera_feed.clone();
                         if let Err(err) = state
                             .camera_preview
@@ -619,19 +568,6 @@
                     }
 
                     #[cfg(target_os = "macos")]
-<<<<<<< HEAD
-                    {
-                        _ = window.run_on_main_thread({
-                            let window = window.as_ref().window();
-                            move || unsafe {
-                                let win = window.ns_window().unwrap() as *const objc2_app_kit::NSWindow;
-                                (*win).setCollectionBehavior(
-                                		(*win).collectionBehavior() | objc2_app_kit::NSWindowCollectionBehavior::FullScreenAuxiliary,
-                                );
-                            }
-                        });
-                    }
-=======
                     dispatch2::run_on_main(|_| {
                         let nswindow = window.objc2_nswindow();
                         nswindow.setCollectionBehavior(
@@ -639,7 +575,6 @@
                                 | objc2_app_kit::NSWindowCollectionBehavior::FullScreenAuxiliary,
                         );
                     });
->>>>>>> f02714b5
 
                     window
                 }
@@ -665,10 +600,6 @@
                     .shadow(false)
                     .always_on_top(true)
                     .visible_on_all_workspaces(true)
-<<<<<<< HEAD
-                    .content_protected(true)
-=======
->>>>>>> f02714b5
                     .skip_taskbar(true)
                     .inner_size(bounds.width(), bounds.height())
                     .position(position.x(), position.y())
@@ -679,20 +610,12 @@
                 window
             }
             Self::CaptureArea { screen_id } => {
-<<<<<<< HEAD
-                let mut window_builder = self
-=======
                 let mut builder = self
->>>>>>> f02714b5
                     .window_builder(app, "/capture-area")
                     .maximized(false)
                     .fullscreen(false)
                     .shadow(false)
                     .always_on_top(true)
-<<<<<<< HEAD
-                    .content_protected(true)
-=======
->>>>>>> f02714b5
                     .skip_taskbar(true)
                     .closable(true)
                     .decorations(false)
@@ -716,17 +639,6 @@
                         .position(bounds.position().x(), bounds.position().y());
                 }
 
-<<<<<<< HEAD
-                let window = window_builder.build()?;
-
-                #[cfg(target_os = "macos")]
-                crate::platform::set_window_level(
-                    window.as_ref().window(),
-                    objc2_app_kit::NSScreenSaverWindowLevel,
-                );
-
-=======
->>>>>>> f02714b5
                 // Hide the main window if the target monitor is the same
                 if let Some(main_window) = CapWindowDef::Main.get(app)
                     && let (Ok(outer_pos), Ok(outer_size)) =
@@ -740,27 +652,18 @@
                 builder.build()?
             }
             Self::InProgressRecording { countdown } => {
-<<<<<<< HEAD
-                let width = 250.0;
-                let height = 40.0;
-=======
                 let width = 320.0;
                 let height = 150.0;
->>>>>>> f02714b5
 
                 let window = self
                     .window_builder(app, "/in-progress-recording")
                     .maximized(false)
                     .resizable(false)
                     .fullscreen(false)
-                    .shadow(true)
+                    .shadow(!cfg!(windows))
                     .always_on_top(true)
                     .transparent(true)
                     .visible_on_all_workspaces(true)
-<<<<<<< HEAD
-                    .content_protected(true)
-=======
->>>>>>> f02714b5
                     .inner_size(width, height)
                     .position(
                         ((monitor.size().width as f64) / monitor.scale_factor() - width) / 2.0,
@@ -785,10 +688,6 @@
                     .always_on_top(true)
                     .visible_on_all_workspaces(true)
                     .accept_first_mouse(true)
-<<<<<<< HEAD
-                    .content_protected(true)
-=======
->>>>>>> f02714b5
                     .inner_size(
                         (monitor.size().width as f64) / monitor.scale_factor(),
                         (monitor.size().height as f64) / monitor.scale_factor(),
@@ -833,20 +732,6 @@
         };
 
         #[cfg(target_os = "macos")]
-<<<<<<< HEAD
-        if id.uses_toolbar() {
-            let win = window.as_ref().window();
-            window.run_on_main_thread(move || {
-                _ = crate::platform::add_toolbar_shell(
-                    &win,
-                    match id {
-                        CapWindowId::Main => true,
-                        _ => false,
-                    },
-                );
-            });
-        }
-=======
         let _ = window.run_on_main_thread({
             let window = window.clone();
             move || {
@@ -868,7 +753,6 @@
                 }
             }
         });
->>>>>>> f02714b5
 
         Ok(window)
     }
@@ -895,39 +779,6 @@
         }
 
         #[cfg(target_os = "macos")]
-<<<<<<< HEAD
-        {
-            let traffic_lights_pos = id.traffic_lights_position();
-            if traffic_lights_pos.is_some() {
-                builder = builder
-                    .hidden_title(true)
-                    .title_bar_style(tauri::TitleBarStyle::Overlay);
-
-                if !crate::available!(macOS 26.0) {
-                    if let Some(maybe_position) = traffic_lights_pos {
-                        builder = builder.traffic_light_position(
-                            maybe_position.unwrap_or(DEFAULT_TRAFFIC_LIGHTS_INSET_PRE_TAHOE),
-                        );
-                    }
-                }
-            } else {
-                builder = builder.decorations(false)
-            }
-
-            if crate::available!(macOS 26) {
-                use objc2_foundation::{NSObjectNSKeyValueCoding, ns_string};
-
-                builder = dispatch2::run_on_main(move |mtm| unsafe {
-                    let preferences = objc2_web_kit::WKPreferences::new(mtm);
-                    let yes = objc2_foundation::NSNumber::numberWithBool(true);
-                    preferences.setValue_forKey(Some(&yes), ns_string!("useSystemAppearance"));
-                    let target_configuration = objc2_web_kit::WKWebViewConfiguration::new(mtm);
-                    target_configuration.setPreferences(&preferences);
-                    builder = builder.with_webview_configuration(target_configuration);
-                    builder
-                });
-            }
-=======
         if def.undecorated() {
             builder = builder.decorations(false);
         } else {
@@ -935,7 +786,6 @@
                 .hidden_title(true)
                 .title_bar_style(tauri::TitleBarStyle::Overlay)
                 .traffic_light_position(def.pre_solarium_traffic_lights_position());
->>>>>>> f02714b5
         }
 
         #[cfg(windows)]
@@ -961,18 +811,6 @@
             CapWindow::TargetSelectOverlay { display_id } => CapWindowDef::TargetSelectOverlay {
                 display_id: display_id.clone(),
             },
-<<<<<<< HEAD
-            ShowCapWindow::WindowCaptureOccluder { screen_id } => {
-                CapWindowId::WindowCaptureOccluder {
-                    screen_id: screen_id.clone(),
-                }
-            }
-            ShowCapWindow::CaptureArea { .. } => CapWindowId::CaptureArea,
-            ShowCapWindow::Camera => CapWindowId::Camera,
-            ShowCapWindow::InProgressRecording { .. } => CapWindowId::InProgressRecording,
-            ShowCapWindow::Upgrade => CapWindowId::Upgrade,
-            ShowCapWindow::ModeSelect => CapWindowId::ModeSelect,
-=======
             CapWindow::WindowCaptureOccluder { screen_id } => CapWindowDef::WindowCaptureOccluder {
                 screen_id: screen_id.clone(),
             },
@@ -987,21 +825,19 @@
                 let id = s.iter().find(|(p, _)| p == path).unwrap().1;
                 CapWindowId::ScreenshotEditor { id }
             }
->>>>>>> f02714b5
         }
     }
 }
 
 #[tauri::command]
 #[specta::specta]
+#[instrument(skip(window))]
 pub fn set_theme(window: tauri::Window, theme: AppTheme) {
     let _ = window.set_theme(match theme {
         AppTheme::System => None,
         AppTheme::Light => Some(tauri::Theme::Light),
         AppTheme::Dark => Some(tauri::Theme::Dark),
     });
-<<<<<<< HEAD
-=======
 }
 
 fn should_protect_window(app: &AppHandle<Wry>, window_title: &str) -> bool {
@@ -1031,7 +867,6 @@
     }
 
     Ok(())
->>>>>>> f02714b5
 }
 
 // Credits: tauri-plugin-window-state
@@ -1127,4 +962,16 @@
     pub fn get(app: &AppHandle) -> Self {
         app.state::<EditorWindowIds>().deref().clone()
     }
+}
+
+#[derive(Default, Clone)]
+pub struct ScreenshotEditorWindowIds {
+    pub ids: Arc<Mutex<Vec<(PathBuf, u32)>>>,
+    pub counter: Arc<AtomicU32>,
+}
+
+impl ScreenshotEditorWindowIds {
+    pub fn get(app: &AppHandle) -> Self {
+        app.state::<ScreenshotEditorWindowIds>().deref().clone()
+    }
 }