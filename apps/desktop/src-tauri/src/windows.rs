#![allow(unused_mut)]
#![allow(unused_imports)]

use anyhow::anyhow;
use futures::pin_mut;
use scap_targets::{Display, DisplayId};
use serde::{Deserialize, Serialize};
use specta::Type;
use std::{
    ops::Deref,
    path::PathBuf,
    str::FromStr,
    sync::{Arc, Mutex, atomic::AtomicU32},
};
use tauri::{
    AppHandle, LogicalPosition, Manager, Monitor, PhysicalPosition, PhysicalSize, WebviewUrl,
    WebviewWindow, WebviewWindowBuilder, Wry, window::Effect,
};
use tauri_specta::Event;
use tokio::sync::RwLock;
use tracing::{debug, error, instrument, warn};

use crate::{
    App, ArcLock, RequestScreenCapturePrewarm,
    editor_window::PendingEditorInstances,
    fake_window,
    general_settings::{self, AppTheme, GeneralSettingsStore},
    permissions,
    recording_settings::RecordingTargetMode,
    target_select_overlay::WindowFocusManager,
    window_exclusion::WindowExclusion,
};
use cap_recording::feeds;

#[cfg(target_os = "macos")]
use crate::platform::{self, WebviewWindowExt};

#[derive(Clone, Deserialize, Type)]
pub enum CapWindowDef {
    // Contains onboarding + permissions
    Setup,
    Main,
    Settings,
    Editor { id: u32 },
    RecordingsOverlay,
    WindowCaptureOccluder { screen_id: DisplayId },
    TargetSelectOverlay { display_id: DisplayId },
    CaptureArea,
    Camera,
    RecordingControls,
    Upgrade,
    ModeSelect,
    Debug,
    ScreenshotEditor { id: u32 },
}

impl FromStr for CapWindowDef {
    type Err = String;

    fn from_str(s: &str) -> Result<Self, Self::Err> {
        Ok(match s {
            "setup" => Self::Setup,
            "main" => Self::Main,
            "settings" => Self::Settings,
            "camera" => Self::Camera,
            "capture-area" => Self::CaptureArea,
            // legacy identifier
            "in-progress-recording" => Self::RecordingControls,
            "recordings-overlay" => Self::RecordingsOverlay,
            "upgrade" => Self::Upgrade,
            "mode-select" => Self::ModeSelect,
            "debug" => Self::Debug,
            s if s.starts_with("editor-") => Self::Editor {
                id: s
                    .replace("editor-", "")
                    .parse::<u32>()
                    .map_err(|e| e.to_string())?,
            },
            s if s.starts_with("screenshot-editor-") => Self::ScreenshotEditor {
                id: s
                    .replace("screenshot-editor-", "")
                    .parse::<u32>()
                    .map_err(|e| e.to_string())?,
            },
            s if s.starts_with("window-capture-occluder-") => Self::WindowCaptureOccluder {
                screen_id: s
                    .replace("window-capture-occluder-", "")
                    .parse::<DisplayId>()
                    .map_err(|e| e.to_string())?,
            },
            s if s.starts_with("target-select-overlay-") => Self::TargetSelectOverlay {
                display_id: s
                    .replace("target-select-overlay-", "")
                    .parse::<DisplayId>()
                    .map_err(|e| e.to_string())?,
            },
            _ => return Err(format!("unknown window label: {s}")),
        })
    }
}

impl std::fmt::Display for CapWindowDef {
    fn fmt(&self, f: &mut std::fmt::Formatter<'_>) -> std::fmt::Result {
        match self {
            Self::Setup => write!(f, "setup"),
            Self::Main => write!(f, "main"),
            Self::Settings => write!(f, "settings"),
            Self::Camera => write!(f, "camera"),
            Self::WindowCaptureOccluder { screen_id } => {
                write!(f, "window-capture-occluder-{screen_id}")
            }
            Self::CaptureArea => write!(f, "capture-area"),
            Self::TargetSelectOverlay { display_id } => {
                write!(f, "target-select-overlay-{display_id}")
            }
            Self::RecordingControls => write!(f, "in-progress-recording"), // legacy identifier
            Self::RecordingsOverlay => write!(f, "recordings-overlay"),
            Self::Upgrade => write!(f, "upgrade"),
            Self::ModeSelect => write!(f, "mode-select"),
            Self::Editor { id } => write!(f, "editor-{id}"),
            Self::Debug => write!(f, "debug"),
            Self::ScreenshotEditor { id } => write!(f, "screenshot-editor-{id}"),
        }
    }
}

impl CapWindowDef {
    pub fn label(&self) -> String {
        self.to_string()
    }

    pub const fn title(&self) -> &str {
        match self {
            Self::Setup => "Cap Setup",
            Self::Settings => "Cap Settings",
            Self::WindowCaptureOccluder { .. } => "Cap Window Capture Occluder",
            Self::CaptureArea => "Cap Capture Area",
            Self::RecordingControls => "Cap Recording Controls",
            Self::Editor { .. } => "Cap Editor",
            Self::ScreenshotEditor { .. } => "Cap Screenshot Editor",
            Self::ModeSelect => "Cap Mode Selection",
            Self::Camera => "Cap Camera",
            Self::RecordingsOverlay => "Cap Recordings Overlay",
            _ => "Cap",
        }
    }

    pub const fn activates_dock(&self) -> bool {
        matches!(
            self,
            Self::Setup
                | Self::Main
                | Self::Editor { .. }
                | Self::ScreenshotEditor { .. }
                | Self::Settings
                | Self::Upgrade
                | Self::ModeSelect
        )
    }

    #[cfg(target_os = "macos")]
    pub const fn pre_solarium_traffic_lights_position(&self) -> LogicalPosition<f64> {
        match self {
            Self::Editor { .. } | Self::ScreenshotEditor { .. } => LogicalPosition::new(20.0, 25.0),
            _ => LogicalPosition::new(12.0, 16.0),
        }
    }

    #[cfg(target_os = "macos")]
    pub const fn conforms_to_solarium(&self) -> bool {
        matches!(self, Self::Main,)
    }

    pub fn get(&self, app: &AppHandle<Wry>) -> Option<WebviewWindow> {
        let label = self.label();
        app.get_webview_window(&label)
    }

    #[cfg(target_os = "macos")]
    pub const fn undecorated(&self) -> bool {
        matches!(
            self,
            Self::Camera
                | Self::WindowCaptureOccluder { .. }
                | Self::CaptureArea
                | Self::RecordingsOverlay
                | Self::TargetSelectOverlay { .. }
        )
    }

    #[cfg(target_os = "macos")]
    pub const fn disables_window_buttons(&self) -> bool {
        matches!(self, Self::RecordingControls)
    }

    #[cfg(target_os = "macos")]
    pub const fn disables_fullscreen(&self) -> bool {
        matches!(self, Self::Settings)
    }

    #[cfg(target_os = "macos")]
    pub const fn window_level(&self) -> Option<objc2_app_kit::NSWindowLevel> {
        use objc2_app_kit::{
            NSMainMenuWindowLevel, NSPopUpMenuWindowLevel, NSScreenSaverWindowLevel,
        };

        match self {
            Self::RecordingControls => Some(NSMainMenuWindowLevel),
            Self::TargetSelectOverlay { .. } | Self::CaptureArea => Some(45),
            Self::RecordingsOverlay | Self::WindowCaptureOccluder { .. } => {
                Some(NSScreenSaverWindowLevel)
            }
            _ => None,
        }
    }

    pub const fn min_size(&self) -> Option<(f64, f64)> {
        Some(match self {
            Self::Setup => (600.0, 600.0),
            Self::Main => (330.0, 345.0),
            Self::Editor { .. } => (1275.0, 800.0),
            Self::ScreenshotEditor { .. } => (800.0, 600.0),
            Self::Settings => (700.0, 540.0),
            Self::Camera => (200.0, 200.0),
            Self::Upgrade => (950.0, 850.0),
            Self::ModeSelect => (580.0, 340.0),
            _ => return None,
        })
    }
}

#[derive(Debug, Clone, Type, Deserialize)]
pub enum CapWindow {
    Setup,
    Main {
        init_target_mode: Option<RecordingTargetMode>,
    },
    Settings {
        page: Option<String>,
    },
    Editor {
        project_path: PathBuf,
    },
    RecordingsOverlay,
    WindowCaptureOccluder {
        screen_id: DisplayId,
    },
    TargetSelectOverlay {
        display_id: DisplayId,
    },
    CaptureArea {
        screen_id: DisplayId,
    },
    Camera,
    InProgressRecording {
        countdown: Option<u32>,
    },
    Upgrade,
    ModeSelect,
    ScreenshotEditor {
        path: PathBuf,
    },
}

impl CapWindow {
    pub async fn show(&self, app: &AppHandle<Wry>) -> tauri::Result<WebviewWindow> {
        if let Self::Editor { project_path } = &self {
            let state = app.state::<EditorWindowIds>();
            let window_id = {
                let mut s = state.ids.lock().unwrap();
                if !s.iter().any(|(path, _)| path == project_path) {
                    let id = state
                        .counter
                        .fetch_add(1, std::sync::atomic::Ordering::SeqCst);
                    s.push((project_path.clone(), id));
                    id
                } else {
                    s.iter().find(|(path, _)| path == project_path).unwrap().1
                }
            };

            let window_label = CapWindowDef::Editor { id: window_id }.label();
            PendingEditorInstances::start_prewarm(app, window_label, project_path.clone()).await;
        }

        if let Self::ScreenshotEditor { path } = &self {
            let state = app.state::<ScreenshotEditorWindowIds>();
            let mut s = state.ids.lock().unwrap();
            if !s.iter().any(|(p, _)| p == path) {
                s.push((
                    path.clone(),
                    state
                        .counter
                        .fetch_add(1, std::sync::atomic::Ordering::SeqCst),
                ));
            }
        }

        let def = self.def(app);
        if let Some(window) = def.get(app) {
            window.show().ok();
            window.unminimize().ok();
            window.set_focus().ok();
            return Ok(window);
        }

        let monitor = app.primary_monitor()?.unwrap();

        let window = match self {
            Self::Setup => {
                let window = self
                    .window_builder(app, "/setup")
                    .inner_size(600.0, 600.0)
                    .min_inner_size(600.0, 600.0)
                    .resizable(false)
                    .maximized(false)
                    .center()
                    .focused(true)
                    .maximizable(false)
                    .shadow(true)
                    .build()?;

                #[cfg(windows)]
                {
                    use tauri::LogicalSize;
                    if let Err(e) = window.set_size(LogicalSize::new(600.0, 600.0)) {
                        warn!("Failed to set Setup window size on Windows: {}", e);
                    }
                    if let Err(e) = window.center() {
                        warn!("Failed to center Setup window on Windows: {}", e);
                    }
                }

                window
            }
            Self::Main { init_target_mode } => {
                if !permissions::do_permissions_check(false).necessary_granted() {
                    return Box::pin(Self::Setup.show(app)).await;
                }

<<<<<<< HEAD
                let new_recording_flow = GeneralSettingsStore::get(app)
                    .ok()
                    .flatten()
                    .map(|s| s.enable_new_recording_flow)
                    .unwrap_or_default();
=======
                let title = CapWindowId::Main.title();
                let should_protect = should_protect_window(app, &title);
>>>>>>> 816cd3ca

                let window = self
                    .window_builder(app, "/")
                    .resizable(false)
                    .maximized(false)
                    .maximizable(false)
                    .minimizable(false)
                    .always_on_top(true)
                    .visible_on_all_workspaces(true)
                    .center()
                    .effects(
                        tauri::window::EffectsBuilder::new()
                            .effects([Effect::UnderWindowBackground, Effect::Mica])
                            .state(tauri::window::EffectState::Active)
                            .build(),
                    )
                    .initialization_script(format!(
                        "
                        window.__CAP__ = window.__CAP__ ?? {{}};
                        window.__CAP__.initialTargetMode = {}
                    ",
                        serde_json::to_string(init_target_mode)
                            .expect("Failed to serialize initial target mode")
                    ))
                    .build()?;

<<<<<<< HEAD
=======
                #[cfg(target_os = "macos")]
                crate::platform::set_window_level(window.as_ref().window(), 50);

>>>>>>> 816cd3ca
                #[cfg(target_os = "macos")]
                {
                    if new_recording_flow {
                        let _ = window.run_on_main_thread({
                            let window = window.clone();
                            move || window.objc2_nswindow().setLevel(50)
                        });
                    }

                    let _ = window.run_on_main_thread({
                        let window = window.clone();
                        move || add_toolbar_shell(window)
                    });

                    let app_handle = app.clone();
                    tauri::async_runtime::spawn(async move {
                        let prewarmer =
                            app_handle.state::<crate::platform::ScreenCapturePrewarmer>();
                        prewarmer.request(false).await;
                    });

                    if let Err(error) = (RequestScreenCapturePrewarm { force: false }).emit(app) {
                        warn!(%error, "Failed to emit ScreenCaptureKit prewarm event");
                    }
                }

                window
            }
            Self::TargetSelectOverlay { display_id } => {
                let Some(display) = scap_targets::Display::from_id(display_id) else {
                    return Err(tauri::Error::WindowNotFound);
                };
                let is_hovered_display = scap_targets::Display::get_containing_cursor()
                    .map(|d| d.id())
                    == Some(display.id());

                let mut builder = self
                    .window_builder(
                        app,
                        format!("/target-select-overlay?displayId={display_id}&isHoveredDisplay={is_hovered_display}"),
                    )
                    .maximized(false)
                    .resizable(false)
                    .fullscreen(false)
                    .shadow(false)
                    .always_on_top(true)
                    .visible_on_all_workspaces(true)
                    .skip_taskbar(true)
                    .transparent(true);

                #[cfg(target_os = "macos")]
                {
                    let position = display.raw_handle().logical_position();
                    let size = display.logical_size().unwrap();

                    builder = builder
                        .inner_size(size.width(), size.height())
                        .position(position.x(), position.y());
                }

                #[cfg(windows)]
                {
                    builder = builder.inner_size(100.0, 100.0).position(0.0, 0.0);
                }

                let window = builder.build()?;

                #[cfg(windows)]
                {
                    let position = display.raw_handle().physical_position().unwrap();
                    let logical_size = display.logical_size().unwrap();
                    let physical_size = display.physical_size().unwrap();
                    use tauri::{LogicalSize, PhysicalPosition, PhysicalSize};
                    let _ = window.set_size(LogicalSize::new(
                        logical_size.width(),
                        logical_size.height(),
                    ));
                    let _ = window.set_position(PhysicalPosition::new(position.x(), position.y()));
                    tokio::time::sleep(std::time::Duration::from_millis(5)).await;

                    let actual_physical_size = window.inner_size().unwrap();
                    // this third time makes it work when the resulting size is wrong, god knows why
                    if physical_size.width() != actual_physical_size.width as f64 {
                        let _ = window.set_size(LogicalSize::new(
                            logical_size.width(),
                            logical_size.height(),
                        ));
                    }
                }

                app.state::<WindowFocusManager>()
                    .spawn(display_id, window.clone());

                window
            }
            Self::Settings { page } => {
                for (label, window) in app.webview_windows() {
                    if let Ok(id) = CapWindowDef::from_str(&label)
                        && matches!(
                            id,
                            CapWindowDef::TargetSelectOverlay { .. }
                                | CapWindowDef::Main
                                | CapWindowDef::Camera
                        )
                    {
                        let _ = window.hide();
                    }
                }

                let window = self
                    .window_builder(
                        app,
                        format!("/settings/{}", page.clone().unwrap_or_default()),
                    )
                    .inner_size(600.0, 465.0)
                    .min_inner_size(600.0, 465.0)
                    .resizable(true)
                    .maximized(false)
                    .center()
                    .build()?;

                #[cfg(windows)]
                {
                    use tauri::LogicalSize;
                    if let Err(e) = window.set_size(LogicalSize::new(600.0, 465.0)) {
                        warn!("Failed to set Settings window size on Windows: {}", e);
                    }
                    if let Err(e) = window.center() {
                        warn!("Failed to center Settings window on Windows: {}", e);
                    }
                }

                window
            }
            Self::Editor { .. } => {
                if let Some(main) = CapWindowDef::Main.get(app) {
                    let _ = main.close();
                };
                if let Some(camera) = CapWindowDef::Camera.get(app) {
                    let _ = camera.close();
                };

                let window = self
                    .window_builder(app, "/editor")
                    .maximizable(true)
                    .inner_size(1275.0, 800.0)
                    .min_inner_size(1275.0, 800.0)
                    .center()
                    .build()?;

                #[cfg(windows)]
                {
                    use tauri::LogicalSize;
                    if let Err(e) = window.set_size(LogicalSize::new(1275.0, 800.0)) {
                        warn!("Failed to set Editor window size on Windows: {}", e);
                    }
                    if let Err(e) = window.center() {
                        warn!("Failed to center Editor window on Windows: {}", e);
                    }
                }

                window
            }
            Self::ScreenshotEditor { path: _ } => {
                if let Some(main) = CapWindowDef::Main.get(app) {
                    let _ = main.close();
                };
                if let Some(camera) = CapWindowDef::Camera.get(app) {
                    let _ = camera.close();
                };

                let window = self
                    .window_builder(app, "/screenshot-editor")
                    .maximizable(true)
                    .inner_size(1240.0, 800.0)
                    .min_inner_size(800.0, 600.0)
                    .center()
                    .build()?;

                #[cfg(windows)]
                {
                    use tauri::LogicalSize;
                    if let Err(e) = window.set_size(LogicalSize::new(1240.0, 800.0)) {
                        warn!(
                            "Failed to set ScreenshotEditor window size on Windows: {}",
                            e
                        );
                    }
                    if let Err(e) = window.center() {
                        warn!("Failed to center ScreenshotEditor window on Windows: {}", e);
                    }
                }

                window
            }
            Self::Upgrade => {
                if let Some(main) = CapWindowDef::Main.get(app) {
                    let _ = main.hide();
                }

                let window = self
                    .window_builder(app, "/upgrade")
                    .inner_size(950.0, 850.0)
                    .min_inner_size(950.0, 850.0)
                    .resizable(false)
                    .focused(true)
                    .always_on_top(true)
                    .maximized(false)
                    .shadow(true)
                    .center()
                    .build()?;

                #[cfg(windows)]
                {
                    use tauri::LogicalSize;
                    if let Err(e) = window.set_size(LogicalSize::new(950.0, 850.0)) {
                        warn!("Failed to set Upgrade window size on Windows: {}", e);
                    }
                    if let Err(e) = window.center() {
                        warn!("Failed to center Upgrade window on Windows: {}", e);
                    }
                }

                window
            }
            Self::ModeSelect => {
                // Hide main window when mode select window opens
                if let Some(main) = CapWindowDef::Main.get(app) {
                    let _ = main.hide();
                }

                let window = self
                    .window_builder(app, "/mode-select")
                    .inner_size(580.0, 340.0)
                    .min_inner_size(580.0, 340.0)
                    .resizable(false)
                    .maximized(false)
                    .maximizable(false)
                    .center()
                    .focused(true)
                    .shadow(true)
                    .build()?;

                #[cfg(windows)]
                {
                    use tauri::LogicalSize;
                    if let Err(e) = window.set_size(LogicalSize::new(580.0, 340.0)) {
                        warn!("Failed to set ModeSelect window size on Windows: {}", e);
                    }
                    if let Err(e) = window.center() {
                        warn!("Failed to center ModeSelect window on Windows: {}", e);
                    }
                }

                window
            }
            Self::Camera => {
                const WINDOW_SIZE: f64 = 230.0 * 2.0;

                let enable_native_camera_preview = GeneralSettingsStore::get(app)
                    .ok()
                    .and_then(|v| v.map(|v| v.enable_native_camera_preview))
                    .unwrap_or_default();

                {
                    let state = app.state::<ArcLock<App>>();
                    let mut state = state.write().await;

                    if enable_native_camera_preview && state.camera_preview.is_initialized() {
                        error!("Unable to initialize camera preview as one already exists!");
                        if let Some(window) = CapWindowDef::Camera.get(app) {
                            window.show().ok();
                        }
                        return Err(anyhow!(
                            "Unable to initialize camera preview as one already exists!"
                        )
                        .into());
                    }

                    let mut builder = self
                        .window_builder(app, "/camera")
                        .maximized(false)
                        .resizable(false)
                        .shadow(false)
                        .fullscreen(false)
                        .always_on_top(true)
                        .visible_on_all_workspaces(true)
                        .skip_taskbar(true)
                        .position(
                            100.0,
                            (monitor.size().height as f64) / monitor.scale_factor()
                                - WINDOW_SIZE
                                - 100.0,
                        )
                        .initialization_script(format!(
                            "
			                window.__CAP__ = window.__CAP__ ?? {{}};
			                window.__CAP__.cameraWsPort = {};
		                ",
                            state.camera_ws_port
                        ))
                        .transparent(true)
                        .visible(false); // We set this true in `CameraWindowState::init_window`

                    let window = builder.build()?;

                    if let Some(id) = state.selected_camera_id.clone()
                        && !state.camera_in_use
                    {
                        match state.camera_feed.ask(feeds::camera::SetInput { id }).await {
                            Ok(ready_future) => {
                                if let Err(err) = ready_future.await {
                                    error!("Camera failed to initialize: {err}");
                                }
                            }
                            Err(err) => {
                                error!("Failed to send SetInput to camera feed: {err}");
                            }
                        }
                        state.camera_in_use = true;
                    }

                    if enable_native_camera_preview {
                        let camera_feed = state.camera_feed.clone();
                        if let Err(err) = state
                            .camera_preview
                            .init_window(window.clone(), camera_feed)
                            .await
                        {
                            error!(
                                "Error initializing camera preview, falling back to WebSocket preview: {err}"
                            );
                            window.show().ok();
                        }
                    } else {
                        window.show().ok();
                    }

                    #[cfg(target_os = "macos")]
                    dispatch2::run_on_main(|_| {
                        let nswindow = window.objc2_nswindow();
                        nswindow.setCollectionBehavior(
                            nswindow.collectionBehavior()
                                | objc2_app_kit::NSWindowCollectionBehavior::FullScreenAuxiliary,
                        );
                    });

                    window
                }
            }
            Self::WindowCaptureOccluder { screen_id } => {
                let Some(display) = Display::from_id(screen_id) else {
                    return Err(tauri::Error::WindowNotFound);
                };

                #[cfg(target_os = "macos")]
                let position = display.raw_handle().logical_position();

                #[cfg(windows)]
                let position = display.raw_handle().physical_position().unwrap();

                let bounds = display.physical_size().unwrap();

                let mut builder = self
                    .window_builder(app, "/window-capture-occluder")
                    .maximized(false)
                    .resizable(false)
                    .fullscreen(false)
                    .shadow(false)
                    .always_on_top(true)
                    .visible_on_all_workspaces(true)
                    .skip_taskbar(true)
                    .inner_size(bounds.width(), bounds.height())
                    .position(position.x(), position.y())
                    .transparent(true);

                let window = builder.build()?;
                window.set_ignore_cursor_events(true).unwrap();
                window
            }
            Self::CaptureArea { screen_id } => {
                let mut builder = self
                    .window_builder(app, "/capture-area")
                    .maximized(false)
                    .fullscreen(false)
                    .shadow(false)
                    .always_on_top(true)
                    .skip_taskbar(true)
                    .closable(true)
                    .decorations(false)
                    .transparent(true);

                let Some(display) = Display::from_id(screen_id) else {
                    return Err(tauri::Error::WindowNotFound);
                };

                #[cfg(target_os = "macos")]
                if let Some(bounds) = display.raw_handle().logical_bounds() {
                    builder = builder
                        .inner_size(bounds.size().width(), bounds.size().height())
                        .position(bounds.position().x(), bounds.position().y());
                }

                #[cfg(windows)]
                if let Some(bounds) = display.raw_handle().physical_bounds() {
                    builder = builder
                        .inner_size(bounds.size().width(), bounds.size().height())
                        .position(bounds.position().x(), bounds.position().y());
                }

                // Hide the main window if the target monitor is the same
                if let Some(main_window) = CapWindowDef::Main.get(app)
                    && let (Ok(outer_pos), Ok(outer_size)) =
                        (main_window.outer_position(), main_window.outer_size())
                    && let Ok(scale_factor) = main_window.scale_factor()
                    && display.intersects(outer_pos, outer_size, scale_factor)
                {
                    let _ = main_window.minimize();
                };

                builder.build()?
            }
            Self::InProgressRecording { countdown } => {
                let width = 320.0;
                let height = 150.0;

                let title = CapWindowDef::RecordingControls.title();
                let should_protect = should_protect_window(app, title);

                let pos_x = ((monitor.size().width as f64) / monitor.scale_factor() - width) / 2.0;
                let pos_y =
                    (monitor.size().height as f64) / monitor.scale_factor() - height - 120.0;

                debug!(
                    "InProgressRecording window: monitor size={:?}, scale={}, pos=({}, {})",
                    monitor.size(),
                    monitor.scale_factor(),
                    pos_x,
                    pos_y
                );

                #[cfg(target_os = "macos")]
                let window = {
                    self.window_builder(app, "/in-progress-recording")
                        .maximized(false)
                        .resizable(false)
                        .fullscreen(false)
                        .shadow(false)
                        .always_on_top(true)
                        .transparent(true)
                        .visible_on_all_workspaces(true)
                        .content_protected(should_protect)
                        .inner_size(width, height)
                        .position(pos_x, pos_y)
                        .skip_taskbar(true)
                        .initialization_script(format!(
                            "window.COUNTDOWN = {};",
                            countdown.unwrap_or_default()
                        ))
                        .build()?
                };

                #[cfg(windows)]
                let window = self
                    .window_builder(app, "/in-progress-recording")
                    .maximized(false)
                    .resizable(false)
                    .fullscreen(false)
                    .shadow(false)
                    .always_on_top(true)
                    .transparent(true)
                    .visible_on_all_workspaces(true)
                    .content_protected(should_protect)
                    .inner_size(width, height)
                    .position(
                        ((monitor.size().width as f64) / monitor.scale_factor() - width) / 2.0,
                        (monitor.size().height as f64) / monitor.scale_factor() - height - 120.0,
                    )
                    .skip_taskbar(true)
                    .initialization_script(format!(
                        "window.COUNTDOWN = {};",
                        countdown.unwrap_or_default()
                    ))
                    .build()?;

                fake_window::spawn_fake_window_listener(app.clone(), window.clone());

                window
            }
            Self::RecordingsOverlay => {
                let window = self
                    .window_builder(app, "/recordings-overlay")
                    .maximized(false)
                    .resizable(false)
                    .fullscreen(false)
                    .shadow(false)
                    .always_on_top(true)
                    .visible_on_all_workspaces(true)
                    .accept_first_mouse(true)
                    .inner_size(
                        (monitor.size().width as f64) / monitor.scale_factor(),
                        (monitor.size().height as f64) / monitor.scale_factor(),
                    )
                    .skip_taskbar(true)
                    .position(0.0, 0.0)
                    .transparent(true)
                    .build()?;

                #[cfg(target_os = "macos")]
                {
                    app.run_on_main_thread({
                        let window = window.clone();
                        move || {
                            use tauri_nspanel::cocoa::appkit::NSWindowCollectionBehavior;
                            use tauri_nspanel::WebviewWindowExt as NSPanelWebviewWindowExt;

                            let panel = window.to_panel().unwrap();

                            panel.set_level(objc2_app_kit::NSMainMenuWindowLevel as i32);

                            panel.set_collection_behaviour(
                                NSWindowCollectionBehavior::NSWindowCollectionBehaviorTransient
                                    | NSWindowCollectionBehavior::NSWindowCollectionBehaviorMoveToActiveSpace
                                    | NSWindowCollectionBehavior::NSWindowCollectionBehaviorFullScreenAuxiliary
                                    | NSWindowCollectionBehavior::NSWindowCollectionBehaviorIgnoresCycle,
                            );

                            // seems like this doesn't work properly -_-
                            #[allow(non_upper_case_globals)]
                            const NSWindowStyleMaskNonActivatingPanel: i32 = 1 << 7;
                            panel.set_style_mask(NSWindowStyleMaskNonActivatingPanel);
                        }
                    })
                    .ok();
                }

                fake_window::spawn_fake_window_listener(app.clone(), window.clone());

                window
            }
        };

        #[cfg(target_os = "macos")]
        let _ = window.run_on_main_thread({
            let window = window.clone();
            move || {
                if def.disables_window_buttons() {
                    window.set_traffic_lights_visible(false);
                }

                let nswindow = window.objc2_nswindow();

                if def.disables_fullscreen() {
                    nswindow.setCollectionBehavior(
                        nswindow.collectionBehavior()
                            | objc2_app_kit::NSWindowCollectionBehavior::FullScreenNone,
                    );
                }

                if let Some(level) = def.window_level() {
                    nswindow.setLevel(level)
                }
            }
        });

        Ok(window)
    }

    fn window_builder<'a>(
        &'a self,
        app: &'a AppHandle<Wry>,
        url: impl Into<PathBuf>,
    ) -> WebviewWindowBuilder<'a, Wry, AppHandle<Wry>> {
        let def = self.def(app);
        let should_protect = should_protect_window(app, def.title());

<<<<<<< HEAD
        let mut builder = WebviewWindow::builder(app, def.label(), WebviewUrl::App(url.into()))
            .title(def.title())
            .visible(false)
            .accept_first_mouse(true)
            .shadow(true)
            .content_protected(should_protect);
=======
        let theme = GeneralSettingsStore::get(app)
            .ok()
            .flatten()
            .map(|s| match s.theme {
                AppTheme::System => None,
                AppTheme::Light => Some(tauri::Theme::Light),
                AppTheme::Dark => Some(tauri::Theme::Dark),
            })
            .unwrap_or(None);

        let mut builder = WebviewWindow::builder(app, id.label(), WebviewUrl::App(url.into()))
            .title(id.title())
            .visible(false)
            .accept_first_mouse(true)
            .shadow(true)
            .theme(theme);
>>>>>>> 816cd3ca

        if let Some(min) = def.min_size() {
            builder = builder
                .inner_size(min.0, min.1)
                .min_inner_size(min.0, min.1);
        }

        #[cfg(target_os = "macos")]
        {
            if def.undecorated() {
                builder = builder.decorations(false);
            } else {
                builder = builder
                    .hidden_title(true)
                    .title_bar_style(tauri::TitleBarStyle::Overlay);

                if !objc2::available!(macos = 26) && !def.conforms_to_solarium() {
                    builder =
                        builder.traffic_light_position(def.pre_solarium_traffic_lights_position());
                }
            }

            if objc2::available!(macos = 26.0) {
                builder = dispatch2::run_on_main(move |mtm| {
                    use objc2_foundation::{NSObjectNSKeyValueCoding, NSObjectProtocol, ns_string};
                    use objc2_web_kit::WKPreferences;

                    let preferences = unsafe { WKPreferences::new(mtm) };
                    let yes = objc2_foundation::NSNumber::numberWithBool(true);

                    if preferences.respondsToSelector(objc2::sel!(_useSystemAppearance)) {
                        builder = builder.with_webview_configuration(unsafe {
                            preferences
                                .setValue_forKey(Some(&yes), ns_string!("useSystemAppearance"));
                            let target_configuration =
                                objc2_web_kit::WKWebViewConfiguration::new(mtm);
                            target_configuration.setPreferences(&preferences);
                            target_configuration
                        });
                    }

                    // TODO (Ilya): Refactor CapWindow again to be more concise, especially better handling for setting init values
                    builder
                });
            }
        }

        #[cfg(windows)]
        {
            builder = builder.decorations(false);
        }

        builder
    }

    pub fn def(&self, app: &AppHandle) -> CapWindowDef {
        match self {
            CapWindow::Setup => CapWindowDef::Setup,
            CapWindow::Main { .. } => CapWindowDef::Main,
            CapWindow::Settings { .. } => CapWindowDef::Settings,
            CapWindow::Editor { project_path } => {
                let state = app.state::<EditorWindowIds>();
                let s = state.ids.lock().unwrap();
                let id = s.iter().find(|(path, _)| path == project_path).unwrap().1;
                CapWindowDef::Editor { id }
            }
            CapWindow::RecordingsOverlay => CapWindowDef::RecordingsOverlay,
            CapWindow::TargetSelectOverlay { display_id } => CapWindowDef::TargetSelectOverlay {
                display_id: display_id.clone(),
            },
            CapWindow::WindowCaptureOccluder { screen_id } => CapWindowDef::WindowCaptureOccluder {
                screen_id: screen_id.clone(),
            },
            CapWindow::CaptureArea { .. } => CapWindowDef::CaptureArea,
            CapWindow::Camera => CapWindowDef::Camera,
            CapWindow::InProgressRecording { .. } => CapWindowDef::RecordingControls,
            CapWindow::Upgrade => CapWindowDef::Upgrade,
            CapWindow::ModeSelect => CapWindowDef::ModeSelect,
            CapWindow::ScreenshotEditor { path } => {
                let state = app.state::<ScreenshotEditorWindowIds>();
                let s = state.ids.lock().unwrap();
                let id = s.iter().find(|(p, _)| p == path).unwrap().1;
                CapWindowDef::ScreenshotEditor { id }
            }
        }
    }
}

#[tauri::command]
#[specta::specta]
#[instrument(skip(app))]
pub fn create_window_try_with_material_hosting(
    app: AppHandle,
    config_string: String,
) -> Result<(), String> {
    let config: tauri::utils::config::WindowConfig =
        serde_json::from_str(&config_string).map_err(|e| e.to_string())?;
    let mut builder = WebviewWindowBuilder::from_config(&app, &config)
        .map_err(|e| e.to_string())?
        .decorations(config.decorations);

    #[cfg(target_os = "macos")]
    if objc2::available!(macos = 26.0) {
        builder = dispatch2::run_on_main(move |mtm| {
            use objc2_foundation::{NSObjectNSKeyValueCoding, NSObjectProtocol, ns_string};
            use objc2_web_kit::WKPreferences;

            let preferences = unsafe { WKPreferences::new(mtm) };
            let yes = objc2_foundation::NSNumber::numberWithBool(true);

            if preferences.respondsToSelector(objc2::sel!(_useSystemAppearance)) {
                builder = builder.with_webview_configuration(unsafe {
                    preferences.setValue_forKey(Some(&yes), ns_string!("useSystemAppearance"));
                    let target_configuration = objc2_web_kit::WKWebViewConfiguration::new(mtm);
                    target_configuration.setPreferences(&preferences);
                    target_configuration
                });
            }

            // TODO (Ilya): Refactor CapWindow again to be more concise, especially better handling for setting init values
            builder
        });
    }

    builder.build().map_err(|e| e.to_string())?;
    Ok(())
}

#[tauri::command]
#[specta::specta]
#[instrument(skip(window))]
pub fn set_theme(window: tauri::Window, theme: AppTheme) {
    let _ = window.set_theme(match theme {
        AppTheme::System => None,
        AppTheme::Light => Some(tauri::Theme::Light),
        AppTheme::Dark => Some(tauri::Theme::Dark),
    });
}

fn should_protect_window(app: &AppHandle<Wry>, window_title: &str) -> bool {
    let matches = |list: &[WindowExclusion]| {
        list.iter()
            .any(|entry| entry.matches(None, None, Some(window_title)))
    };

    GeneralSettingsStore::get(app)
        .ok()
        .flatten()
        .map(|settings| matches(&settings.excluded_windows))
        .unwrap_or_else(|| matches(&general_settings::default_excluded_windows()))
}

#[tauri::command]
#[specta::specta]
#[instrument(skip(app))]
pub fn refresh_window_content_protection(app: AppHandle<Wry>) -> Result<(), String> {
    for (label, window) in app.webview_windows() {
        if let Ok(id) = CapWindowDef::from_str(&label) {
            let title = id.title();
            window
                .set_content_protected(should_protect_window(&app, title))
                .map_err(|e| e.to_string())?;
        }
    }

    Ok(())
}

#[tauri::command]
#[specta::specta]
#[instrument(skip(window))]
pub fn add_toolbar_shell(window: tauri::WebviewWindow) {
    #[cfg(target_os = "macos")]
    dispatch2::run_on_main(move |mtm| {
        use objc2_app_kit::{NSToolbar, NSWindowToolbarStyle};

        let nswindow = window.objc2_nswindow();

        let toolbar = NSToolbar::new(mtm);
        toolbar.setAllowsUserCustomization(false);
        toolbar.setAutosavesConfiguration(false);
        toolbar.setDisplayMode(objc2_app_kit::NSToolbarDisplayMode::IconOnly);
        toolbar.setAllowsDisplayModeCustomization(false);

        nswindow.setToolbar(Some(&toolbar));
        nswindow.setToolbarStyle(NSWindowToolbarStyle::Unified);
    });
}

#[derive(Debug, Clone, Copy, PartialEq, Eq, Default, Serialize, Deserialize, Type)]
pub enum GlassEffectStyle {
    #[default]
    Regular,
    Clear,
}

#[tauri::command]
#[specta::specta]
#[instrument(skip(window))]
pub fn add_glass_backdrop(
    window: tauri::WebviewWindow,
    style: Option<GlassEffectStyle>,
    radius: Option<f64>,
) {
    #[cfg(target_os = "macos")]
    dispatch2::run_on_main(move |mtm| {
        use objc2::MainThreadMarker;
        use objc2_app_kit::{NSGlassEffectViewStyle, NSToolbar, NSWindowToolbarStyle};

        // let nswindow = window.objc2_nswindow();
        platform::add_glass_effect_backdrop_to_nswindow(
            mtm,
            &window.objc2_nswindow(),
            match style {
                Some(GlassEffectStyle::Clear) => NSGlassEffectViewStyle::Clear,
                Some(GlassEffectStyle::Regular) | None => NSGlassEffectViewStyle::Regular,
            },
            None,
            radius,
        );
    });
}

#[tauri::command]
#[specta::specta]
#[instrument(skip(window))]
pub fn remove_toolbar_shell(window: tauri::WebviewWindow) {
    #[cfg(target_os = "macos")]
    dispatch2::run_on_main(move |_| {
        window.objc2_nswindow().setToolbar(None);
    });
}

// Credits: tauri-plugin-window-state
trait MonitorExt {
    fn intersects(
        &self,
        position: PhysicalPosition<i32>,
        size: PhysicalSize<u32>,
        scale: f64,
    ) -> bool;
}

impl MonitorExt for Display {
    fn intersects(
        &self,
        position: PhysicalPosition<i32>,
        size: PhysicalSize<u32>,
        _scale: f64,
    ) -> bool {
        #[cfg(target_os = "macos")]
        {
            let Some(bounds) = self.raw_handle().logical_bounds() else {
                return false;
            };

            let left = (bounds.position().x() * _scale) as i32;
            let right = left + (bounds.size().width() * _scale) as i32;
            let top = (bounds.position().y() * _scale) as i32;
            let bottom = top + (bounds.size().height() * _scale) as i32;

            [
                (position.x, position.y),
                (position.x + size.width as i32, position.y),
                (position.x, position.y + size.height as i32),
                (
                    position.x + size.width as i32,
                    position.y + size.height as i32,
                ),
            ]
            .into_iter()
            .any(|(x, y)| x >= left && x < right && y >= top && y < bottom)
        }

        #[cfg(windows)]
        {
            let Some(bounds) = self.raw_handle().physical_bounds() else {
                return false;
            };

            let left = bounds.position().x() as i32;
            let right = left + bounds.size().width() as i32;
            let top = bounds.position().y() as i32;
            let bottom = top + bounds.size().height() as i32;

            [
                (position.x, position.y),
                (position.x + size.width as i32, position.y),
                (position.x, position.y + size.height as i32),
                (
                    position.x + size.width as i32,
                    position.y + size.height as i32,
                ),
            ]
            .into_iter()
            .any(|(x, y)| x >= left && x < right && y >= top && y < bottom)
        }
    }
}

#[specta::specta]
#[tauri::command(async)]
pub fn set_window_transparent(_window: tauri::Window, _value: bool) {
    #[cfg(target_os = "macos")]
    {
        let ns_win = _window
            .ns_window()
            .expect("Failed to get native window handle")
            as *const objc2_app_kit::NSWindow;

        unsafe {
            (*ns_win).setOpaque(!_value);
        }
    }
}

#[derive(Default, Clone)]
pub struct EditorWindowIds {
    pub ids: Arc<Mutex<Vec<(PathBuf, u32)>>>,
    pub counter: Arc<AtomicU32>,
}

impl EditorWindowIds {
    pub fn get(app: &AppHandle) -> Self {
        app.state::<EditorWindowIds>().deref().clone()
    }
}

#[derive(Default, Clone)]
pub struct ScreenshotEditorWindowIds {
    pub ids: Arc<Mutex<Vec<(PathBuf, u32)>>>,
    pub counter: Arc<AtomicU32>,
}

impl ScreenshotEditorWindowIds {
    pub fn get(app: &AppHandle) -> Self {
        app.state::<ScreenshotEditorWindowIds>().deref().clone()
    }
}<|MERGE_RESOLUTION|>--- conflicted
+++ resolved
@@ -338,17 +338,6 @@
                     return Box::pin(Self::Setup.show(app)).await;
                 }
 
-<<<<<<< HEAD
-                let new_recording_flow = GeneralSettingsStore::get(app)
-                    .ok()
-                    .flatten()
-                    .map(|s| s.enable_new_recording_flow)
-                    .unwrap_or_default();
-=======
-                let title = CapWindowId::Main.title();
-                let should_protect = should_protect_window(app, &title);
->>>>>>> 816cd3ca
-
                 let window = self
                     .window_builder(app, "/")
                     .resizable(false)
@@ -374,12 +363,11 @@
                     ))
                     .build()?;
 
-<<<<<<< HEAD
-=======
                 #[cfg(target_os = "macos")]
                 crate::platform::set_window_level(window.as_ref().window(), 50);
 
->>>>>>> 816cd3ca
+                #[cfg(target_os = "macos")]
+                {
                 #[cfg(target_os = "macos")]
                 {
                     if new_recording_flow {
@@ -956,14 +944,6 @@
         let def = self.def(app);
         let should_protect = should_protect_window(app, def.title());
 
-<<<<<<< HEAD
-        let mut builder = WebviewWindow::builder(app, def.label(), WebviewUrl::App(url.into()))
-            .title(def.title())
-            .visible(false)
-            .accept_first_mouse(true)
-            .shadow(true)
-            .content_protected(should_protect);
-=======
         let theme = GeneralSettingsStore::get(app)
             .ok()
             .flatten()
@@ -978,9 +958,8 @@
             .title(id.title())
             .visible(false)
             .accept_first_mouse(true)
-            .shadow(true)
+            .content_protected(should_protect)
             .theme(theme);
->>>>>>> 816cd3ca
 
         if let Some(min) = def.min_size() {
             builder = builder
