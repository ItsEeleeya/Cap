--- conflicted
+++ resolved
@@ -117,7 +117,6 @@
     pub default_project_name_template: Option<String>,
     #[serde(default = "default_true")]
     pub crash_recovery_recording: bool,
-<<<<<<< HEAD
     // Use Solarium design when macOS 26.0 is available
     #[serde(default = "default_true")]
     pub use_solarium: bool,
@@ -130,10 +129,8 @@
     // TODO (Ilya): Cleanup these comments
     #[serde(default = "default_true")]
     pub experimental_use_solarium_like: bool,
-=======
     #[serde(default = "default_max_fps")]
     pub max_fps: u32,
->>>>>>> 816cd3ca
 }
 
 fn default_enable_native_camera_preview() -> bool {
@@ -198,13 +195,10 @@
             instant_mode_max_resolution: 1920,
             default_project_name_template: None,
             crash_recovery_recording: true,
-<<<<<<< HEAD
             use_solarium: true,
             use_solarium_glass: true,
             experimental_use_solarium_like: false,
-=======
             max_fps: 60,
->>>>>>> 816cd3ca
         }
     }
 }
