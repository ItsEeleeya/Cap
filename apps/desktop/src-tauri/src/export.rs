--- conflicted
+++ resolved
@@ -31,6 +31,12 @@
             }
         };
 
+    // Get FPS from general settings
+    let fps = GeneralSettingsStore::get(&app)?
+        .and_then(|s| s.recording_config)
+        .unwrap_or_default()
+        .fps;
+
     // Get camera metadata if it exists
     let camera_metadata =
         get_video_metadata(app.clone(), video_id.clone(), Some(VideoType::Camera))
@@ -44,19 +50,8 @@
             .unwrap_or(screen_metadata.duration),
     );
 
-<<<<<<< HEAD
-    // Get FPS from general settings
-    let fps = GeneralSettingsStore::get(&app)?
-        .and_then(|s| s.recording_config)
-        .unwrap_or_default()
-        .fps;
-
     // Use configured FPS for output video
     let total_frames = (duration * fps as f64).round() as u32;
-=======
-    // Calculate total frames with ceiling to ensure we don't exceed 100%
-    let total_frames = ((duration * 30.0).ceil() as u32).max(1);
->>>>>>> dfcf0162
 
     let editor_instance = upsert_editor_instance(&app, video_id.clone()).await;
 
@@ -83,12 +78,8 @@
     }
 
     let exporter = cap_export::Exporter::new(
-<<<<<<< HEAD
         &app,
-        project,
-=======
         modified_project,
->>>>>>> dfcf0162
         output_path.clone(),
         move |frame_index| {
             // Ensure progress never exceeds total frames
