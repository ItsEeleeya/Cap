use crate::flags;
use cap_media::{encoders::*, feeds::*, filters::*, pipeline::*, sources::*, MediaError};
use device_query::{DeviceQuery, DeviceState};
use serde::Deserialize;
use serde::Serialize;
use specta::Type;
use std::time::{SystemTime, UNIX_EPOCH};
use std::{path::PathBuf, time::Duration};

#[cfg(target_os = "macos")]
use objc::rc::autoreleasepool;
#[cfg(target_os = "macos")]
use objc::runtime::{Class, Object, Sel, BOOL, NO, YES};
#[cfg(target_os = "macos")]
use objc::*;

use crate::RecordingOptions;

// TODO: Hacky, please fix
pub const FPS: u32 = 30;

#[tauri::command(async)]
#[specta::specta]
pub fn list_capture_windows() -> Vec<CaptureWindow> {
    ScreenCaptureSource::list_targets()
}

#[tauri::command(async)]
#[specta::specta]
pub fn list_cameras() -> Vec<String> {
    CameraFeed::list_cameras()
}

#[derive(Serialize, Deserialize, Clone, Type)]
pub struct MouseEvent {
    pub active_modifiers: Vec<String>,
    pub cursor_id: String,
    pub process_time_ms: f64,
    pub event_type: String,
    pub unix_time_ms: f64,
    pub x: f64,
    pub y: f64,
}

#[derive(Type, Serialize)]
#[serde(rename_all = "camelCase")]
pub struct InProgressRecording {
    pub recording_dir: PathBuf,
    #[serde(skip)]
    pub pipeline: Pipeline<SynchronisedClock<()>>,
    #[serde(skip)]
    pub display_output_path: PathBuf,
    #[serde(skip)]
    pub camera_output_path: Option<PathBuf>,
    #[serde(skip)]
    pub audio_output_path: Option<PathBuf>,
    pub display_source: ScreenCaptureTarget,
    pub segments: Vec<f64>,
    // #[serde(skip)]
    // pub mouse_moves: Arc<Mutex<Vec<MouseEvent>>>,
    // #[serde(skip)]
    // pub mouse_clicks: Arc<Mutex<Vec<MouseEvent>>>,
}

unsafe impl Send for InProgressRecording {}
unsafe impl Sync for InProgressRecording {}

impl InProgressRecording {
    pub async fn stop(&mut self) {
        use cap_project::*;
        let meta = RecordingMeta {
            project_path: self.recording_dir.clone(),
            sharing: None,
            pretty_name: format!(
                "Cap {}",
                chrono::Local::now().format("%Y-%m-%d at %H.%M.%S")
            ),
            display: Display {
                path: self
                    .display_output_path
                    .strip_prefix(&self.recording_dir)
                    .unwrap()
                    .to_owned(),
            },
            camera: self.camera_output_path.as_ref().map(|path| CameraMeta {
                path: path.strip_prefix(&self.recording_dir).unwrap().to_owned(),
            }),
            audio: self.audio_output_path.as_ref().map(|path| AudioMeta {
                path: path.strip_prefix(&self.recording_dir).unwrap().to_owned(),
            }),
            segments: {
                let relative_segments = self
                    .segments
                    .iter()
                    .map(|s| s - self.segments[0])
                    .collect::<Vec<_>>();

                let mut segments = vec![];

                let mut diff = 0.0;

                for (i, chunk) in relative_segments.chunks_exact(2).enumerate() {
                    if i < relative_segments.len() / 2 {
                        segments.push(RecordingSegment {
                            start: diff,
                            end: chunk[1] - chunk[0] + diff,
                        });
                    }

                    diff += chunk[1] - chunk[0];
                }

                segments
            },
        };

        // Signal the mouse event tracking to stop
        if let Err(error) = self.pipeline.shutdown().await {
            eprintln!("Error while stopping recording: {error}");
        }

        // if flags::RECORD_MOUSE {
        //     // Save mouse events to files
        //     let mouse_moves_path = self.recording_dir.join("mousemoves.json");
        //     let mouse_clicks_path = self.recording_dir.join("mouseclicks.json");

        //     let mouse_moves = self.mouse_moves.lock().unwrap();
        //     let mouse_clicks = self.mouse_clicks.lock().unwrap();

        //     let mut mouse_moves_file = File::create(mouse_moves_path).unwrap();
        //     let mut mouse_clicks_file = File::create(mouse_clicks_path).unwrap();

        //     serde_json::to_writer(&mut mouse_moves_file, &*mouse_moves).unwrap();
        //     serde_json::to_writer(&mut mouse_clicks_file, &*mouse_clicks).unwrap();
        // }

        meta.save_for_project();
    }

    pub async fn stop_and_discard(&mut self) {
        // Signal the mouse event tracking to stop
        if let Err(error) = self.pipeline.shutdown().await {
            eprintln!("Error while stopping recording: {error}");
        }

        // Delete all recorded files
        if let Err(e) = std::fs::remove_dir_all(&self.recording_dir) {
            eprintln!("Failed to delete recording directory: {:?}", e);
        }
    }

    pub async fn pause(&mut self) -> Result<(), String> {
        let _ = self.pipeline.pause().await;
        Ok(())
    }

    pub async fn play(&mut self) -> Result<(), String> {
        let _ = self.pipeline.play().await;
        Ok(())
    }
}

pub async fn start(
    recording_dir: PathBuf,
    recording_options: &RecordingOptions,
    camera_feed: Option<&CameraFeed>,
) -> Result<InProgressRecording, MediaError> {
    let content_dir = recording_dir.join("content");

    std::fs::create_dir_all(&content_dir).unwrap();

    let clock = SynchronisedClock::<()>::new();
    let mut pipeline_builder = Pipeline::builder(clock);

    let display_output_path = content_dir.join("display.mp4");
    let mut audio_output_path = None;
    let mut camera_output_path = None;

    let screen_source = ScreenCaptureSource::init(&recording_options.capture_target, None, None);
    let screen_config = screen_source.info();
    let output_config = screen_config.scaled(1920, 30);
    let screen_filter = VideoFilter::init("screen", screen_config, output_config)?;
    let screen_encoder = H264Encoder::init(
        "screen",
        output_config,
        Output::File(display_output_path.clone()),
    )?;
    pipeline_builder = pipeline_builder
        .source("screen_capture", screen_source)
        .pipe("screen_capture_filter", screen_filter)
        .sink("screen_capture_encoder", screen_encoder);

    if let Some(mic_source) = AudioInputSource::init(recording_options.audio_input_name.as_ref()) {
        let mic_config = mic_source.info();
        audio_output_path = Some(content_dir.join("audio-input.mp3"));

        // let mic_filter = AudioFilter::init("microphone", mic_config, "aresample=async=1:min_hard_comp=0.100000:first_pts=0")?;
        let mic_encoder = MP3Encoder::init(
            "microphone",
            mic_config,
            Output::File(audio_output_path.clone().unwrap()),
        )?;

        pipeline_builder = pipeline_builder
            .source("microphone_capture", mic_source)
            // .pipe("microphone_filter", mic_filter)
            .sink("microphone_encoder", mic_encoder);
    }

    if let Some(camera_source) = CameraSource::init(camera_feed) {
        let camera_config = camera_source.info();
        let output_config = camera_config.scaled(1920, 30);
        camera_output_path = Some(content_dir.join("camera.mp4"));

        let camera_filter = VideoFilter::init("camera", camera_config, output_config)?;
        let camera_encoder = H264Encoder::init(
            "camera",
            output_config,
            Output::File(camera_output_path.clone().unwrap()),
        )?;

        pipeline_builder = pipeline_builder
            .source("camera_capture", camera_source)
            .pipe("camera_filter", camera_filter)
            .sink("camera_encoder", camera_encoder);
    }

    let mut pipeline = pipeline_builder.build().await?;
    pipeline.play().await?;

    // Initialize mouse event tracking
    // let mouse_moves = Arc::new(Mutex::new(Vec::new()));
    // let mouse_clicks = Arc::new(Mutex::new(Vec::new()));
    // let stop_signal = Arc::new(Mutex::new(false));

    // Start mouse event tracking
<<<<<<< HEAD
    let mouse_moves_clone = Arc::clone(&mouse_moves);
    let mouse_clicks_clone = Arc::clone(&mouse_clicks);
    let stop_signal_clone = Arc::clone(&stop_signal);
    tokio::spawn(async move {
        let device_state = DeviceState::new();
        let mut last_mouse_state = device_state.get_mouse();
        let start_time = Instant::now();

        // TODO: Fix
        while !*stop_signal_clone.lock().unwrap() {
            let mouse_state = device_state.get_mouse();
            let elapsed = start_time.elapsed().as_secs_f64() * 1000.0;
            let unix_time = chrono::Utc::now().timestamp_millis() as f64;

            if mouse_state.coords != last_mouse_state.coords {
                let mouse_event = MouseEvent {
                    active_modifiers: vec![],
                    cursor_id: "".into(),
                    process_time_ms: elapsed,
                    event_type: "mouseMoved".to_string(),
                    unix_time_ms: unix_time,
                    x: mouse_state.coords.0 as f64,
                    y: mouse_state.coords.1 as f64,
                };
                mouse_moves_clone.lock().unwrap().push(mouse_event);
            }

            if mouse_state.button_pressed[0] && !last_mouse_state.button_pressed[0] {
                let mouse_event = MouseEvent {
                    active_modifiers: vec![],
                    cursor_id: "".into(),
                    process_time_ms: elapsed,
                    event_type: "mouseClicked".to_string(),
                    unix_time_ms: unix_time,
                    x: mouse_state.coords.0 as f64,
                    y: mouse_state.coords.1 as f64,
                };
                mouse_clicks_clone.lock().unwrap().push(mouse_event);
            }

            last_mouse_state = mouse_state;
            tokio::time::sleep(Duration::from_millis(10)).await;
        }
    });

    InProgressRecording {
=======
    // let mouse_moves_clone = Arc::clone(&mouse_moves);
    // let mouse_clicks_clone = Arc::clone(&mouse_clicks);
    // let stop_signal_clone = Arc::clone(&stop_signal);
    // tokio::spawn(async move {
    //     let device_state = DeviceState::new();
    //     let mut last_mouse_state = device_state.get_mouse();
    //     let start_time = Instant::now();

    //     while !*stop_signal_clone.lock().unwrap() {
    //         let mouse_state = device_state.get_mouse();
    //         let elapsed = start_time.elapsed().as_secs_f64() * 1000.0;
    //         let unix_time = chrono::Utc::now().timestamp_millis() as f64;

    //         if mouse_state.coords != last_mouse_state.coords {
    //             let mouse_event = MouseEvent {
    //                 active_modifiers: vec![],
    //                 cursor_id: get_cursor_id(),
    //                 process_time_ms: elapsed,
    //                 event_type: "mouseMoved".to_string(),
    //                 unix_time_ms: unix_time,
    //                 x: mouse_state.coords.0 as f64,
    //                 y: mouse_state.coords.1 as f64,
    //             };
    //             mouse_moves_clone.lock().unwrap().push(mouse_event);
    //         }

    //         if mouse_state.button_pressed[0] && !last_mouse_state.button_pressed[0] {
    //             let mouse_event = MouseEvent {
    //                 active_modifiers: vec![],
    //                 cursor_id: get_cursor_id(),
    //                 process_time_ms: elapsed,
    //                 event_type: "mouseClicked".to_string(),
    //                 unix_time_ms: unix_time,
    //                 x: mouse_state.coords.0 as f64,
    //                 y: mouse_state.coords.1 as f64,
    //             };
    //             mouse_clicks_clone.lock().unwrap().push(mouse_event);
    //         }

    //         last_mouse_state = mouse_state;
    //         tokio::time::sleep(Duration::from_millis(10)).await;
    //     }
    // });

    Ok(InProgressRecording {
>>>>>>> 4424dadf
        segments: vec![SystemTime::now()
            .duration_since(UNIX_EPOCH)
            .unwrap()
            .as_secs_f64()],
        pipeline,
        recording_dir,
        display_source: recording_options.capture_target.clone(),
        display_output_path,
        audio_output_path,
        camera_output_path,
        // mouse_moves,
        // mouse_clicks,
        // stop_signal,
    })
}

enum CursorId {
    Arrow,
    IBeam,
    Crosshair,
    ClosedHand,
    OpenHand,
    PointingHand,
    ResizeLeft,
    ResizeRight,
    ResizeLeftRight,
    ResizeUp,
    ResizeDown,
    ResizeUpDown,
    DisappearingItem,
    VerticalIBeam,
    NotAllowed,
    DragLink,
    DragCopy,
    ContextualMenu,
    Unknown,
}

#[cfg(target_os = "windows")]
fn get_cursor_id() -> CursorId {
    todo!()
}

#[cfg(target_os = "macos")]
fn get_cursor_id() -> String {
    autoreleasepool(|| {
        // Get the NSCursor class
        let nscursor_class = match Class::get("NSCursor") {
            Some(cls) => cls,
            None => return "Unknown".to_string(),
        };

        unsafe {
            // Get the current cursor
            let current_cursor: *mut Object = msg_send![nscursor_class, currentSystemCursor];
            if current_cursor.is_null() {
                return "Unknown".to_string();
            }

            // Define an array of known cursor names
            let cursor_names = [
                "arrowCursor",
                "IBeamCursor",
                "crosshairCursor",
                "closedHandCursor",
                "openHandCursor",
                "pointingHandCursor",
                "resizeLeftCursor",
                "resizeRightCursor",
                "resizeLeftRightCursor",
                "resizeUpCursor",
                "resizeDownCursor",
                "resizeUpDownCursor",
                "disappearingItemCursor",
                "IBeamCursorForVerticalLayout",
                "operationNotAllowedCursor",
                "dragLinkCursor",
                "dragCopyCursor",
                "contextualMenuCursor",
            ];

            // Iterate through known cursor names
            for cursor_name in cursor_names.iter() {
                let sel = Sel::register(cursor_name);
                let cursor: *mut Object = msg_send![nscursor_class, performSelector:sel];
                if !cursor.is_null() {
                    let is_equal: BOOL = msg_send![current_cursor, isEqual:cursor];
                    if is_equal == YES {
                        return cursor_name.to_string();
                    }
                }
            }

            // If no match is found, return "Unknown"
            "Unknown".to_string()
        }
    })
}<|MERGE_RESOLUTION|>--- conflicted
+++ resolved
@@ -234,54 +234,6 @@
     // let stop_signal = Arc::new(Mutex::new(false));
 
     // Start mouse event tracking
-<<<<<<< HEAD
-    let mouse_moves_clone = Arc::clone(&mouse_moves);
-    let mouse_clicks_clone = Arc::clone(&mouse_clicks);
-    let stop_signal_clone = Arc::clone(&stop_signal);
-    tokio::spawn(async move {
-        let device_state = DeviceState::new();
-        let mut last_mouse_state = device_state.get_mouse();
-        let start_time = Instant::now();
-
-        // TODO: Fix
-        while !*stop_signal_clone.lock().unwrap() {
-            let mouse_state = device_state.get_mouse();
-            let elapsed = start_time.elapsed().as_secs_f64() * 1000.0;
-            let unix_time = chrono::Utc::now().timestamp_millis() as f64;
-
-            if mouse_state.coords != last_mouse_state.coords {
-                let mouse_event = MouseEvent {
-                    active_modifiers: vec![],
-                    cursor_id: "".into(),
-                    process_time_ms: elapsed,
-                    event_type: "mouseMoved".to_string(),
-                    unix_time_ms: unix_time,
-                    x: mouse_state.coords.0 as f64,
-                    y: mouse_state.coords.1 as f64,
-                };
-                mouse_moves_clone.lock().unwrap().push(mouse_event);
-            }
-
-            if mouse_state.button_pressed[0] && !last_mouse_state.button_pressed[0] {
-                let mouse_event = MouseEvent {
-                    active_modifiers: vec![],
-                    cursor_id: "".into(),
-                    process_time_ms: elapsed,
-                    event_type: "mouseClicked".to_string(),
-                    unix_time_ms: unix_time,
-                    x: mouse_state.coords.0 as f64,
-                    y: mouse_state.coords.1 as f64,
-                };
-                mouse_clicks_clone.lock().unwrap().push(mouse_event);
-            }
-
-            last_mouse_state = mouse_state;
-            tokio::time::sleep(Duration::from_millis(10)).await;
-        }
-    });
-
-    InProgressRecording {
-=======
     // let mouse_moves_clone = Arc::clone(&mouse_moves);
     // let mouse_clicks_clone = Arc::clone(&mouse_clicks);
     // let stop_signal_clone = Arc::clone(&stop_signal);
@@ -308,26 +260,25 @@
     //             mouse_moves_clone.lock().unwrap().push(mouse_event);
     //         }
 
-    //         if mouse_state.button_pressed[0] && !last_mouse_state.button_pressed[0] {
-    //             let mouse_event = MouseEvent {
-    //                 active_modifiers: vec![],
-    //                 cursor_id: get_cursor_id(),
-    //                 process_time_ms: elapsed,
-    //                 event_type: "mouseClicked".to_string(),
-    //                 unix_time_ms: unix_time,
-    //                 x: mouse_state.coords.0 as f64,
-    //                 y: mouse_state.coords.1 as f64,
-    //             };
-    //             mouse_clicks_clone.lock().unwrap().push(mouse_event);
-    //         }
-
-    //         last_mouse_state = mouse_state;
-    //         tokio::time::sleep(Duration::from_millis(10)).await;
-    //     }
-    // });
+            if mouse_state.button_pressed[0] && !last_mouse_state.button_pressed[0] {
+                let mouse_event = MouseEvent {
+                    active_modifiers: vec![],
+                    cursor_id: get_cursor_id(),
+                    process_time_ms: elapsed,
+                    event_type: "mouseClicked".to_string(),
+                    unix_time_ms: unix_time,
+                    x: mouse_state.coords.0 as f64,
+                    y: mouse_state.coords.1 as f64,
+                };
+                mouse_clicks_clone.lock().unwrap().push(mouse_event);
+            }
+
+            last_mouse_state = mouse_state;
+            tokio::time::sleep(Duration::from_millis(10)).await;
+        }
+    });
 
     Ok(InProgressRecording {
->>>>>>> 4424dadf
         segments: vec![SystemTime::now()
             .duration_since(UNIX_EPOCH)
             .unwrap()
