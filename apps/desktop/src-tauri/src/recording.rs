use anyhow::anyhow;
use cap_fail::fail;
use cap_project::CursorMoveEvent;
use cap_project::cursor::SHORT_CURSOR_SHAPE_DEBOUNCE_MS;
use cap_project::{
    CameraShape, CursorClickEvent, InstantRecordingMeta, MultipleSegments, Platform,
    ProjectConfiguration, RecordingMeta, RecordingMetaInner, SharingMeta, StudioRecordingMeta,
    StudioRecordingStatus, TimelineConfiguration, TimelineSegment, UploadMeta, ZoomMode,
    ZoomSegment, cursor::CursorEvents,
};
use cap_recording::feeds::camera::CameraFeedLock;
#[cfg(target_os = "macos")]
use cap_recording::sources::screen_capture::SourceError;
use cap_recording::{
    RecordingMode,
    feeds::{camera, microphone},
    instant_recording,
    sources::MicrophoneSourceError,
    sources::{
        screen_capture,
        screen_capture::{CaptureDisplay, CaptureWindow, ScreenCaptureTarget},
    },
    studio_recording,
};
use cap_rendering::ProjectRecordingsMeta;
use cap_utils::{ensure_dir, moment_format_to_chrono, spawn_actor};
use futures::{FutureExt, stream};
use lazy_static::lazy_static;
use regex::Regex;
use serde::{Deserialize, Serialize};
use specta::Type;
use std::borrow::Cow;
use std::{
    any::Any,
    collections::{HashMap, VecDeque},
    error::Error as StdError,
    panic::AssertUnwindSafe,
    path::{Path, PathBuf},
    str::FromStr,
    sync::Arc,
    time::Duration,
};
use tauri::{AppHandle, Manager};
use tauri_plugin_dialog::{DialogExt, MessageDialogBuilder};
use tauri_specta::Event;
use tracing::*;

use crate::camera::{CameraPreviewManager, CameraPreviewShape};
use crate::web_api::AuthedApiError;
use crate::{
    App, CurrentRecordingChanged, MutableState, NewStudioRecordingAdded, RecordingState,
    RecordingStopped, VideoUploadInfo,
    api::PresignedS3PutRequestMethod,
    audio::AppSounds,
    auth::AuthStore,
    create_screenshot,
    general_settings::{
        self, GeneralSettingsStore, PostDeletionBehaviour, PostStudioRecordingBehaviour,
    },
    open_external_link,
    presets::PresetsStore,
    thumbnails::*,
    upload::{
        InstantMultipartUpload, build_video_meta, compress_image, create_or_get_video, upload_video,
    },
    web_api::ManagerExt,
    windows::{CapWindow, CapWindowDef},
};

#[derive(Clone)]
pub struct InProgressRecordingCommon {
    pub target_name: String,
    pub inputs: StartRecordingInputs,
    pub recording_dir: PathBuf,
}

pub enum InProgressRecording {
    Instant {
        handle: instant_recording::ActorHandle,
        progressive_upload: InstantMultipartUpload,
        video_upload_info: VideoUploadInfo,
        common: InProgressRecordingCommon,
        camera_feed: Option<Arc<CameraFeedLock>>,
    },
    Studio {
        handle: studio_recording::ActorHandle,
        common: InProgressRecordingCommon,
        camera_feed: Option<Arc<CameraFeedLock>>,
    },
}

#[cfg(target_os = "macos")]
#[derive(Clone)]
struct SendableShareableContent(cidre::arc::R<cidre::sc::ShareableContent>);

#[cfg(target_os = "macos")]
impl SendableShareableContent {
    fn retained(&self) -> cidre::arc::R<cidre::sc::ShareableContent> {
        self.0.clone()
    }
}

#[cfg(target_os = "macos")]
unsafe impl Send for SendableShareableContent {}

#[cfg(target_os = "macos")]
unsafe impl Sync for SendableShareableContent {}

#[cfg(target_os = "macos")]
async fn acquire_shareable_content_for_target(
    capture_target: &ScreenCaptureTarget,
) -> anyhow::Result<SendableShareableContent> {
    let mut refreshed = false;

    loop {
        let shareable_content = SendableShareableContent(
            crate::platform::get_shareable_content()
                .await
                .map_err(|e| anyhow!(format!("GetShareableContent: {e}")))?
                .ok_or_else(|| anyhow!("GetShareableContent/NotAvailable"))?,
        );

        if !shareable_content_missing_target_display(capture_target, shareable_content.retained())
            .await
        {
            return Ok(shareable_content);
        }

        if refreshed {
            return Err(anyhow!("GetShareableContent/DisplayMissing"));
        }

        crate::platform::refresh_shareable_content()
            .await
            .map_err(|e| anyhow!(format!("RefreshShareableContent: {e}")))?;
        refreshed = true;
    }
}

#[cfg(target_os = "macos")]
async fn shareable_content_missing_target_display(
    capture_target: &ScreenCaptureTarget,
    shareable_content: cidre::arc::R<cidre::sc::ShareableContent>,
) -> bool {
    match capture_target.display() {
        Some(display) => display
            .raw_handle()
            .as_sc(shareable_content)
            .await
            .is_none(),
        None => false,
    }
}

#[cfg(target_os = "macos")]
fn is_shareable_content_error(err: &anyhow::Error) -> bool {
    err.chain().any(|cause| {
        let cause: &dyn StdError = cause;
        if let Some(source_error) = cause.downcast_ref::<SourceError>() {
            matches!(source_error, SourceError::AsContentFilter)
        } else {
            false
        }
    })
}

impl InProgressRecording {
    pub fn capture_target(&self) -> &ScreenCaptureTarget {
        match self {
            Self::Instant { handle, .. } => &handle.capture_target,
            Self::Studio { handle, .. } => &handle.capture_target,
        }
    }

    pub fn inputs(&self) -> &StartRecordingInputs {
        match self {
            Self::Instant { common, .. } => &common.inputs,
            Self::Studio { common, .. } => &common.inputs,
        }
    }

    pub async fn pause(&self) -> anyhow::Result<()> {
        match self {
            Self::Instant { handle, .. } => handle.pause().await,
            Self::Studio { handle, .. } => handle.pause().await,
        }
    }

    pub async fn resume(&self) -> anyhow::Result<()> {
        match self {
            Self::Instant { handle, .. } => handle.resume().await,
            Self::Studio { handle, .. } => handle.resume().await,
        }
    }

    pub fn recording_dir(&self) -> &PathBuf {
        match self {
            Self::Instant { common, .. } => &common.recording_dir,
            Self::Studio { common, .. } => &common.recording_dir,
        }
    }

    pub async fn stop(self) -> anyhow::Result<CompletedRecording> {
        Ok(match self {
            Self::Instant {
                handle,
                progressive_upload,
                video_upload_info,
                common,
                ..
            } => CompletedRecording::Instant {
                recording: handle.stop().await?,
                progressive_upload,
                video_upload_info,
                target_name: common.target_name,
            },
            Self::Studio { handle, common, .. } => CompletedRecording::Studio {
                recording: handle.stop().await?,
                target_name: common.target_name,
            },
        })
    }

    pub fn done_fut(&self) -> cap_recording::DoneFut {
        match self {
            Self::Instant { handle, .. } => handle.done_fut(),
            Self::Studio { handle, .. } => handle.done_fut(),
        }
    }

    pub async fn cancel(self) -> anyhow::Result<()> {
        match self {
            Self::Instant { handle, .. } => handle.cancel().await,
            Self::Studio { handle, .. } => handle.cancel().await,
        }
    }

    pub fn mode(&self) -> RecordingMode {
        match self {
            Self::Instant { .. } => RecordingMode::Instant,
            Self::Studio { .. } => RecordingMode::Studio,
        }
    }
}

pub enum CompletedRecording {
    Instant {
        recording: instant_recording::CompletedRecording,
        target_name: String,
        progressive_upload: InstantMultipartUpload,
        video_upload_info: VideoUploadInfo,
    },
    Studio {
        recording: studio_recording::CompletedRecording,
        target_name: String,
    },
}

impl CompletedRecording {
    pub fn project_path(&self) -> &PathBuf {
        match self {
            Self::Instant { recording, .. } => &recording.project_path,
            Self::Studio { recording, .. } => &recording.project_path,
        }
    }

    pub fn target_name(&self) -> &String {
        match self {
            Self::Instant { target_name, .. } => target_name,
            Self::Studio { target_name, .. } => target_name,
        }
    }
}

#[tauri::command(async)]
#[specta::specta]
pub async fn list_capture_displays() -> Vec<CaptureDisplay> {
    screen_capture::list_displays()
        .into_iter()
        .map(|(v, _)| v)
        .collect()
}

#[tauri::command(async)]
#[specta::specta]
pub async fn list_capture_windows() -> Vec<CaptureWindow> {
    screen_capture::list_windows()
        .into_iter()
        .map(|(v, _)| v)
        .collect()
}

#[tauri::command(async)]
#[specta::specta]
pub fn list_cameras() -> Vec<cap_camera::CameraInfo> {
    cap_camera::list_cameras().collect()
}

#[tauri::command]
#[specta::specta]
#[instrument]
pub async fn list_displays_with_thumbnails() -> Result<Vec<CaptureDisplayWithThumbnail>, String> {
    tokio::task::spawn_blocking(|| {
        tauri::async_runtime::block_on(collect_displays_with_thumbnails())
    })
    .await
    .map_err(|e| e.to_string())?
}

#[tauri::command]
#[specta::specta]
#[instrument]
pub async fn list_windows_with_thumbnails() -> Result<Vec<CaptureWindowWithThumbnail>, String> {
    tokio::task::spawn_blocking(
        || tauri::async_runtime::block_on(collect_windows_with_thumbnails()),
    )
    .await
    .map_err(|e| e.to_string())?
}

#[derive(Deserialize, Type, Clone, Debug)]
pub struct StartRecordingInputs {
    pub capture_target: ScreenCaptureTarget,
    #[serde(default)]
    pub capture_system_audio: bool,
    pub mode: RecordingMode,
    #[serde(default)]
    pub organization_id: Option<String>,
}

#[derive(Deserialize, Type, Serialize, Clone, Copy, Debug, PartialEq, Eq, Hash)]
#[serde(rename_all = "camelCase")]
pub enum RecordingInputKind {
    Microphone,
    Camera,
}

#[derive(tauri_specta::Event, specta::Type, Clone, Debug, serde::Serialize)]
#[serde(tag = "variant")]
pub enum RecordingEvent {
    Countdown { value: u32 },
    Started,
    Stopped,
    Failed { error: String },
    InputLost { input: RecordingInputKind },
    InputRestored { input: RecordingInputKind },
}

#[derive(Serialize, Type)]
pub enum RecordingAction {
    Started,
    InvalidAuthentication,
    UpgradeRequired,
}

pub fn format_project_name<'a>(
    template: Option<&str>,
    target_name: &'a str,
    target_kind: &'a str,
    recording_mode: RecordingMode,
    datetime: Option<chrono::DateTime<chrono::Local>>,
) -> String {
    const DEFAULT_FILENAME_TEMPLATE: &str = "{target_name} ({target_kind}) {date} {time}";
    let datetime = datetime.unwrap_or(chrono::Local::now());

    lazy_static! {
        static ref DATE_REGEX: Regex = Regex::new(r"\{date(?::([^}]+))?\}").unwrap();
        static ref TIME_REGEX: Regex = Regex::new(r"\{time(?::([^}]+))?\}").unwrap();
        static ref MOMENT_REGEX: Regex = Regex::new(r"\{moment(?::([^}]+))?\}").unwrap();
        static ref AC: aho_corasick::AhoCorasick = {
            aho_corasick::AhoCorasick::new([
                "{recording_mode}",
                "{mode}",
                "{target_kind}",
                "{target_name}",
            ])
            .expect("Failed to build AhoCorasick automaton")
        };
    }
    let haystack = template.unwrap_or(DEFAULT_FILENAME_TEMPLATE);

    // Get recording mode information
    let (recording_mode, mode) = match recording_mode {
        RecordingMode::Studio => ("Studio", "studio"),
        RecordingMode::Instant => ("Instant", "instant"),
        RecordingMode::Screenshot => ("Screenshot", "screenshot"),
    };

    let result = AC
        .try_replace_all(haystack, &[recording_mode, mode, target_kind, target_name])
        .expect("AhoCorasick replace should never fail with default configuration");

    let result = DATE_REGEX.replace_all(&result, |caps: &regex::Captures| {
        datetime
            .format(
                &caps
                    .get(1)
                    .map(|m| m.as_str())
                    .map(moment_format_to_chrono)
                    .unwrap_or(Cow::Borrowed("%Y-%m-%d")),
            )
            .to_string()
    });

    let result = TIME_REGEX.replace_all(&result, |caps: &regex::Captures| {
        datetime
            .format(
                &caps
                    .get(1)
                    .map(|m| m.as_str())
                    .map(moment_format_to_chrono)
                    .unwrap_or(Cow::Borrowed("%I:%M %p")),
            )
            .to_string()
    });

    let result = MOMENT_REGEX.replace_all(&result, |caps: &regex::Captures| {
        datetime
            .format(
                &caps
                    .get(1)
                    .map(|m| m.as_str())
                    .map(moment_format_to_chrono)
                    .unwrap_or(Cow::Borrowed("%Y-%m-%d %H:%M")),
            )
            .to_string()
    });

    result.into_owned()
}

#[tauri::command]
#[specta::specta]
#[tracing::instrument(name = "recording", skip_all)]
pub async fn start_recording(
    app: AppHandle,
    state_mtx: MutableState<'_, App>,
    inputs: StartRecordingInputs,
) -> Result<RecordingAction, String> {
    if !matches!(state_mtx.read().await.recording_state, RecordingState::None) {
        return Err("Recording already in progress".to_string());
    }

    let general_settings = GeneralSettingsStore::get(&app).ok().flatten();
    let general_settings = general_settings.as_ref();

    let project_name = format_project_name(
        general_settings
            .and_then(|s| s.default_project_name_template.clone())
            .as_deref(),
        inputs
            .capture_target
            .title()
            .as_deref()
            .unwrap_or("Unknown"),
        inputs.capture_target.kind_str(),
        inputs.mode,
        None,
    );

    let filename = project_name.replace(":", ".");
    let filename = format!("{}.cap", sanitize_filename::sanitize(&filename));

    let recordings_base_dir = app.path().app_data_dir().unwrap().join("recordings");

    let project_file_path = recordings_base_dir.join(&cap_utils::ensure_unique_filename(
        &filename,
        &recordings_base_dir,
    )?);

    ensure_dir(&project_file_path)
        .map_err(|e| format!("Failed to create recording directory: {e}"))?;
    state_mtx
        .write()
        .await
        .add_recording_logging_handle(&project_file_path.join("recording-logs.log"))
        .await?;

<<<<<<< HEAD
    let target_name = {
        let title = inputs.capture_target.title();

        match inputs.capture_target.clone() {
            ScreenCaptureTarget::Area { .. } => title.unwrap_or_else(|| "Area".to_string()),
            ScreenCaptureTarget::Window { .. } => title.unwrap_or_else(|| "Window".to_string()),
            ScreenCaptureTarget::Display { .. } => title.unwrap_or_else(|| "Screen".to_string()),
        }
    };

    if let Some(window) = CapWindowDef::Camera.get(&app) {
=======
    if let Some(window) = CapWindowId::Camera.get(&app) {
>>>>>>> 29a53fb0
        let _ = window.set_content_protected(matches!(inputs.mode, RecordingMode::Studio));
    }

    let video_upload_info = match inputs.mode {
        RecordingMode::Instant => {
            match AuthStore::get(&app).ok().flatten() {
                Some(_) => {
                    // Pre-create the video and get the shareable link
                    let s3_config = match create_or_get_video(
                        &app,
                        false,
                        None,
                        Some(project_name.clone()),
                        None,
                        inputs.organization_id.clone(),
                    )
                    .await
                    {
                        Ok(meta) => meta,
                        Err(AuthedApiError::InvalidAuthentication) => {
                            return Ok(RecordingAction::InvalidAuthentication);
                        }
                        Err(AuthedApiError::UpgradeRequired) => {
                            return Ok(RecordingAction::UpgradeRequired);
                        }
                        Err(err) => {
                            error!("Error creating instant mode video: {err}");
                            return Err(err.to_string());
                        }
                    };

                    let link = app.make_app_url(format!("/s/{}", s3_config.id)).await;
                    info!("Pre-created shareable link: {}", link);

                    Some(VideoUploadInfo {
                        id: s3_config.id.to_string(),
                        link: link.clone(),
                        config: s3_config,
                    })
                }
                // Allow the recording to proceed without error for any signed-in user
                _ => {
                    // User is not signed in
                    return Err("Please sign in to use instant recording".to_string());
                }
            }
        }
        RecordingMode::Studio => None,
        RecordingMode::Screenshot => return Err("Use take_screenshot for screenshots".to_string()),
    };

    let meta = RecordingMeta {
        platform: Some(Platform::default()),
        project_path: project_file_path.clone(),
        pretty_name: project_name.clone(),
        inner: match inputs.mode {
            RecordingMode::Studio => {
                RecordingMetaInner::Studio(StudioRecordingMeta::MultipleSegments {
                    inner: MultipleSegments {
                        segments: Default::default(),
                        cursors: Default::default(),
                        status: Some(StudioRecordingStatus::InProgress),
                    },
                })
            }
            RecordingMode::Instant => {
                RecordingMetaInner::Instant(InstantRecordingMeta::InProgress { recording: true })
            }
            RecordingMode::Screenshot => {
                return Err("Use take_screenshot for screenshots".to_string());
            }
        },
        sharing: None,
        upload: None,
    };

    meta.save_for_project()
        .map_err(|e| format!("Failed to save recording meta: {e}"))?;

    match &inputs.capture_target {
        ScreenCaptureTarget::Window { id: _id } => {
            if let Some(show) = inputs
                .capture_target
                .display()
                .map(|d| CapWindow::WindowCaptureOccluder { screen_id: d.id() })
            {
                let _ = show.show(&app).await;
            }
        }
        ScreenCaptureTarget::Area { screen, .. } => {
            let _ = CapWindow::WindowCaptureOccluder {
                screen_id: screen.clone(),
            }
            .show(&app)
            .await;
        }
        _ => {}
    }

    // Set pending state BEFORE closing main window and starting countdown
    state_mtx
        .write()
        .await
        .set_pending_recording(inputs.mode, inputs.capture_target.clone());

    let countdown = general_settings.and_then(|v| v.recording_countdown);
    for (id, win) in app
        .webview_windows()
        .iter()
        .filter_map(|(label, win)| CapWindowDef::from_str(label).ok().map(|id| (id, win)))
    {
        if matches!(id, CapWindowDef::TargetSelectOverlay { .. }) {
            win.close().ok();
        }
    }
    let _ = CapWindow::InProgressRecording { countdown }
        .show(&app)
        .await;

    if let Some(window) = CapWindowDef::Main.get(&app) {
        let _ = general_settings
            .map(|v| v.main_window_recording_start_behaviour)
            .unwrap_or_default()
            .perform(&window);
    }

    if let Some(countdown) = countdown {
        for t in 0..countdown {
            let _ = RecordingEvent::Countdown {
                value: countdown - t,
            }
            .emit(&app);
            tokio::time::sleep(Duration::from_secs(1)).await;
        }
    }

    let (finish_upload_tx, finish_upload_rx) = flume::bounded(1);

    debug!("spawning start_recording actor");

    let app_handle = app.clone();
    let actor_task = {
        let state_mtx = Arc::clone(&state_mtx);
        let general_settings = general_settings.cloned();
        let recording_dir = project_file_path.clone();
        let inputs = inputs.clone();
        async move {
            fail!("recording::spawn_actor");
            use kameo::error::SendError;

            // Initialize camera if selected but not active
            let (camera_feed_actor, selected_camera_id) = {
                let state = state_mtx.read().await;
                (state.camera_feed.clone(), state.selected_camera_id.clone())
            };

            let camera_lock_result = camera_feed_actor.ask(camera::Lock).await;

            let camera_feed_lock = match camera_lock_result {
                Ok(lock) => Some(lock),
                Err(SendError::HandlerError(camera::LockFeedError::NoInput)) => {
                    if let Some(id) = selected_camera_id {
                        info!(
                            "Camera selected but not initialized, initializing: {:?}",
                            id
                        );
                        match camera_feed_actor
                            .ask(camera::SetInput { id: id.clone() })
                            .await
                        {
                            Ok(fut) => match fut.await {
                                Ok(_) => match camera_feed_actor.ask(camera::Lock).await {
                                    Ok(lock) => Some(lock),
                                    Err(e) => {
                                        warn!("Failed to lock camera after initialization: {}", e);
                                        None
                                    }
                                },
                                Err(e) => {
                                    warn!("Failed to initialize camera: {}", e);
                                    None
                                }
                            },
                            Err(e) => {
                                warn!("Failed to ask SetInput: {}", e);
                                None
                            }
                        }
                    } else {
                        None
                    }
                }
                Err(e) => return Err(anyhow!(e.to_string())),
            };

            let mut state = state_mtx.write().await;

            let camera_feed = camera_feed_lock.map(Arc::new);

            state.camera_in_use = camera_feed.is_some();

            #[cfg(target_os = "macos")]
            let mut shareable_content =
                acquire_shareable_content_for_target(&inputs.capture_target).await?;

            let common = InProgressRecordingCommon {
                target_name: project_name,
                inputs: inputs.clone(),
                recording_dir: recording_dir.clone(),
            };

            #[cfg(target_os = "macos")]
            let excluded_windows = {
                let window_exclusions = general_settings
                    .as_ref()
                    .map_or_else(general_settings::default_excluded_windows, |settings| {
                        settings.excluded_windows.clone()
                    });

                crate::window_exclusion::resolve_window_ids(&window_exclusions)
            };

            let mut mic_restart_attempts = 0;

            let done_fut = loop {
                let mic_feed = match state.mic_feed.ask(microphone::Lock).await {
                    Ok(lock) => Some(Arc::new(lock)),
                    Err(SendError::HandlerError(microphone::LockFeedError::NoInput)) => None,
                    Err(e) => return Err(anyhow!(e.to_string())),
                };

                let actor_result: Result<InProgressRecording, anyhow::Error> = async {
                    match inputs.mode {
                        RecordingMode::Studio => {
                            let mut builder = studio_recording::Actor::builder(
                                recording_dir.clone(),
                                inputs.capture_target.clone(),
                            )
                            .with_system_audio(inputs.capture_system_audio)
                            .with_custom_cursor(
                                general_settings
                                    .as_ref()
                                    .map(|s| s.custom_cursor_capture)
                                    .unwrap_or_default(),
                            );

                            #[cfg(target_os = "macos")]
                            {
                                builder = builder.with_excluded_windows(excluded_windows.clone());
                            }

                            if let Some(camera_feed) = camera_feed.clone() {
                                builder = builder.with_camera_feed(camera_feed);
                            }

                            if let Some(mic_feed) = mic_feed.clone() {
                                builder = builder.with_mic_feed(mic_feed);
                            }

                            let handle = builder
                                .build(
                                    #[cfg(target_os = "macos")]
                                    shareable_content.retained(),
                                )
                                .await
                                .map_err(|e| {
                                    error!("Failed to spawn studio recording actor: {e:#}");
                                    e
                                })?;

                            Ok(InProgressRecording::Studio {
                                handle,
                                common: common.clone(),
                                camera_feed: camera_feed.clone(),
                            })
                        }
                        RecordingMode::Instant => {
                            let Some(video_upload_info) = video_upload_info.clone() else {
                                return Err(anyhow!("Video upload info not found"));
                            };

                            let mut builder = instant_recording::Actor::builder(
                                recording_dir.clone(),
                                inputs.capture_target.clone(),
                            )
                            .with_system_audio(inputs.capture_system_audio)
                            .with_max_output_size(
                                general_settings
                                    .as_ref()
                                    .map(|settings| settings.instant_mode_max_resolution)
                                    .unwrap_or(1920),
                            );

                            #[cfg(target_os = "macos")]
                            {
                                builder = builder.with_excluded_windows(excluded_windows.clone());
                            }

                            if let Some(mic_feed) = mic_feed.clone() {
                                builder = builder.with_mic_feed(mic_feed);
                            }

                            let handle = builder
                                .build(
                                    #[cfg(target_os = "macos")]
                                    shareable_content.retained(),
                                )
                                .await
                                .map_err(|e| {
                                    error!("Failed to spawn instant recording actor: {e:#}");
                                    e
                                })?;

                            let progressive_upload = InstantMultipartUpload::spawn(
                                app_handle.clone(),
                                recording_dir.join("content/output.mp4"),
                                video_upload_info.clone(),
                                recording_dir.clone(),
                                Some(finish_upload_rx.clone()),
                            );

                            Ok(InProgressRecording::Instant {
                                handle,
                                progressive_upload,
                                video_upload_info,
                                common: common.clone(),
                                camera_feed: camera_feed.clone(),
                            })
                        }
                        RecordingMode::Screenshot => Err(anyhow!(
                            "Screenshot mode should be handled via take_screenshot"
                        )),
                    }
                }
                .await;

                match actor_result {
                    Ok(actor) => {
                        let done_fut = actor.done_fut();
                        state.set_current_recording(actor);
                        break done_fut;
                    }
                    #[cfg(target_os = "macos")]
                    Err(err) if is_shareable_content_error(&err) => {
                        shareable_content =
                            acquire_shareable_content_for_target(&inputs.capture_target).await?;
                        continue;
                    }
                    Err(err) if mic_restart_attempts == 0 && mic_actor_not_running(&err) => {
                        mic_restart_attempts += 1;
                        state
                            .restart_mic_feed()
                            .await
                            .map_err(|restart_err| anyhow!(restart_err))?;
                    }
                    Err(err) => return Err(err),
                }
            };

            Ok::<_, anyhow::Error>(done_fut)
        }
    };

    let actor_task_res = AssertUnwindSafe(actor_task).catch_unwind().await;

    let actor_done_fut = match actor_task_res {
        Ok(Ok(rx)) => rx,
        Ok(Err(err)) => {
            let message = format!("{err:#}");
            handle_spawn_failure(
                &app,
                &state_mtx,
                project_file_path.as_path(),
                message.clone(),
            )
            .await?;
            return Err(message);
        }
        Err(panic) => {
            let panic_msg = panic_message(panic);
            let message = format!("Failed to spawn recording actor: {panic_msg}");
            handle_spawn_failure(
                &app,
                &state_mtx,
                project_file_path.as_path(),
                message.clone(),
            )
            .await?;
            return Err(message);
        }
    };

    let _ = RecordingEvent::Started.emit(&app);

    spawn_actor({
        let app = app.clone();
        let state_mtx = Arc::clone(&state_mtx);
        async move {
            fail!("recording::wait_actor_done");
            let res = actor_done_fut.await;
            info!("recording wait actor done: {:?}", &res);
            match res {
                Ok(()) => {
                    let _ = finish_upload_tx.send(());
                    let _ = RecordingEvent::Stopped.emit(&app);
                }
                Err(e) => {
                    let mut state = state_mtx.write().await;

                    let _ = RecordingEvent::Failed {
                        error: e.to_string(),
                    }
                    .emit(&app);

                    let mut dialog = MessageDialogBuilder::new(
                        app.dialog().clone(),
                        "An error occurred".to_string(),
                        e.to_string(),
                    )
                    .kind(tauri_plugin_dialog::MessageDialogKind::Error);

                    if let Some(window) = CapWindowDef::RecordingControls.get(&app) {
                        dialog = dialog.parent(&window);
                    }

                    dialog.blocking_show();

                    // this clears the current recording for us
                    handle_recording_end(app, Err(e.to_string()), &mut state, project_file_path)
                        .await
                        .ok();
                }
            }
        }
    });

    AppSounds::StartRecording.play();

    Ok(RecordingAction::Started)
}

#[tauri::command]
#[specta::specta]
#[instrument(skip(state))]
pub async fn pause_recording(state: MutableState<'_, App>) -> Result<(), String> {
    let mut state = state.write().await;

    if let Some(recording) = state.current_recording_mut() {
        recording.pause().await.map_err(|e| e.to_string())?;
    }

    Ok(())
}

#[tauri::command]
#[specta::specta]
#[instrument(skip(state))]
pub async fn resume_recording(state: MutableState<'_, App>) -> Result<(), String> {
    let mut state = state.write().await;

    if let Some(recording) = state.current_recording_mut() {
        recording.resume().await.map_err(|e| e.to_string())?;
    }

    Ok(())
}

async fn handle_spawn_failure(
    app: &AppHandle,
    state_mtx: &MutableState<'_, App>,
    recording_dir: &Path,
    message: String,
) -> Result<(), String> {
    let _ = RecordingEvent::Failed {
        error: message.clone(),
    }
    .emit(app);

    let mut dialog = MessageDialogBuilder::new(
        app.dialog().clone(),
        "An error occurred".to_string(),
        message.clone(),
    )
    .kind(tauri_plugin_dialog::MessageDialogKind::Error);

    if let Some(window) = CapWindowDef::RecordingControls.get(app) {
        dialog = dialog.parent(&window);
    }

    dialog.blocking_show();

    let mut state = state_mtx.write().await;
    let _ = handle_recording_end(
        app.clone(),
        Err(message),
        &mut state,
        recording_dir.to_path_buf(),
    )
    .await;

    Ok(())
}

fn panic_message(panic: Box<dyn Any + Send>) -> String {
    if let Some(msg) = panic.downcast_ref::<&str>() {
        msg.to_string()
    } else if let Some(msg) = panic.downcast_ref::<String>() {
        msg.clone()
    } else {
        "unknown panic".to_string()
    }
}

fn mic_actor_not_running(err: &anyhow::Error) -> bool {
    err.chain().any(|cause| {
        if let Some(source) = cause.downcast_ref::<MicrophoneSourceError>() {
            matches!(source, MicrophoneSourceError::ActorNotRunning)
        } else {
            false
        }
    })
}

#[tauri::command]
#[specta::specta]
#[instrument(skip(app, state))]
pub async fn stop_recording(app: AppHandle, state: MutableState<'_, App>) -> Result<(), String> {
    let mut state = state.write().await;
    let Some(current_recording) = state.clear_current_recording() else {
        return Err("Recording not in progress".to_string())?;
    };

    let completed_recording = current_recording.stop().await.map_err(|e| e.to_string())?;
    let recording_dir = completed_recording.project_path().clone();

    handle_recording_end(app, Ok(completed_recording), &mut state, recording_dir).await?;

    Ok(())
}

#[tauri::command]
#[specta::specta]
#[instrument(skip(app, state))]
pub async fn restart_recording(
    app: AppHandle,
    state: MutableState<'_, App>,
) -> Result<RecordingAction, String> {
    let Some(recording) = state.write().await.clear_current_recording() else {
        return Err("No recording in progress".to_string());
    };

    let _ = CurrentRecordingChanged.emit(&app);

    let inputs = recording.inputs().clone();

    let _ = recording.cancel().await;

    tokio::time::sleep(Duration::from_millis(1000)).await;

    start_recording(app.clone(), state, inputs).await
}

#[tauri::command]
#[specta::specta]
#[instrument(skip(app, state))]
pub async fn delete_recording(app: AppHandle, state: MutableState<'_, App>) -> Result<(), String> {
    let recording_data = {
        let mut app_state = state.write().await;
        app_state.clear_current_recording()
    };

    if let Some(recording) = recording_data {
        let recording_dir = recording.recording_dir().clone();
        CurrentRecordingChanged.emit(&app).ok();
        RecordingStopped {}.emit(&app).ok();

        let video_id = match &recording {
            InProgressRecording::Instant {
                video_upload_info,
                progressive_upload,
                ..
            } => {
                debug!(
                    "User deleted recording. Aborting multipart upload for {:?}",
                    video_upload_info.id
                );
                progressive_upload.handle.abort();

                Some(video_upload_info.id.clone())
            }
            _ => None,
        };

        let _ = recording.cancel().await;

        std::fs::remove_dir_all(&recording_dir).ok();

        if let Some(id) = video_id {
            let _ = app
                .authed_api_request(
                    format!("/api/desktop/video/delete?videoId={id}"),
                    |c, url| c.delete(url),
                )
                .await;
        }

        // Check user's post-deletion behavior setting
        let settings = GeneralSettingsStore::get(&app)
            .ok()
            .flatten()
            .unwrap_or_default();

        if let Some(window) = CapWindowDef::RecordingControls.get(&app) {
            let _ = window.close();
        }

        match settings.post_deletion_behaviour {
            PostDeletionBehaviour::DoNothing => {}
            PostDeletionBehaviour::ReopenRecordingWindow => {
                let _ = CapWindow::Main {
                    init_target_mode: None,
                }
                .show(&app)
                .await;
            }
        }
    }

    Ok(())
}

#[tauri::command(async)]
#[specta::specta]
#[tracing::instrument(name = "take_screenshot", skip(app))]
pub async fn take_screenshot(
    app: AppHandle,
    target: ScreenCaptureTarget,
) -> Result<PathBuf, String> {
    use crate::NewScreenshotAdded;
    use crate::notifications;
    use crate::{PendingScreenshot, PendingScreenshots};
    use cap_recording::screenshot::capture_screenshot;
    use image::ImageEncoder;
    use std::time::Instant;

    let general_settings = GeneralSettingsStore::get(&app).ok().flatten();
    let general_settings = general_settings.as_ref();

    let project_name = format_project_name(
        general_settings
            .and_then(|s| s.default_project_name_template.clone())
            .as_deref(),
        target.title().as_deref().unwrap_or("Unknown"),
        target.kind_str(),
        RecordingMode::Screenshot,
        None,
    );

    let image = capture_screenshot(target)
        .await
        .map_err(|e| format!("Failed to capture screenshot: {e}"))?;

    let image_width = image.width();
    let image_height = image.height();
    let image_data = image.into_raw();

    let filename = project_name.replace(":", ".");
    let filename = format!("{}.cap", sanitize_filename::sanitize(&filename));

    let screenshots_base_dir = app.path().app_data_dir().unwrap().join("screenshots");

    let project_file_path = screenshots_base_dir.join(&cap_utils::ensure_unique_filename(
        &filename,
        &screenshots_base_dir,
    )?);

    ensure_dir(&project_file_path)
        .map_err(|e| format!("Failed to create screenshots directory: {e}"))?;

    let image_filename = "original.png";
    let image_path = project_file_path.join(image_filename);
    let cap_dir_key = project_file_path.to_string_lossy().to_string();

    let pending_screenshots = app.state::<PendingScreenshots>();
    pending_screenshots.insert(
        cap_dir_key.clone(),
        PendingScreenshot {
            data: image_data.clone(),
            width: image_width,
            height: image_height,
            created_at: Instant::now(),
        },
    );

    let relative_path = relative_path::RelativePathBuf::from(image_filename);

    let video_meta = cap_project::VideoMeta {
        path: relative_path,
        fps: 0,
        start_time: Some(0.0),
    };

    let segment = cap_project::SingleSegment {
        display: video_meta,
        camera: None,
        audio: None,
        cursor: None,
    };

    let meta = cap_project::RecordingMeta {
        platform: Some(Platform::default()),
        project_path: project_file_path.clone(),
        pretty_name: project_name,
        sharing: None,
        inner: cap_project::RecordingMetaInner::Studio(
            cap_project::StudioRecordingMeta::SingleSegment { segment },
        ),
        upload: None,
    };

    meta.save_for_project()
        .map_err(|e| format!("Failed to save recording meta: {e}"))?;

    cap_project::ProjectConfiguration::default()
        .write(&project_file_path)
        .map_err(|e| format!("Failed to save project config: {e}"))?;

    let is_large_capture = (image_width as u64).saturating_mul(image_height as u64) > 8_000_000;
    let compression = if is_large_capture {
        image::codecs::png::CompressionType::Fast
    } else {
        image::codecs::png::CompressionType::Default
    };
    let image_path_for_emit = image_path.clone();
    let image_path_for_write = image_path.clone();
    let app_handle = app.clone();
    let pending_state = PendingScreenshots(pending_screenshots.0.clone());

    tauri::async_runtime::spawn(async move {
        let encode_result = tokio::task::spawn_blocking(move || -> Result<(), String> {
            let file = std::fs::File::create(&image_path_for_write)
                .map_err(|e| format!("Failed to create screenshot file: {e}"))?;
            let encoder = image::codecs::png::PngEncoder::new_with_quality(
                std::io::BufWriter::new(file),
                compression,
                image::codecs::png::FilterType::Adaptive,
            );

            ImageEncoder::write_image(
                encoder,
                &image_data,
                image_width,
                image_height,
                image::ColorType::Rgb8.into(),
            )
            .map_err(|e| format!("Failed to encode PNG: {e}"))
        })
        .await;

        pending_state.remove(&cap_dir_key);

        match encode_result {
            Ok(Ok(())) => {
                let _ = NewScreenshotAdded {
                    path: image_path_for_emit.clone(),
                }
                .emit(&app_handle);

                notifications::send_notification(
                    &app_handle,
                    notifications::NotificationType::ScreenshotSaved,
                );

                AppSounds::StopRecording.play();
            }
            Ok(Err(e)) => {
                error!("Failed to encode PNG: {e}");
                notifications::send_notification(
                    &app_handle,
                    notifications::NotificationType::ScreenshotSaveFailed,
                );
            }
            Err(e) => {
                error!("Failed to join screenshot encoding task: {e}");
                notifications::send_notification(
                    &app_handle,
                    notifications::NotificationType::ScreenshotSaveFailed,
                );
            }
        }
    });

    Ok(image_path)
}

// runs when a recording ends, whether from success or failure
async fn handle_recording_end(
    handle: AppHandle,
    recording: Result<CompletedRecording, String>,
    app: &mut App,
    recording_dir: PathBuf,
) -> Result<(), String> {
    // Clear current recording, just in case :)
    app.clear_current_recording();
    app.disconnected_inputs.clear();
    app.camera_in_use = false;

    let res = match recording {
        // we delay reporting errors here so that everything else happens first
        Ok(recording) => Some(handle_recording_finish(&handle, recording).await),
        Err(error) => {
            if let Ok(mut project_meta) =
                RecordingMeta::load_for_project(&recording_dir).map_err(|err| {
                    error!("Error loading recording meta while finishing recording: {err}")
                })
            {
                match &mut project_meta.inner {
                    RecordingMetaInner::Studio(meta) => {
                        if let StudioRecordingMeta::MultipleSegments { inner } = meta {
                            inner.status = Some(StudioRecordingStatus::Failed { error });
                        }
                    }
                    RecordingMetaInner::Instant(meta) => {
                        *meta = InstantRecordingMeta::Failed { error };
                    }
                }
                project_meta
                    .save_for_project()
                    .map_err(|err| {
                        error!("Error saving recording meta while finishing recording: {err}")
                    })
                    .ok();
            }

            None
        }
    };

    let _ = RecordingStopped.emit(&handle);

    let _ = app.recording_logging_handle.reload(None);

    if let Some(window) = CapWindowDef::RecordingControls.get(&handle) {
        let _ = window.close();
    }

    if let Some(window) = CapWindowDef::Main.get(&handle) {
        window.unminimize().ok();
    } else {
        if let Some(v) = CapWindowDef::Camera.get(&handle) {
            let _ = v.close();
        }
        let _ = app.mic_feed.ask(microphone::RemoveInput).await;
        let _ = app.camera_feed.ask(camera::RemoveInput).await;
        app.selected_mic_label = None;
        app.selected_camera_id = None;
        app.camera_in_use = false;
        if let Some(win) = CapWindowDef::Camera.get(&handle) {
            win.close().ok();
        }
    }

    CurrentRecordingChanged.emit(&handle).ok();

    if let Some(res) = res {
        res?;
    }

    Ok(())
}

// runs when a recording successfully finishes
async fn handle_recording_finish(
    app: &AppHandle,
    completed_recording: CompletedRecording,
) -> Result<(), String> {
    let recording_dir = completed_recording.project_path().clone();

    let screenshots_dir = recording_dir.join("screenshots");
    std::fs::create_dir_all(&screenshots_dir).ok();

    let display_output_path = match &completed_recording {
        CompletedRecording::Studio { recording, .. } => match &recording.meta {
            StudioRecordingMeta::SingleSegment { segment } => {
                segment.display.path.to_path(&recording_dir)
            }
            StudioRecordingMeta::MultipleSegments { inner, .. } => {
                inner.segments[0].display.path.to_path(&recording_dir)
            }
        },
        CompletedRecording::Instant { recording, .. } => {
            recording.project_path.join("./content/output.mp4")
        }
    };

    let display_screenshot = screenshots_dir.join("display.jpg");
    let screenshot_task = tokio::spawn(create_screenshot(
        display_output_path,
        display_screenshot.clone(),
        None,
    ));

    let (meta_inner, sharing) = match completed_recording {
        CompletedRecording::Studio { recording, .. } => {
            let recordings = ProjectRecordingsMeta::new(&recording_dir, &recording.meta)?;

            let config = project_config_from_recording(
                app,
                &recording,
                &recordings,
                PresetsStore::get_default_preset(app)?.map(|p| p.config),
            );

            config.write(&recording_dir).map_err(|e| e.to_string())?;

            (RecordingMetaInner::Studio(recording.meta), None)
        }
        CompletedRecording::Instant {
            recording,
            progressive_upload,
            video_upload_info,
            ..
        } => {
            let app = app.clone();
            let output_path = recording_dir.join("content/output.mp4");

            let _ = open_external_link(app.clone(), video_upload_info.link.clone());

            spawn_actor({
                let video_upload_info = video_upload_info.clone();
                let recording_dir = recording_dir.clone();

                async move {
                    let video_upload_succeeded = match progressive_upload
                        .handle
                        .await
                        .map_err(|e| e.to_string())
                        .and_then(|r| r.map_err(|v| v.to_string()))
                    {
                        Ok(()) => {
                            info!(
                                "Not attempting instant recording upload as progressive upload succeeded"
                            );
                            true
                        }
                        Err(e) => {
                            error!("Progressive upload failed: {}", e);
                            false
                        }
                    };

                    let _ = screenshot_task.await;

                    if video_upload_succeeded {
                        if let Ok(bytes) =
                            compress_image(display_screenshot).await
                            .map_err(|err|
                                error!("Error compressing thumbnail for instant mode progressive upload: {err}")
                            ) {
                                let res = crate::upload::singlepart_uploader(
                                    app.clone(),
                                    crate::api::PresignedS3PutRequest {
                                        video_id: video_upload_info.id.clone(),
                                        subpath: "screenshot/screen-capture.jpg".to_string(),
                                        method: PresignedS3PutRequestMethod::Put,
                                        meta: None,
                                    },
                                    bytes.len() as u64,
                                    stream::once(async move { Ok::<_, std::io::Error>(bytes::Bytes::from(bytes)) }),
                                )
                                .await;
                                if let Err(err) = res {
	                                error!("Error updating thumbnail for instant mode progressive upload: {err}");
	                                return;
                                }

                                if GeneralSettingsStore::get(&app).ok().flatten().unwrap_or_default().delete_instant_recordings_after_upload && let Err(err) = tokio::fs::remove_dir_all(&recording_dir).await {
	                                	error!("Failed to remove recording files after upload: {err:?}");
	                                }

                            }
                    } else if let Ok(meta) = build_video_meta(&output_path)
                        .map_err(|err| error!("Error getting video metadata: {}", err))
                    {
                        // The upload_video function handles screenshot upload, so we can pass it along
                        upload_video(
                            &app,
                            video_upload_info.id.clone(),
                            output_path,
                            display_screenshot.clone(),
                            meta,
                            None,
                        )
                        .await
                        .map(|_| info!("Final video upload with screenshot completed successfully"))
                        .map_err(|error| {
                            error!("Error in upload_video: {error}");

                            if let Ok(mut meta) = RecordingMeta::load_for_project(&recording_dir) {
                                meta.upload = Some(UploadMeta::Failed {
                                    error: error.to_string(),
                                });
                                meta.save_for_project()
                                    .map_err(|e| format!("Failed to save recording meta: {e}"))
                                    .ok();
                            }
                        })
                        .ok();
                    }
                }
            });

            (
                RecordingMetaInner::Instant(recording.meta),
                Some(SharingMeta {
                    link: video_upload_info.link,
                    id: video_upload_info.id,
                }),
            )
        }
    };

    if let Ok(mut meta) = RecordingMeta::load_for_project(&recording_dir).map_err(|err| {
        error!("Failed to load recording meta while saving finished recording: {err}")
    }) {
        meta.inner = meta_inner.clone();
        meta.sharing = sharing;
        meta.save_for_project()
            .map_err(|e| format!("Failed to save recording meta: {e}"))?;
    }

    if let RecordingMetaInner::Studio(_) = meta_inner {
        match GeneralSettingsStore::get(app)
            .ok()
            .flatten()
            .map(|v| v.post_studio_recording_behaviour)
            .unwrap_or(PostStudioRecordingBehaviour::OpenEditor)
        {
            PostStudioRecordingBehaviour::OpenEditor => {
                let _ = CapWindow::Editor {
                    project_path: recording_dir,
                }
                .show(app)
                .await;
            }
            PostStudioRecordingBehaviour::ShowOverlay => {
                let _ = CapWindow::RecordingsOverlay.show(app).await;

                let app = AppHandle::clone(app);
                tokio::spawn(async move {
                    tokio::time::sleep(Duration::from_millis(1000)).await;

                    let _ = NewStudioRecordingAdded {
                        path: recording_dir.clone(),
                    }
                    .emit(&app);
                });
            }
        };
    }

    // Play sound to indicate recording has stopped
    AppSounds::StopRecording.play();

    Ok(())
}

/// Core logic for generating zoom segments based on mouse click events.
/// This is an experimental feature that automatically creates zoom effects
/// around user interactions to highlight important moments.
fn generate_zoom_segments_from_clicks_impl(
    mut clicks: Vec<CursorClickEvent>,
    mut moves: Vec<CursorMoveEvent>,
    max_duration: f64,
) -> Vec<ZoomSegment> {
    const STOP_PADDING_SECONDS: f64 = 0.8;
    const CLICK_PRE_PADDING: f64 = 0.6;
    const CLICK_POST_PADDING: f64 = 1.6;
    const MOVEMENT_PRE_PADDING: f64 = 0.4;
    const MOVEMENT_POST_PADDING: f64 = 1.2;
    const MERGE_GAP_THRESHOLD: f64 = 0.6;
    const MIN_SEGMENT_DURATION: f64 = 1.3;
    const MOVEMENT_WINDOW_SECONDS: f64 = 1.2;
    const MOVEMENT_EVENT_DISTANCE_THRESHOLD: f64 = 0.025;
    const MOVEMENT_WINDOW_DISTANCE_THRESHOLD: f64 = 0.1;
    const AUTO_ZOOM_AMOUNT: f64 = 1.5;

    if max_duration <= 0.0 {
        return Vec::new();
    }

    // We trim the tail of the recording to avoid using the final
    // "stop recording" click as a zoom target.
    let activity_end_limit = if max_duration > STOP_PADDING_SECONDS {
        max_duration - STOP_PADDING_SECONDS
    } else {
        max_duration
    };

    if activity_end_limit <= f64::EPSILON {
        return Vec::new();
    }

    clicks.sort_by(|a, b| {
        a.time_ms
            .partial_cmp(&b.time_ms)
            .unwrap_or(std::cmp::Ordering::Equal)
    });
    moves.sort_by(|a, b| {
        a.time_ms
            .partial_cmp(&b.time_ms)
            .unwrap_or(std::cmp::Ordering::Equal)
    });

    // Remove trailing click-down events that are too close to the end.
    while let Some(index) = clicks.iter().rposition(|c| c.down) {
        let time_secs = clicks[index].time_ms / 1000.0;
        if time_secs > activity_end_limit {
            clicks.remove(index);
        } else {
            break;
        }
    }

    let mut intervals: Vec<(f64, f64)> = Vec::new();

    for click in clicks.into_iter().filter(|c| c.down) {
        let time = click.time_ms / 1000.0;
        if time >= activity_end_limit {
            continue;
        }

        let start = (time - CLICK_PRE_PADDING).max(0.0);
        let end = (time + CLICK_POST_PADDING).min(activity_end_limit);

        if end > start {
            intervals.push((start, end));
        }
    }

    let mut last_move_by_cursor: HashMap<String, (f64, f64, f64)> = HashMap::new();
    let mut distance_window: VecDeque<(f64, f64)> = VecDeque::new();
    let mut window_distance = 0.0_f64;

    for mv in moves.iter() {
        let time = mv.time_ms / 1000.0;
        if time >= activity_end_limit {
            break;
        }

        let distance = if let Some((_, last_x, last_y)) = last_move_by_cursor.get(&mv.cursor_id) {
            let dx = mv.x - last_x;
            let dy = mv.y - last_y;
            (dx * dx + dy * dy).sqrt()
        } else {
            0.0
        };

        last_move_by_cursor.insert(mv.cursor_id.clone(), (time, mv.x, mv.y));

        if distance <= f64::EPSILON {
            continue;
        }

        distance_window.push_back((time, distance));
        window_distance += distance;

        while let Some(&(old_time, old_distance)) = distance_window.front() {
            if time - old_time > MOVEMENT_WINDOW_SECONDS {
                distance_window.pop_front();
                window_distance -= old_distance;
            } else {
                break;
            }
        }

        if window_distance < 0.0 {
            window_distance = 0.0;
        }

        let significant_movement = distance >= MOVEMENT_EVENT_DISTANCE_THRESHOLD
            || window_distance >= MOVEMENT_WINDOW_DISTANCE_THRESHOLD;

        if !significant_movement {
            continue;
        }

        let start = (time - MOVEMENT_PRE_PADDING).max(0.0);
        let end = (time + MOVEMENT_POST_PADDING).min(activity_end_limit);

        if end > start {
            intervals.push((start, end));
        }
    }

    if intervals.is_empty() {
        return Vec::new();
    }

    intervals.sort_by(|a, b| a.0.partial_cmp(&b.0).unwrap_or(std::cmp::Ordering::Equal));

    let mut merged: Vec<(f64, f64)> = Vec::new();
    for interval in intervals {
        if let Some(last) = merged.last_mut()
            && interval.0 <= last.1 + MERGE_GAP_THRESHOLD
        {
            last.1 = last.1.max(interval.1);
            continue;
        }
        merged.push(interval);
    }

    merged
        .into_iter()
        .filter_map(|(start, end)| {
            let duration = end - start;
            if duration < MIN_SEGMENT_DURATION {
                return None;
            }

            Some(ZoomSegment {
                start,
                end,
                amount: AUTO_ZOOM_AMOUNT,
                mode: ZoomMode::Auto,
            })
        })
        .collect()
}

/// Generates zoom segments based on mouse click events during recording.
/// Used during the recording completion process.
pub fn generate_zoom_segments_from_clicks(
    recording: &studio_recording::CompletedRecording,
    recordings: &ProjectRecordingsMeta,
) -> Vec<ZoomSegment> {
    // Build a temporary RecordingMeta so we can use the common implementation
    let recording_meta = RecordingMeta {
        platform: None,
        project_path: recording.project_path.clone(),
        pretty_name: String::new(),
        sharing: None,
        inner: RecordingMetaInner::Studio(recording.meta.clone()),
        upload: None,
    };

    generate_zoom_segments_for_project(&recording_meta, recordings)
}

/// Generates zoom segments from clicks for an existing project.
/// Used in the editor context where we have RecordingMeta.
pub fn generate_zoom_segments_for_project(
    recording_meta: &RecordingMeta,
    recordings: &ProjectRecordingsMeta,
) -> Vec<ZoomSegment> {
    let RecordingMetaInner::Studio(studio_meta) = &recording_meta.inner else {
        return Vec::new();
    };

    let mut all_clicks = Vec::new();
    let mut all_moves = Vec::new();

    match studio_meta {
        StudioRecordingMeta::SingleSegment { segment } => {
            if let Some(cursor_path) = &segment.cursor {
                let mut events = CursorEvents::load_from_file(&recording_meta.path(cursor_path))
                    .unwrap_or_default();
                let pointer_ids = studio_meta.pointer_cursor_ids();
                let pointer_ids_ref = (!pointer_ids.is_empty()).then_some(&pointer_ids);
                events.stabilize_short_lived_cursor_shapes(
                    pointer_ids_ref,
                    SHORT_CURSOR_SHAPE_DEBOUNCE_MS,
                );
                all_clicks = events.clicks;
                all_moves = events.moves;
            }
        }
        StudioRecordingMeta::MultipleSegments { inner, .. } => {
            for segment in inner.segments.iter() {
                let events = segment.cursor_events(recording_meta);
                all_clicks.extend(events.clicks);
                all_moves.extend(events.moves);
            }
        }
    }

    generate_zoom_segments_from_clicks_impl(all_clicks, all_moves, recordings.duration())
}

fn project_config_from_recording(
    app: &AppHandle,
    completed_recording: &studio_recording::CompletedRecording,
    recordings: &ProjectRecordingsMeta,
    default_config: Option<ProjectConfiguration>,
) -> ProjectConfiguration {
    let settings = GeneralSettingsStore::get(app)
        .unwrap_or(None)
        .unwrap_or_default();

    let mut config = default_config.unwrap_or_default();

    let camera_preview_manager = CameraPreviewManager::new(app);
    if let Ok(camera_preview_state) = camera_preview_manager.get_state() {
        match camera_preview_state.shape {
            CameraPreviewShape::Round => {
                config.camera.shape = CameraShape::Square;
                config.camera.rounding = 100.0;
            }
            CameraPreviewShape::Square => {
                config.camera.shape = CameraShape::Square;
                config.camera.rounding = 25.0;
            }
            CameraPreviewShape::Full => {
                config.camera.shape = CameraShape::Source;
                config.camera.rounding = 25.0;
            }
        }
    }

    let timeline_segments = recordings
        .segments
        .iter()
        .enumerate()
        .map(|(i, segment)| TimelineSegment {
            recording_clip: i as u32,
            start: 0.0,
            end: segment.duration(),
            timescale: 1.0,
        })
        .collect::<Vec<_>>();

    let zoom_segments = if settings.auto_zoom_on_clicks {
        generate_zoom_segments_from_clicks(completed_recording, recordings)
    } else {
        Vec::new()
    };

    if !zoom_segments.is_empty() {
        config.cursor.size = 200;
    }

    config.timeline = Some(TimelineConfiguration {
        segments: timeline_segments,
        zoom_segments,
        scene_segments: Vec::new(),
        mask_segments: Vec::new(),
        text_segments: Vec::new(),
    });

    config
}

#[cfg(test)]
mod tests {
    use super::*;

    fn click_event(time_ms: f64) -> CursorClickEvent {
        CursorClickEvent {
            active_modifiers: vec![],
            cursor_num: 0,
            cursor_id: "default".to_string(),
            time_ms,
            down: true,
        }
    }

    fn move_event(time_ms: f64, x: f64, y: f64) -> CursorMoveEvent {
        CursorMoveEvent {
            active_modifiers: vec![],
            cursor_id: "default".to_string(),
            time_ms,
            x,
            y,
        }
    }

    #[test]
    fn skips_trailing_stop_click() {
        let segments =
            generate_zoom_segments_from_clicks_impl(vec![click_event(11_900.0)], vec![], 12.0);

        assert!(
            segments.is_empty(),
            "expected trailing stop click to be ignored"
        );
    }

    #[test]
    fn generates_segment_for_sustained_activity() {
        let clicks = vec![click_event(1_200.0), click_event(4_200.0)];
        let moves = vec![
            move_event(1_500.0, 0.10, 0.12),
            move_event(1_720.0, 0.42, 0.45),
            move_event(1_940.0, 0.74, 0.78),
        ];

        let segments = generate_zoom_segments_from_clicks_impl(clicks, moves, 20.0);

        assert!(
            !segments.is_empty(),
            "expected activity to produce zoom segments"
        );
        let first = &segments[0];
        assert!(first.start < first.end);
        assert!(first.end - first.start >= 1.3);
        assert!(first.end <= 19.5);
    }

    #[test]
    fn ignores_cursor_jitter() {
        let jitter_moves = (0..30)
            .map(|i| {
                let t = 1_000.0 + (i as f64) * 30.0;
                let delta = (i as f64) * 0.0004;
                move_event(t, 0.5 + delta, 0.5)
            })
            .collect::<Vec<_>>();

        let segments = generate_zoom_segments_from_clicks_impl(Vec::new(), jitter_moves, 15.0);

        assert!(
            segments.is_empty(),
            "small jitter should not generate segments"
        );
    }
}<|MERGE_RESOLUTION|>--- conflicted
+++ resolved
@@ -476,21 +476,7 @@
         .add_recording_logging_handle(&project_file_path.join("recording-logs.log"))
         .await?;
 
-<<<<<<< HEAD
-    let target_name = {
-        let title = inputs.capture_target.title();
-
-        match inputs.capture_target.clone() {
-            ScreenCaptureTarget::Area { .. } => title.unwrap_or_else(|| "Area".to_string()),
-            ScreenCaptureTarget::Window { .. } => title.unwrap_or_else(|| "Window".to_string()),
-            ScreenCaptureTarget::Display { .. } => title.unwrap_or_else(|| "Screen".to_string()),
-        }
-    };
-
     if let Some(window) = CapWindowDef::Camera.get(&app) {
-=======
-    if let Some(window) = CapWindowId::Camera.get(&app) {
->>>>>>> 29a53fb0
         let _ = window.set_content_protected(matches!(inputs.mode, RecordingMode::Studio));
     }
 
