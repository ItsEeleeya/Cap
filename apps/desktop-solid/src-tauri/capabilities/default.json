{
  "$schema": "../gen/schemas/desktop-schema.json",
  "identifier": "default",
  "description": "Capability for the main window",
<<<<<<< HEAD
  "windows": [
    "main",
    "camera",
    "prev-recordings"
  ],
=======
  "windows": ["main", "camera", "prev-recordings", "editor"],
>>>>>>> 0d107b48
  "permissions": [
    "core:default",
    "core:window:allow-close",
    "core:window:allow-hide",
    "core:window:allow-show",
    "core:window:allow-center",
    "core:window:allow-minimize",
    "core:window:allow-unminimize",
    "core:window:allow-maximize",
    "core:window:allow-set-size",
    "core:window:allow-set-focus",
    "core:window:allow-start-dragging",
    "core:window:allow-set-position",
    "core:webview:allow-create-webview-window",
    "shell:default",
    "fs:default"
  ]
}<|MERGE_RESOLUTION|>--- conflicted
+++ resolved
@@ -2,15 +2,7 @@
   "$schema": "../gen/schemas/desktop-schema.json",
   "identifier": "default",
   "description": "Capability for the main window",
-<<<<<<< HEAD
-  "windows": [
-    "main",
-    "camera",
-    "prev-recordings"
-  ],
-=======
   "windows": ["main", "camera", "prev-recordings", "editor"],
->>>>>>> 0d107b48
   "permissions": [
     "core:default",
     "core:window:allow-close",
