--- conflicted
+++ resolved
@@ -13,13 +13,8 @@
 ffmpeg-sys-next.workspace = true
 flume = "0.11.0"
 indexmap = "2.5.0"
-<<<<<<< HEAD
-nokhwa = { git = "https://github.com/capsoftware/nokhwa", rev = "3f7e33a7f49c", features = [
+nokhwa = { git = "https://github.com/capsoftware/nokhwa", rev = "6ce1e8270d57", features = [
 	"input-native",
-=======
-nokhwa = { git = "https://github.com/capsoftware/nokhwa", rev = "6ce1e8270d57", features = [
-	"input-avfoundation",
->>>>>>> 3218729f
 	"serialize",
 ] }
 scap = { git = "https://github.com/filleduchaos/scap", rev = "8eb00ce1b9bcf" }
@@ -36,8 +31,7 @@
 objc = "0.2.7"
 objc-foundation = "0.1.1"
 objc2-foundation = { version = "0.2.2", features = ["NSValue"] }
-<<<<<<< HEAD
-nokhwa-bindings-macos = { git = "https://github.com/capsoftware/nokhwa", rev = "3f7e33a7f49c" }
+nokhwa-bindings-macos = { git = "https://github.com/capsoftware/nokhwa", rev = "6ce1e8270d57" }
 
 [target.'cfg(target_os = "windows")'.dependencies]
 windows = { version = "0.52.0", features = [
@@ -45,7 +39,4 @@
 	"Win32_System",
 	"Win32_UI_WindowsAndMessaging",
 	"Win32_Graphics_Dwm",
-] }
-=======
-nokhwa-bindings-macos = { git = "https://github.com/capsoftware/nokhwa", rev = "6ce1e8270d57" }
->>>>>>> 3218729f
+] }