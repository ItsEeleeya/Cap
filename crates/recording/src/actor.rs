--- conflicted
+++ resolved
@@ -28,12 +28,6 @@
     pub actor: CursorActor,
 }
 
-<<<<<<< HEAD
-pub struct RecordingSegment {
-    pub start: f64,
-    pub end: f64,
-    pub pipeline: RecordingPipeline,
-=======
 pub struct CompletedRecording {
     pub id: String,
     pub recording_dir: PathBuf,
@@ -114,11 +108,6 @@
     meta.save_for_project()
         .map_err(Either::either_into::<RecordingError>)?;
 
-    let project_config = cap_project::ProjectConfiguration::default();
-    project_config
-        .write(&actor.recording_dir)
-        .map_err(RecordingError::from)?;
-
     Ok(CompletedRecording {
         id: actor.id,
         meta,
@@ -148,7 +137,6 @@
             None,
         )
     }
->>>>>>> dfcf0162
 }
 
 struct RecordingPipeline {
