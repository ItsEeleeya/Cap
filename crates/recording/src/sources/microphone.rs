--- conflicted
+++ resolved
@@ -5,15 +5,11 @@
 use cap_media_info::AudioInfo;
 use cpal::SampleFormat;
 use futures::{SinkExt, channel::mpsc};
-<<<<<<< HEAD
 use kameo::error::SendError;
-use std::sync::Arc;
+use std::{borrow::Cow, sync::Arc};
 use thiserror::Error;
-=======
-use std::{borrow::Cow, sync::Arc};
 
 const MICROPHONE_TARGET_CHANNELS: u16 = 1;
->>>>>>> 3bbf6418
 
 pub struct Microphone {
     info: AudioInfo,
@@ -51,8 +47,8 @@
                 .ask(microphone::AddSender(tx))
                 .await
                 .map_err(|err| match err {
-                    SendError::ActorNotRunning => MicrophoneSourceError::ActorNotRunning.into(),
-                    other => MicrophoneSourceError::AddSenderFailed(other).into(),
+                    SendError::ActorNotRunning(_) => MicrophoneSourceError::ActorNotRunning,
+                    other => MicrophoneSourceError::AddSenderFailed(other.map_msg(|_| ())),
                 })?;
 
             tokio::spawn(async move {
